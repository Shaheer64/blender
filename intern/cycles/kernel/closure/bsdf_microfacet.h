--- conflicted
+++ resolved
@@ -219,28 +219,7 @@
                                                    const float3 H,
                                                    const bool refraction)
 {
-<<<<<<< HEAD
   if (bsdf->fresnel_type == MicrofacetFresnel::DIELECTRIC) {
-=======
-  if (bsdf->fresnel_type == MicrofacetFresnel::PRINCIPLED_V1) {
-    /* For Principled v1 Glass, cspec0 only provides the specular tint, the main Fresnel term
-     * is implicit in the phase function of the multi-scattering code.
-     * Therefore, for Glass, include it here on top of the Principled-specific tints. */
-    float F = 1.0f;
-    if (bsdf->type == CLOSURE_BSDF_MICROFACET_MULTI_GGX_GLASS_ID) {
-      F = fresnel_dielectric_cos(dot(wi, H), bsdf->ior);
-    }
-
-    ccl_private FresnelPrincipledV1 *fresnel = (ccl_private FresnelPrincipledV1 *)bsdf->fresnel;
-    if (refraction) {
-      return (1.0f - F) * fresnel->color;
-    }
-    else {
-      return F * interpolate_fresnel_color(wi, H, bsdf->ior, fresnel->cspec0);
-    }
-  }
-  else if (bsdf->fresnel_type == MicrofacetFresnel::DIELECTRIC) {
->>>>>>> 4e104d77
     const float F = fresnel_dielectric_cos(dot(wi, H), bsdf->ior);
     return make_spectrum(refraction ? 1.0f - F : F);
   }
@@ -289,23 +268,8 @@
       return F * fresnel->reflection_tint;
     }
   }
-<<<<<<< HEAD
   else {
     return one_spectrum();
-=======
-  else if (bsdf->fresnel_type == MicrofacetFresnel::CONSTANT) {
-    /* CONSTANT is only used my MultiGGX, which doesn't call this function.
-     * Therefore, this case only happens when determining the albedo of a MultiGGX closure.
-     * In that case, the constant color is already baked into the weight.
-     * So, just return the main dielectric Fresnel term for Glass and 1.0 for Glossy. */
-    if (bsdf->type == CLOSURE_BSDF_MICROFACET_MULTI_GGX_GLASS_ID) {
-      const float F = fresnel_dielectric_cos(dot(wi, H), bsdf->ior);
-      return make_spectrum(refraction ? (1.0f - F) : F);
-    }
-    else {
-      return refraction ? zero_spectrum() : one_spectrum();
-    }
->>>>>>> 4e104d77
   }
 }
 
@@ -762,32 +726,15 @@
 /* Fresnel term setup functions. These get called after the distribution-specific setup functions
  * like bsdf_microfacet_ggx_setup. */
 
-<<<<<<< HEAD
 ccl_device void bsdf_microfacet_setup_fresnel_conductor(KernelGlobals kg,
                                                         ccl_private MicrofacetBsdf *bsdf,
-=======
-ccl_device void bsdf_microfacet_setup_fresnel_principledv1(
-    ccl_private MicrofacetBsdf *bsdf,
-    ccl_private const ShaderData *sd,
-    ccl_private FresnelPrincipledV1 *fresnel)
-{
-  fresnel->cspec0 = saturate(fresnel->cspec0);
-
-  bsdf->fresnel_type = MicrofacetFresnel::PRINCIPLED_V1;
-  bsdf->fresnel = fresnel;
-  bsdf->sample_weight *= average(bsdf_microfacet_estimate_fresnel(sd, bsdf, true, true));
-}
-
-ccl_device void bsdf_microfacet_setup_fresnel_conductor(ccl_private MicrofacetBsdf *bsdf,
->>>>>>> 4e104d77
                                                         ccl_private const ShaderData *sd,
                                                         ccl_private FresnelConductor *fresnel,
                                                         const bool preserve_energy)
 {
   bsdf->fresnel_type = MicrofacetFresnel::CONDUCTOR;
   bsdf->fresnel = fresnel;
-<<<<<<< HEAD
-  bsdf->sample_weight *= average(bsdf_microfacet_estimate_fresnel(sd, bsdf));
+  bsdf->sample_weight *= average(bsdf_microfacet_estimate_fresnel(sd, bsdf, true, true));
 
   if (preserve_energy) {
     /* In order to estimate Fss of the conductor, we fit the F82-tint model to it based on the
@@ -799,9 +746,6 @@
     Spectrum Fss = saturate(mix(F0, one_spectrum(), 1.0f / 21.0f) - B * (1.0f / 126.0f));
     microfacet_ggx_preserve_energy(kg, bsdf, sd, Fss);
   }
-=======
-  bsdf->sample_weight *= average(bsdf_microfacet_estimate_fresnel(sd, bsdf, true, true));
->>>>>>> 4e104d77
 }
 
 ccl_device void bsdf_microfacet_setup_fresnel_dielectric_tint(
@@ -813,16 +757,12 @@
 {
   bsdf->fresnel_type = MicrofacetFresnel::DIELECTRIC_TINT;
   bsdf->fresnel = fresnel;
-<<<<<<< HEAD
-  bsdf->sample_weight *= average(bsdf_microfacet_estimate_fresnel(sd, bsdf));
+  bsdf->sample_weight *= average(bsdf_microfacet_estimate_fresnel(sd, bsdf, true, true));
 
   if (preserve_energy) {
     /* Assume that the transmissive tint makes up most of the overall color. */
     microfacet_ggx_preserve_energy(kg, bsdf, sd, fresnel->transmission_tint);
   }
-=======
-  bsdf->sample_weight *= average(bsdf_microfacet_estimate_fresnel(sd, bsdf, true, true));
->>>>>>> 4e104d77
 }
 
 ccl_device void bsdf_microfacet_setup_fresnel_generalized_schlick(
@@ -834,8 +774,7 @@
 {
   bsdf->fresnel_type = MicrofacetFresnel::GENERALIZED_SCHLICK;
   bsdf->fresnel = fresnel;
-<<<<<<< HEAD
-  bsdf->sample_weight *= average(bsdf_microfacet_estimate_fresnel(sd, bsdf));
+  bsdf->sample_weight *= average(bsdf_microfacet_estimate_fresnel(sd, bsdf, true, true));
 
   if (preserve_energy) {
     Spectrum Fss = one_spectrum();
@@ -886,9 +825,6 @@
                 bsdf->fresnel_type == MicrofacetFresnel::DIELECTRIC);
 
   microfacet_ggx_preserve_energy(kg, bsdf, sd, color);
-=======
-  bsdf->sample_weight *= average(bsdf_microfacet_estimate_fresnel(sd, bsdf, true, true));
->>>>>>> 4e104d77
 }
 
 /* GGX microfacet with Smith shadow-masking from:
