--- conflicted
+++ resolved
@@ -211,14 +211,8 @@
 
 /* this is so we can save bmesh files that load in trunk, ignoring NGons
  * will eventually be removed */
-<<<<<<< HEAD
+
 #define USE_MESH_FORWARDS_COMAT
-=======
-
-#if 0 /* enable in bmesh branch only for now */
-#define USE_MESH_FORWARDS_COMAT
-#endif
-
->>>>>>> 0059b8dd
+
 
 #endif