--- conflicted
+++ resolved
@@ -72,77 +72,4 @@
 PyObject *PyEditBone_FromBone(Bone *bone);
 PyObject *PyEditBone_FromEditBone(struct EditBone *editbone);
 
-#endif
-<<<<<<< HEAD
-
-
-
-
-
-
-
-
-
-
-
-
-
-
-
-
-
-
-
-
-
-
-
-
-
-/*
-#ifndef EXPP_BONE_H
-#define EXPP_BONE_H
-
-#include <Python.h>
-#include "DNA_armature_types.h"
-#include "Mathutils.h"
-
-//--------------------------Python BPy_Bone structure definition.-------
-typedef struct {
-	PyObject_HEAD
-		//reference to data if bone is linked to an armature
-	Bone * bone;
-	//list of vars that define the bone
-	char *name;
-	char *parent;
-	float roll;
-	int flag;
-	float dist;
-	float weight;
-	VectorObject *head;
-	VectorObject *tail;
-	VectorObject *loc;
-	VectorObject *dloc;
-	VectorObject *size;
-	VectorObject *dsize;
-	QuaternionObject *quat;
-	QuaternionObject *dquat;
-	MatrixObject *obmat;
-	MatrixObject *parmat;
-	MatrixObject *defmat;
-	MatrixObject *irestmat;
-	MatrixObject *posemat;
-} BPy_Bone;
-
-//------------------------------visible prototypes----------------------
-PyObject *Bone_CreatePyObject( struct Bone *obj );
-int Bone_CheckPyObject( PyObject * py_obj );
-Bone *Bone_FromPyObject( PyObject * py_obj );
-PyObject *Bone_Init( void );
-int updateBoneData( BPy_Bone * self, Bone * parent );
-
-#endif
-
-*/
-=======
->>>>>>> d1cc4b7a
+#endif