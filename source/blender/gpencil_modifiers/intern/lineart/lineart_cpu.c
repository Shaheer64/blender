--- conflicted
+++ resolved
@@ -5227,11 +5227,7 @@
     }
     if (shaodow_selection) {
       if (ec->shadow_mask_bits != LRT_SHADOW_MASK_UNDEFINED) {
-<<<<<<< HEAD
-        /* TODO(Yiming): Give a behavior option for how to display undefined shadow info. */
-=======
         /* TODO(@Yiming): Give a behavior option for how to display undefined shadow info. */
->>>>>>> 95fd1630
         if ((shaodow_selection == LRT_SHADOW_FILTER_ILLUMINATED &&
              (!(ec->shadow_mask_bits & LRT_SHADOW_MASK_ILLUMINATED)))) {
           continue;
