/*
 * ***** BEGIN GPL LICENSE BLOCK *****
 *
 * This program is free software; you can redistribute it and/or
 * modify it under the terms of the GNU General Public License
 * as published by the Free Software Foundation; either version 2
 * of the License, or (at your option) any later version.
 *
 * This program is distributed in the hope that it will be useful,
 * but WITHOUT ANY WARRANTY; without even the implied warranty of
 * MERCHANTABILITY or FITNESS FOR A PARTICULAR PURPOSE.  See the
 * GNU General Public License for more details.
 *
 * You should have received a copy of the GNU General Public License
 * along with this program; if not, write to the Free Software Foundation,
 * Inc., 51 Franklin Street, Fifth Floor, Boston, MA 02110-1301, USA.
 *
 * Contributor(s): Chingiz Dyussenov, Arystanbek Dyussenov.
 *
 * ***** END GPL LICENSE BLOCK *****
 */

/** \file blender/collada/collada.cpp
 *  \ingroup collada
 */


/* COLLADABU_ASSERT, may be able to remove later */
#include "COLLADABUPlatform.h"

#include "DocumentExporter.h"
#include "DocumentImporter.h"
#include "ExportSettings.h"
#include "ImportSettings.h"
#include "collada.h"

extern "C"
{
#include "BKE_scene.h"
#include "BKE_context.h"
#include "DEG_depsgraph.h"

/* make dummy file */
#include "BLI_fileops.h"
#include "BLI_linklist.h"

int collada_import(bContext *C, ImportSettings *import_settings)
{
	DocumentImporter imp(C, import_settings);
	return (imp.import())? 1:0;
}

<<<<<<< HEAD
int collada_export(
	EvaluationContext *eval_ctx,
	Scene *sce,
	const char *filepath,

	int apply_modifiers,
	BC_export_mesh_type export_mesh_type,

	int selected,
	int include_children,
	int include_armatures,
	int include_shapekeys,
	int deform_bones_only,
	int include_animations,
	int sampling_rate,

	int active_uv_only,
	int include_material_textures,
	int use_texture_copies,

	int triangulate,
	int use_object_instantiation,
	int use_blender_profile,
	int sort_by_name,
	BC_export_transformation_type export_transformation_type,
	int open_sim,
	int limit_precision,
	int keep_bind_info)
{
	ExportSettings export_settings;

	ViewLayer *view_layer = eval_ctx->view_layer;

	export_settings.filepath                 = (char *)filepath;

	export_settings.apply_modifiers          = apply_modifiers != 0;
	export_settings.export_mesh_type         = export_mesh_type;
	export_settings.selected                 = selected          != 0;
	export_settings.include_children         = include_children  != 0;
	export_settings.include_armatures        = include_armatures != 0;
	export_settings.include_shapekeys        = include_shapekeys != 0;
	export_settings.deform_bones_only        = deform_bones_only != 0;
	export_settings.include_animations       = include_animations;
	export_settings.sampling_rate = sampling_rate;

	export_settings.active_uv_only           = active_uv_only != 0;
	export_settings.include_material_textures= include_material_textures != 0;
	export_settings.use_texture_copies       = use_texture_copies != 0;

	export_settings.triangulate                = triangulate != 0;
	export_settings.use_object_instantiation   = use_object_instantiation != 0;
	export_settings.use_blender_profile        = use_blender_profile != 0;
	export_settings.sort_by_name               = sort_by_name != 0;
	export_settings.export_transformation_type = export_transformation_type;
	export_settings.open_sim                   = open_sim != 0;
	export_settings.limit_precision = limit_precision != 0;
	export_settings.keep_bind_info = keep_bind_info !=0;
=======
int collada_export(EvaluationContext *eval_ctx,
                   Scene *sce,
                   ExportSettings *export_settings)
{
>>>>>>> a363324f

	int includeFilter = OB_REL_NONE;
	if (export_settings->include_armatures) includeFilter |= OB_REL_MOD_ARMATURE;
	if (export_settings->include_children) includeFilter |= OB_REL_CHILDREN_RECURSIVE;

<<<<<<< HEAD
	eObjectSet objectSet = (export_settings.selected) ? OB_SET_SELECTED : OB_SET_ALL;
	export_settings.export_set = BKE_object_relational_superset(view_layer, objectSet, (eObRelationTypes)includeFilter);

	int export_count = BLI_linklist_count(export_settings.export_set);
=======
	eObjectSet objectSet = (export_settings->selected) ? OB_SET_SELECTED : OB_SET_ALL;
	export_settings->export_set = BKE_object_relational_superset(sce, objectSet, (eObRelationTypes)includeFilter);
	int export_count = BLI_linklist_count(export_settings->export_set);
>>>>>>> a363324f

	if (export_count == 0) {
		if (export_settings->selected) {
			fprintf(stderr, "Collada: Found no objects to export.\nPlease ensure that all objects which shall be exported are also visible in the 3D Viewport.\n");
		}
		else {
			fprintf(stderr, "Collada: Your scene seems to be empty. No Objects will be exported.\n");
		}
	}
	else {
		if (export_settings->sort_by_name)
			bc_bubble_sort_by_Object_name(export_settings->export_set);
	}

<<<<<<< HEAD
	DocumentExporter exporter(eval_ctx, &export_settings);
	int status = exporter.exportCurrentScene(sce);
=======
	DocumentExporter exporter(export_settings);
	int status = exporter.exportCurrentScene(eval_ctx, sce);
>>>>>>> a363324f

	BLI_linklist_free(export_settings->export_set, NULL);

	return (status) ? -1:export_count;
}

/* end extern C */
}<|MERGE_RESOLUTION|>--- conflicted
+++ resolved
@@ -50,85 +50,20 @@
 	return (imp.import())? 1:0;
 }
 
-<<<<<<< HEAD
-int collada_export(
-	EvaluationContext *eval_ctx,
-	Scene *sce,
-	const char *filepath,
-
-	int apply_modifiers,
-	BC_export_mesh_type export_mesh_type,
-
-	int selected,
-	int include_children,
-	int include_armatures,
-	int include_shapekeys,
-	int deform_bones_only,
-	int include_animations,
-	int sampling_rate,
-
-	int active_uv_only,
-	int include_material_textures,
-	int use_texture_copies,
-
-	int triangulate,
-	int use_object_instantiation,
-	int use_blender_profile,
-	int sort_by_name,
-	BC_export_transformation_type export_transformation_type,
-	int open_sim,
-	int limit_precision,
-	int keep_bind_info)
-{
-	ExportSettings export_settings;
-
-	ViewLayer *view_layer = eval_ctx->view_layer;
-
-	export_settings.filepath                 = (char *)filepath;
-
-	export_settings.apply_modifiers          = apply_modifiers != 0;
-	export_settings.export_mesh_type         = export_mesh_type;
-	export_settings.selected                 = selected          != 0;
-	export_settings.include_children         = include_children  != 0;
-	export_settings.include_armatures        = include_armatures != 0;
-	export_settings.include_shapekeys        = include_shapekeys != 0;
-	export_settings.deform_bones_only        = deform_bones_only != 0;
-	export_settings.include_animations       = include_animations;
-	export_settings.sampling_rate = sampling_rate;
-
-	export_settings.active_uv_only           = active_uv_only != 0;
-	export_settings.include_material_textures= include_material_textures != 0;
-	export_settings.use_texture_copies       = use_texture_copies != 0;
-
-	export_settings.triangulate                = triangulate != 0;
-	export_settings.use_object_instantiation   = use_object_instantiation != 0;
-	export_settings.use_blender_profile        = use_blender_profile != 0;
-	export_settings.sort_by_name               = sort_by_name != 0;
-	export_settings.export_transformation_type = export_transformation_type;
-	export_settings.open_sim                   = open_sim != 0;
-	export_settings.limit_precision = limit_precision != 0;
-	export_settings.keep_bind_info = keep_bind_info !=0;
-=======
 int collada_export(EvaluationContext *eval_ctx,
                    Scene *sce,
                    ExportSettings *export_settings)
 {
->>>>>>> a363324f
+	ViewLayer *view_layer = eval_ctx->view_layer;
 
 	int includeFilter = OB_REL_NONE;
 	if (export_settings->include_armatures) includeFilter |= OB_REL_MOD_ARMATURE;
 	if (export_settings->include_children) includeFilter |= OB_REL_CHILDREN_RECURSIVE;
 
-<<<<<<< HEAD
-	eObjectSet objectSet = (export_settings.selected) ? OB_SET_SELECTED : OB_SET_ALL;
-	export_settings.export_set = BKE_object_relational_superset(view_layer, objectSet, (eObRelationTypes)includeFilter);
+	eObjectSet objectSet = (export_settings->selected) ? OB_SET_SELECTED : OB_SET_ALL;
+	export_settings->export_set = BKE_object_relational_superset(view_layer, objectSet, (eObRelationTypes)includeFilter);
 
-	int export_count = BLI_linklist_count(export_settings.export_set);
-=======
-	eObjectSet objectSet = (export_settings->selected) ? OB_SET_SELECTED : OB_SET_ALL;
-	export_settings->export_set = BKE_object_relational_superset(sce, objectSet, (eObRelationTypes)includeFilter);
 	int export_count = BLI_linklist_count(export_settings->export_set);
->>>>>>> a363324f
 
 	if (export_count == 0) {
 		if (export_settings->selected) {
@@ -143,13 +78,8 @@
 			bc_bubble_sort_by_Object_name(export_settings->export_set);
 	}
 
-<<<<<<< HEAD
-	DocumentExporter exporter(eval_ctx, &export_settings);
+	DocumentExporter exporter(eval_ctx, export_settings);
 	int status = exporter.exportCurrentScene(sce);
-=======
-	DocumentExporter exporter(export_settings);
-	int status = exporter.exportCurrentScene(eval_ctx, sce);
->>>>>>> a363324f
 
 	BLI_linklist_free(export_settings->export_set, NULL);
 
