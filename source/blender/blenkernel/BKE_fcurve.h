--- conflicted
+++ resolved
@@ -98,11 +98,7 @@
 } FModifierTypeInfo;
 
 /* Values which describe the behaviour of a FModifier Type */
-<<<<<<< HEAD
-typedef enum {
-=======
 typedef enum eFMI_Action_Types {
->>>>>>> 84eb897c
 		/* modifier only modifies values outside of data range */
 	FMI_TYPE_EXTRAPOLATION = 0,
 		/* modifier leaves data-points alone, but adjusts the interpolation between and around them */
@@ -114,11 +110,7 @@
 } eFMI_Action_Types;
 
 /* Flags for the requirements of a FModifier Type */
-<<<<<<< HEAD
-typedef enum {
-=======
 typedef enum eFMI_Requirement_Flags {
->>>>>>> 84eb897c
 		/* modifier requires original data-points (kindof beats the purpose of a modifier stack?) */
 	FMI_REQUIRES_ORIGINAL_DATA		= (1<<0),
 		/* modifier doesn't require on any preceeding data (i.e. it will generate a curve). 
