# $Id$
# ***** BEGIN GPL LICENSE BLOCK *****
#
# This program is free software; you can redistribute it and/or
# modify it under the terms of the GNU General Public License
# as published by the Free Software Foundation; either version 2
# of the License, or (at your option) any later version.
#
# This program is distributed in the hope that it will be useful,
# but WITHOUT ANY WARRANTY; without even the implied warranty of
# MERCHANTABILITY or FITNESS FOR A PARTICULAR PURPOSE.  See the
# GNU General Public License for more details.
#
# You should have received a copy of the GNU General Public License
# along with this program; if not, write to the Free Software Foundation,
# Inc., 51 Franklin Street, Fifth Floor, Boston, MA 02110-1301, USA.
#
# The Original Code is Copyright (C) 2006, Blender Foundation
# All rights reserved.
#
# The Original Code is: all of this file.
#
# Contributor(s): Jacques Beaurain.
#
# ***** END GPL LICENSE BLOCK *****

if(WITH_CODEC_FFMPEG)
	# FFMPEG gives warnigns which are hard to avoid across multiple versions.
	remove_strict_flags()
endif()

set(INC 
	.
	../avi
	../blenfont
	../blenlib
	../blenloader
<<<<<<< HEAD
	../editors/include
	../freestyle
=======
>>>>>>> e53c4dae
	../gpu
	../ikplugin
	../imbuf
	../makesdna
	../makesrna
	../modifiers
	../nodes
	../render/extern/include
	../../../intern/bsp/extern
	../../../intern/decimation/extern
	../../../intern/elbeem/extern
	../../../intern/guardedalloc
	../../../intern/iksolver/extern
	../../../intern/memutil
	../../../intern/mikktspace
	../../../intern/opennl/extern
	../../../intern/smoke/extern

	# XXX - BAD LEVEL CALL WM_api.h
	../windowmanager
)

set(INC_SYS
	${GLEW_INCLUDE_PATH}
	${ZLIB_INCLUDE_DIRS}
)

set(SRC
	intern/BME_Customdata.c
	intern/BME_conversions.c
	intern/BME_eulers.c
	intern/BME_mesh.c
	intern/BME_structure.c
	intern/BME_tools.c
	intern/CCGSubSurf.c
	intern/DerivedMesh.c
	intern/action.c
	intern/anim.c
	intern/anim_sys.c
	intern/armature.c
	intern/blender.c
	intern/bmfont.c
	intern/boids.c
	intern/booleanops_mesh.c
	intern/brush.c
	intern/bullet.c
	intern/bvhutils.c
	intern/cdderivedmesh.c
	intern/cloth.c
	intern/collision.c
	intern/colortools.c
	intern/constraint.c
	intern/context.c
	intern/curve.c
	intern/customdata.c
	intern/customdata_file.c
	intern/deform.c
	intern/depsgraph.c
	intern/displist.c
	intern/effect.c
	intern/fcurve.c
	intern/fluidsim.c
	intern/fmodifier.c
	intern/font.c
	intern/gpencil.c
	intern/group.c
	intern/icons.c
	intern/idcode.c
	intern/idprop.c
	intern/image.c
	intern/image_gen.c
	intern/implicit.c
	intern/ipo.c
	intern/key.c
	intern/lattice.c
	intern/library.c
	intern/linestyle.c
	intern/material.c
	intern/mball.c
	intern/mesh.c
	intern/mesh_validate.c
	intern/modifier.c
	intern/multires.c
	intern/nla.c
	intern/node.c
	intern/object.c
	intern/packedFile.c
	intern/paint.c
	intern/particle.c
	intern/particle_system.c
	intern/pointcache.c
	intern/property.c
	intern/report.c
	intern/sca.c
	intern/scene.c
	intern/screen.c
	intern/script.c
	intern/seqcache.c
	intern/seqeffects.c
	intern/sequencer.c
	intern/shrinkwrap.c
	intern/sketch.c
	intern/smoke.c
	intern/softbody.c
	intern/sound.c
	intern/speaker.c
	intern/subsurf_ccg.c
	intern/suggestions.c
	intern/text.c
	intern/texture.c
	intern/unit.c
	intern/world.c
	intern/writeavi.c
	intern/writeffmpeg.c
	intern/writeframeserver.c
	
	BKE_DerivedMesh.h
	BKE_action.h
	BKE_anim.h
	BKE_animsys.h
	BKE_armature.h
	BKE_array_mallocn.h
	BKE_blender.h
	BKE_bmesh.h
	BKE_bmeshCustomData.h
	BKE_bmfont.h
	BKE_bmfont_types.h
	BKE_boids.h
	BKE_booleanops_mesh.h
	BKE_brush.h
	BKE_bullet.h
	BKE_bvhutils.h
	BKE_cdderivedmesh.h
	BKE_cloth.h
	BKE_collision.h
	BKE_colortools.h
	BKE_constraint.h
	BKE_context.h
	BKE_curve.h
	BKE_customdata.h
	BKE_customdata_file.h
	BKE_deform.h
	BKE_depsgraph.h
	BKE_displist.h
	BKE_effect.h
	BKE_endian.h
	BKE_fcurve.h
	BKE_fluidsim.h
	BKE_font.h
	BKE_global.h
	BKE_gpencil.h
	BKE_group.h
	BKE_icons.h
	BKE_idcode.h
	BKE_idprop.h
	BKE_image.h
	BKE_ipo.h
	BKE_key.h
	BKE_lattice.h
	BKE_library.h
	BKE_linestyle.h
	BKE_main.h
	BKE_material.h
	BKE_mball.h
	BKE_mesh.h
	BKE_modifier.h
	BKE_multires.h
	BKE_nla.h
	BKE_node.h
	BKE_object.h
	BKE_packedFile.h
	BKE_paint.h
	BKE_particle.h
	BKE_plugin_types.h
	BKE_pointcache.h
	BKE_property.h
	BKE_report.h
	BKE_sca.h
	BKE_scene.h
	BKE_screen.h
	BKE_script.h
	BKE_sequencer.h
	BKE_shrinkwrap.h
	BKE_sketch.h
	BKE_smoke.h
	BKE_softbody.h
	BKE_sound.h
	BKE_speaker.h
	BKE_subsurf.h
	BKE_suggestions.h
	BKE_text.h
	BKE_texture.h
	BKE_unit.h
	BKE_utildefines.h
	BKE_world.h
	BKE_writeavi.h
	BKE_writeffmpeg.h
	BKE_writeframeserver.h
	depsgraph_private.h
	intern/CCGSubSurf.h
	intern/bmesh_private.h
	nla_private.h
)

add_definitions(-DGLEW_STATIC)

if(WITH_AUDASPACE)
	list(APPEND INC
		../../../intern/audaspace/intern
	)
	add_definitions(-DWITH_AUDASPACE)
endif()

if(WITH_BULLET)
	list(APPEND INC
		../../../extern/bullet2/src
	)
	add_definitions(-DUSE_BULLET)
endif()

if(WITH_MOD_CLOTH_ELTOPO)
	list(APPEND INC
		../../../extern/eltopo
	)
	add_definitions(-DWITH_ELTOPO)
endif()

if(WITH_IMAGE_OPENEXR)
	add_definitions(-DWITH_OPENEXR)
endif()

if(WITH_IMAGE_TIFF)
	add_definitions(-DWITH_TIFF)
endif()

if(WITH_IMAGE_OPENJPEG)
	add_definitions(-DWITH_OPENJPEG)
endif()

if(WITH_IMAGE_DDS)
	add_definitions(-DWITH_DDS)
endif()

if(WITH_IMAGE_CINEON)
	add_definitions(-DWITH_CINEON)
endif()

if(WITH_IMAGE_FRAMESERVER)
	add_definitions(-DWITH_FRAMESERVER)
endif()

if(WITH_IMAGE_HDR)
	add_definitions(-DWITH_HDR)
endif()

if(WITH_CODEC_QUICKTIME)
	list(APPEND INC
		../quicktime
	)
	list(APPEND INC_SYS
		${QUICKTIME_INCLUDE_DIRS}
	)
	add_definitions(-DWITH_QUICKTIME)
endif()

if(WITH_CODEC_FFMPEG)
	list(APPEND INC
		../../../intern/ffmpeg
	)
	list(APPEND INC_SYS
		${FFMPEG_INCLUDE_DIRS}
	)
	add_definitions(-DWITH_FFMPEG)
endif()

if(WITH_PYTHON)
	list(APPEND INC
		../python
	)
	list(APPEND INC_SYS
		${PYTHON_INCLUDE_DIRS}
	)
	add_definitions(-DWITH_PYTHON)

	if(WITH_PYTHON_SECURITY)
		add_definitions(-DWITH_PYTHON_SECURITY)
	endif()
endif()

if(WITH_OPENMP)
	add_definitions(-DPARALLEL=1)
endif()

if(NOT WITH_MOD_FLUID)
	add_definitions(-DDISABLE_ELBEEM)
endif()

if(WITH_MOD_SMOKE)
	add_definitions(-DWITH_SMOKE)
endif()

if(WITH_JACK)
	add_definitions(-DWITH_JACK)
endif()

if(WITH_LZO)
	list(APPEND INC_SYS
		../../../extern/lzo/minilzo
	)
	add_definitions(-DWITH_LZO)
endif()

if(WITH_LZMA)
	list(APPEND INC_SYS
		../../../extern/lzma
	)
	add_definitions(-DWITH_LZMA)
endif()

if(WITH_GAMEENGINE)
	list(APPEND INC_SYS
        ../../../extern/recastnavigation/Recast/Include
	)
	list(APPEND SRC
		intern/navmesh_conversion.cpp
		BKE_navmesh_conversion.h
	)
endif()

if(MSVC)
	set(CMAKE_C_FLAGS "${CMAKE_C_FLAGS} /WX")
endif()

blender_add_lib(bf_blenkernel "${SRC}" "${INC}" "${INC_SYS}")<|MERGE_RESOLUTION|>--- conflicted
+++ resolved
@@ -35,11 +35,7 @@
 	../blenfont
 	../blenlib
 	../blenloader
-<<<<<<< HEAD
-	../editors/include
 	../freestyle
-=======
->>>>>>> e53c4dae
 	../gpu
 	../ikplugin
 	../imbuf
