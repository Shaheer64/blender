--- conflicted
+++ resolved
@@ -1140,12 +1140,9 @@
 	if (size >= 100) {
 		return IMB_PROXY_NONE;
 	}
-<<<<<<< HEAD
-=======
 	if (size >= 99) {
 		return IMB_PROXY_100;
 	}
->>>>>>> 53671577
 	if (size >= 75) {
 		return IMB_PROXY_75;
 	}
@@ -1170,11 +1167,7 @@
 	
 	seq->anim = openanim(name, IB_rect |
 			     ((seq->flag & SEQ_FILTERY) ? 
-<<<<<<< HEAD
-			      IB_animdeinterlace : 0));
-=======
 			      IB_animdeinterlace : 0), seq->streamindex);
->>>>>>> 53671577
 
 	if (seq->anim == NULL) {
 		return;
@@ -1213,11 +1206,7 @@
 	if (seq->flag & (SEQ_USE_PROXY_CUSTOM_DIR|SEQ_USE_PROXY_CUSTOM_FILE)) {
 		strcpy(dir, seq->strip->proxy->dir);
 	} else if (seq->type == SEQ_IMAGE) {
-<<<<<<< HEAD
-		snprintf(dir, PROXY_MAXFILE, "%s/BL_proxy", seq->strip->dir);
-=======
 		BLI_snprintf(dir, PROXY_MAXFILE, "%s/BL_proxy", seq->strip->dir);
->>>>>>> 53671577
 	} else {
 		return FALSE;
 	}
@@ -1238,22 +1227,14 @@
 	/* generate a separate proxy directory for each preview size */
 
 	if (seq->type == SEQ_IMAGE) {
-<<<<<<< HEAD
-		snprintf(name, PROXY_MAXFILE, "%s/images/%d/%s_proxy", dir,
-=======
 		BLI_snprintf(name, PROXY_MAXFILE, "%s/images/%d/%s_proxy", dir,
->>>>>>> 53671577
 			 context.preview_render_size, 
 			 give_stripelem(seq, cfra)->name);
 		frameno = 1;
 	} else {
 		frameno = (int) give_stripelem_index(seq, cfra) 
 			+ seq->anim_startofs;
-<<<<<<< HEAD
-		snprintf(name, PROXY_MAXFILE, "%s/proxy_misc/%d/####", dir, 
-=======
 		BLI_snprintf(name, PROXY_MAXFILE, "%s/proxy_misc/%d/####", dir, 
->>>>>>> 53671577
 			 context.preview_render_size);
 	}
 
@@ -1366,7 +1347,6 @@
 	int tc_flags;
 	int size_flags;
 	int quality;
-<<<<<<< HEAD
 
 	if (!seq->strip || !seq->strip->proxy) {
 		return;
@@ -1402,43 +1382,6 @@
 
 	/* fail safe code */
 
-=======
-
-	if (!seq->strip || !seq->strip->proxy) {
-		return;
-	}
-
-	if (!(seq->flag & SEQ_USE_PROXY)) {
-		return;
-	}
-
-	tc_flags   = seq->strip->proxy->build_tc_flags;
-	size_flags = seq->strip->proxy->build_size_flags;
-	quality    = seq->strip->proxy->quality;
-
-	if (seq->type == SEQ_MOVIE) {
-		seq_open_anim_file(seq);
-
-		if (seq->anim) {
-			IMB_anim_index_rebuild(
-				seq->anim, tc_flags, size_flags, quality,
-				stop, do_update, progress);
-		}
-		return;
-	}
-
-	if (!(seq->flag & SEQ_USE_PROXY)) {
-		return;
-	}
-
-	/* that's why it is called custom... */
-	if (seq->flag & SEQ_USE_PROXY_CUSTOM_FILE) {
-		return;
-	}
-
-	/* fail safe code */
-
->>>>>>> 53671577
 	context = seq_new_render_data(
 		bmain, scene, 
 		(scene->r.size * (float) scene->r.xsch) / 100.0f + 0.5f, 
@@ -1452,25 +1395,16 @@
 		}
 		if (size_flags & IMB_PROXY_50) {
 			seq_proxy_build_frame(context, seq, cfra, 50);
-<<<<<<< HEAD
 		}
 		if (size_flags & IMB_PROXY_75) {
 			seq_proxy_build_frame(context, seq, cfra, 75);
 		}
-
-		*progress= (float)cfra/(seq->enddisp - seq->endstill - seq->startdisp + seq->startstill);
-=======
-		}
-		if (size_flags & IMB_PROXY_75) {
-			seq_proxy_build_frame(context, seq, cfra, 75);
-		}
 		if (size_flags & IMB_PROXY_100) {
 			seq_proxy_build_frame(context, seq, cfra, 100);
 		}
 
 		*progress= (float)cfra/(seq->enddisp - seq->endstill 
 					- seq->startdisp + seq->startstill);
->>>>>>> 53671577
 		*do_update= 1;
 
 		if(*stop || G.afbreek)
