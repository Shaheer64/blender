/* SPDX-License-Identifier: GPL-2.0-or-later
 * Copyright 2016 Blender Foundation */

/** \file
 * \ingroup bke
 */

#include <cstdlib>
#include <cstring>
#include <map>
#include <queue>

#include "CLG_log.h"

#include "MEM_guardedalloc.h"

#include "DNA_ID.h"
#include "DNA_collection_types.h"
#include "DNA_key_types.h"
#include "DNA_object_types.h"
#include "DNA_scene_types.h"

#include "DEG_depsgraph.h"
#include "DEG_depsgraph_build.h"

#include "BKE_anim_data.h"
#include "BKE_armature.h"
#include "BKE_blender.h"
#include "BKE_collection.h"
#include "BKE_fcurve.h"
#include "BKE_global.h"
#include "BKE_idtype.h"
#include "BKE_key.h"
#include "BKE_layer.h"
#include "BKE_lib_id.h"
#include "BKE_lib_override.h"
#include "BKE_lib_query.h"
#include "BKE_lib_remap.h"
#include "BKE_main.h"
#include "BKE_main_namemap.h"
#include "BKE_node.hh"
#include "BKE_report.h"
#include "BKE_scene.h"

#include "BLO_readfile.h"

#include "BLI_ghash.h"
#include "BLI_linklist.h"
#include "BLI_listbase.h"
#include "BLI_memarena.h"
#include "BLI_string.h"
#include "BLI_task.h"
#include "BLI_utildefines.h"

#include "PIL_time.h"

#include "RNA_access.h"
#include "RNA_path.h"
#include "RNA_prototypes.h"
#include "RNA_types.h"

#include "atomic_ops.h"

#include "lib_intern.h"

#define OVERRIDE_AUTO_CHECK_DELAY 0.2 /* 200ms between auto-override checks. */
//#define DEBUG_OVERRIDE_TIMEIT

#ifdef DEBUG_OVERRIDE_TIMEIT
#  include "PIL_time_utildefines.h"
#endif

static CLG_LogRef LOG = {"bke.liboverride"};

static void lib_override_library_property_copy(IDOverrideLibraryProperty *op_dst,
                                               IDOverrideLibraryProperty *op_src);
static void lib_override_library_property_operation_copy(
    IDOverrideLibraryPropertyOperation *opop_dst, IDOverrideLibraryPropertyOperation *opop_src);

static void lib_override_library_property_clear(IDOverrideLibraryProperty *op);
static void lib_override_library_property_operation_clear(
    IDOverrideLibraryPropertyOperation *opop);

BLI_INLINE IDOverrideLibraryRuntime *override_library_runtime_ensure(IDOverrideLibrary *override)
{
  if (override->runtime == nullptr) {
    override->runtime = MEM_cnew<IDOverrideLibraryRuntime>(__func__);
  }
  return override->runtime;
}

/** Helper to preserve Pose mode on override objects.
 * A bit annoying to have this special case, but not much to be done here currently, since the
 * matching RNA property is read-only. */
BLI_INLINE void lib_override_object_posemode_transfer(ID *id_dst, ID *id_src)
{
  if (GS(id_src->name) == ID_OB && GS(id_dst->name) == ID_OB) {
    Object *ob_src = reinterpret_cast<Object *>(id_src);
    Object *ob_dst = reinterpret_cast<Object *>(id_dst);
    if (ob_src->type == OB_ARMATURE && (ob_src->mode & OB_MODE_POSE) != 0) {
      ob_dst->restore_mode = ob_dst->mode;
      ob_dst->mode |= OB_MODE_POSE;
    }
  }
}

/** Get override data for a given ID. Needed because of our beloved shape keys snowflake. */
BLI_INLINE const IDOverrideLibrary *BKE_lib_override_library_get(const Main * /*bmain*/,
                                                                 const ID *id,
                                                                 const ID * /*owner_id_hint*/,
                                                                 const ID **r_owner_id)
{
  if (id->flag & LIB_EMBEDDED_DATA_LIB_OVERRIDE) {
    const ID *owner_id = BKE_id_owner_get(const_cast<ID *>(id));
    BLI_assert_msg(owner_id != nullptr, "Liboverride-embedded ID with no owner");
    if (r_owner_id != nullptr) {
      *r_owner_id = owner_id;
    }
    return owner_id->override_library;
  }

  if (r_owner_id != nullptr) {
    *r_owner_id = id;
  }
  return id->override_library;
}

IDOverrideLibrary *BKE_lib_override_library_get(Main *bmain,
                                                ID *id,
                                                ID *owner_id_hint,
                                                ID **r_owner_id)
{
  /* Reuse the implementation of the const access function, which does not change the arguments.
   * Add const explicitly to make it clear to the compiler to avoid just calling this function. */
  return const_cast<IDOverrideLibrary *>(
      BKE_lib_override_library_get(const_cast<const Main *>(bmain),
                                   const_cast<const ID *>(id),
                                   const_cast<const ID *>(owner_id_hint),
                                   const_cast<const ID **>(r_owner_id)));
}

IDOverrideLibrary *BKE_lib_override_library_init(ID *local_id, ID *reference_id)
{
  /* If reference_id is nullptr, we are creating an override template for purely local data.
   * Else, reference *must* be linked data. */
  BLI_assert(reference_id == nullptr || ID_IS_LINKED(reference_id));
  BLI_assert(local_id->override_library == nullptr);

  ID *ancestor_id;
  for (ancestor_id = reference_id;
       ancestor_id != nullptr && ancestor_id->override_library != nullptr &&
       ancestor_id->override_library->reference != nullptr;
       ancestor_id = ancestor_id->override_library->reference)
  {
    /* pass */
  }

  if (ancestor_id != nullptr && ancestor_id->override_library != nullptr) {
    /* Original ID has a template, use it! */
    BKE_lib_override_library_copy(local_id, ancestor_id, true);
    if (local_id->override_library->reference != reference_id) {
      id_us_min(local_id->override_library->reference);
      local_id->override_library->reference = reference_id;
      id_us_plus(local_id->override_library->reference);
    }
    return local_id->override_library;
  }

  /* Else, generate new empty override. */
  local_id->override_library = MEM_cnew<IDOverrideLibrary>(__func__);
  local_id->override_library->reference = reference_id;
  id_us_plus(local_id->override_library->reference);
  local_id->tag &= ~LIB_TAG_LIBOVERRIDE_REFOK;
  /* By default initialized liboverrides are 'system overrides', higher-level code is responsible
   * to unset this flag for specific IDs. */
  local_id->override_library->flag |= LIBOVERRIDE_FLAG_SYSTEM_DEFINED;
  /* TODO: do we want to add tag or flag to referee to mark it as such? */
  return local_id->override_library;
}

void BKE_lib_override_library_copy(ID *dst_id, const ID *src_id, const bool do_full_copy)
{
  BLI_assert(ID_IS_OVERRIDE_LIBRARY(src_id) || ID_IS_OVERRIDE_LIBRARY_TEMPLATE(src_id));

  if (dst_id->override_library != nullptr) {
    if (src_id->override_library == nullptr) {
      BKE_lib_override_library_free(&dst_id->override_library, true);
      return;
    }

    BKE_lib_override_library_clear(dst_id->override_library, true);
  }
  else if (src_id->override_library == nullptr) {
    /* Virtual overrides of embedded data does not require any extra work. */
    return;
  }
  else {
    BKE_lib_override_library_init(dst_id, nullptr);
  }

  /* If source is already overriding data, we copy it but reuse its reference for destination ID.
   * Otherwise, source is only an override template, it then becomes reference of destination ID.
   */
  dst_id->override_library->reference = src_id->override_library->reference ?
                                            src_id->override_library->reference :
                                            const_cast<ID *>(src_id);
  id_us_plus(dst_id->override_library->reference);

  dst_id->override_library->hierarchy_root = src_id->override_library->hierarchy_root;
  dst_id->override_library->flag = src_id->override_library->flag;

  if (do_full_copy) {
    BLI_duplicatelist(&dst_id->override_library->properties,
                      &src_id->override_library->properties);
    for (IDOverrideLibraryProperty *op_dst = static_cast<IDOverrideLibraryProperty *>(
                                       dst_id->override_library->properties.first),
                                   *op_src = static_cast<IDOverrideLibraryProperty *>(
                                       src_id->override_library->properties.first);
         op_dst;
         op_dst = op_dst->next, op_src = op_src->next)
    {
      lib_override_library_property_copy(op_dst, op_src);
    }
  }

  dst_id->tag &= ~LIB_TAG_LIBOVERRIDE_REFOK;
}

void BKE_lib_override_library_clear(IDOverrideLibrary *override, const bool do_id_user)
{
  BLI_assert(override != nullptr);

  if (!ELEM(nullptr, override->runtime, override->runtime->rna_path_to_override_properties)) {
    BLI_ghash_clear(override->runtime->rna_path_to_override_properties, nullptr, nullptr);
  }

  LISTBASE_FOREACH (IDOverrideLibraryProperty *, op, &override->properties) {
    lib_override_library_property_clear(op);
  }
  BLI_freelistN(&override->properties);

  if (do_id_user) {
    id_us_min(override->reference);
    /* override->storage should never be refcounted... */
  }
}

void BKE_lib_override_library_free(IDOverrideLibrary **override, const bool do_id_user)
{
  BLI_assert(*override != nullptr);

  if ((*override)->runtime != nullptr) {
    if ((*override)->runtime->rna_path_to_override_properties != nullptr) {
      BLI_ghash_free((*override)->runtime->rna_path_to_override_properties, nullptr, nullptr);
    }
    MEM_SAFE_FREE((*override)->runtime);
  }

  BKE_lib_override_library_clear(*override, do_id_user);
  MEM_freeN(*override);
  *override = nullptr;
}

static ID *lib_override_library_create_from(Main *bmain,
                                            Library *owner_library,
                                            ID *reference_id,
                                            const int lib_id_copy_flags)
{
  /* NOTE: We do not want to copy possible override data from reference here (whether it is an
   * override template, or already an override of some other ref data). */
  ID *local_id = BKE_id_copy_ex(bmain,
                                reference_id,
                                nullptr,
                                LIB_ID_COPY_DEFAULT | LIB_ID_COPY_NO_LIB_OVERRIDE |
                                    lib_id_copy_flags);

  if (local_id == nullptr) {
    return nullptr;
  }
  id_us_min(local_id);

  /* TODO: Handle this properly in LIB_NO_MAIN case as well (i.e. resync case). Or offload to
   * generic ID copy code? Would probably be better to have a version of #BKE_id_copy_ex that takes
   * an extra `target_lib` parameter. */
  local_id->lib = owner_library;
  if ((lib_id_copy_flags & LIB_ID_CREATE_NO_MAIN) != 0 && owner_library == nullptr) {
    lib_id_copy_ensure_local(bmain, reference_id, local_id, 0);
  }

  BKE_lib_override_library_init(local_id, reference_id);

  /* NOTE: From liboverride perspective (and RNA one), shape keys are considered as local embedded
   * data-blocks, just like root node trees or master collections. Therefore, we never need to
   * create overrides for them. We need a way to mark them as overrides though. */
  Key *reference_key;
  if ((reference_key = BKE_key_from_id(reference_id)) != nullptr) {
    Key *local_key = BKE_key_from_id(local_id);
    BLI_assert(local_key != nullptr);
    local_key->id.flag |= LIB_EMBEDDED_DATA_LIB_OVERRIDE;
  }

  return local_id;
}

/* TODO: This could be simplified by storing a flag in #IDOverrideLibrary
 * during the diffing process? */
bool BKE_lib_override_library_is_user_edited(const ID *id)
{

  if (!ID_IS_OVERRIDE_LIBRARY(id)) {
    return false;
  }

  /* A bit weird, but those embedded IDs are handled by their owner ID anyway, so we can just
   * assume they are never user-edited, actual proper detection will happen from their owner check.
   */
  if (!ID_IS_OVERRIDE_LIBRARY_REAL(id)) {
    return false;
  }

  LISTBASE_FOREACH (const IDOverrideLibraryProperty *, op, &id->override_library->properties) {
    LISTBASE_FOREACH (const IDOverrideLibraryPropertyOperation *, opop, &op->operations) {
      if ((opop->flag & LIBOVERRIDE_OP_FLAG_IDPOINTER_MATCH_REFERENCE) != 0) {
        continue;
      }
      if (opop->operation == LIBOVERRIDE_OP_NOOP) {
        continue;
      }
      /* If an operation does not match the filters above, it is considered as a user-editing one,
       * therefore this override is user-edited. */
      return true;
    }
  }
  return false;
}

bool BKE_lib_override_library_is_system_defined(const Main *bmain, const ID *id)
{
  if (ID_IS_OVERRIDE_LIBRARY(id)) {
    const ID *override_owner_id;
    BKE_lib_override_library_get(bmain, id, nullptr, &override_owner_id);
    return (override_owner_id->override_library->flag & LIBOVERRIDE_FLAG_SYSTEM_DEFINED) != 0;
  }
  return false;
}

bool BKE_lib_override_library_property_is_animated(const ID *id,
                                                   const IDOverrideLibraryProperty *override_prop,
                                                   const PropertyRNA *override_rna_prop,
                                                   const int rnaprop_index)
{
  AnimData *anim_data = BKE_animdata_from_id(id);
  if (anim_data != nullptr) {
    struct FCurve *fcurve;
    char *index_token_start = const_cast<char *>(
        RNA_path_array_index_token_find(override_prop->rna_path, override_rna_prop));
    if (index_token_start != nullptr) {
      const char index_token_start_backup = *index_token_start;
      *index_token_start = '\0';
      fcurve = BKE_animadata_fcurve_find_by_rna_path(
          anim_data, override_prop->rna_path, rnaprop_index, nullptr, nullptr);
      *index_token_start = index_token_start_backup;
    }
    else {
      fcurve = BKE_animadata_fcurve_find_by_rna_path(
          anim_data, override_prop->rna_path, 0, nullptr, nullptr);
    }
    if (fcurve != nullptr) {
      return true;
    }
  }
  return false;
}

static int foreachid_is_hierarchy_leaf_fn(LibraryIDLinkCallbackData *cb_data)
{
  ID *id_owner = cb_data->owner_id;
  ID *id = *cb_data->id_pointer;
  bool *is_leaf = static_cast<bool *>(cb_data->user_data);

  if (cb_data->cb_flag & IDWALK_CB_LOOPBACK) {
    return IDWALK_RET_NOP;
  }

  if (id != nullptr && ID_IS_OVERRIDE_LIBRARY_REAL(id) &&
      id->override_library->hierarchy_root == id_owner->override_library->hierarchy_root)
  {
    *is_leaf = false;
    return IDWALK_RET_STOP_ITER;
  }
  return IDWALK_RET_NOP;
}

bool BKE_lib_override_library_is_hierarchy_leaf(Main *bmain, ID *id)
{
  if (ID_IS_OVERRIDE_LIBRARY_REAL(id)) {
    bool is_leaf = true;
    BKE_library_foreach_ID_link(
        bmain, id, foreachid_is_hierarchy_leaf_fn, &is_leaf, IDWALK_READONLY);
    return is_leaf;
  }

  return false;
}

ID *BKE_lib_override_library_create_from_id(Main *bmain,
                                            ID *reference_id,
                                            const bool do_tagged_remap)
{
  BLI_assert(reference_id != nullptr);
  BLI_assert(ID_IS_LINKED(reference_id));

  ID *local_id = lib_override_library_create_from(bmain, nullptr, reference_id, 0);
  /* We cannot allow automatic hierarchy resync on this ID, it is highly likely to generate a giant
   * mess in case there are a lot of hidden, non-instantiated, non-properly organized dependencies.
   * Ref #94650. */
  local_id->override_library->flag |= LIBOVERRIDE_FLAG_NO_HIERARCHY;
  local_id->override_library->flag &= ~LIBOVERRIDE_FLAG_SYSTEM_DEFINED;
  local_id->override_library->hierarchy_root = local_id;

  if (do_tagged_remap) {
    Key *reference_key, *local_key = nullptr;
    if ((reference_key = BKE_key_from_id(reference_id)) != nullptr) {
      local_key = BKE_key_from_id(local_id);
      BLI_assert(local_key != nullptr);
    }

    ID *other_id;
    FOREACH_MAIN_ID_BEGIN (bmain, other_id) {
      if ((other_id->tag & LIB_TAG_DOIT) != 0 && !ID_IS_LINKED(other_id)) {
        /* Note that using ID_REMAP_SKIP_INDIRECT_USAGE below is superfluous, as we only remap
         * local IDs usages anyway. */
        BKE_libblock_relink_ex(bmain,
                               other_id,
                               reference_id,
                               local_id,
                               ID_REMAP_SKIP_INDIRECT_USAGE | ID_REMAP_SKIP_OVERRIDE_LIBRARY);
        if (reference_key != nullptr) {
          BKE_libblock_relink_ex(bmain,
                                 other_id,
                                 &reference_key->id,
                                 &local_key->id,
                                 ID_REMAP_SKIP_INDIRECT_USAGE | ID_REMAP_SKIP_OVERRIDE_LIBRARY);
        }
      }
    }
    FOREACH_MAIN_ID_END;
  }

  return local_id;
}

static void lib_override_prefill_newid_from_existing_overrides(Main *bmain, ID *id_hierarchy_root)
{
  ID *id_iter;
  FOREACH_MAIN_ID_BEGIN (bmain, id_iter) {
    ID *id = id_iter;
    if (GS(id_iter->name) == ID_KE) {
      id = reinterpret_cast<Key *>(id_iter)->from;
      BLI_assert(id != nullptr);
    }
    if (ID_IS_OVERRIDE_LIBRARY_REAL(id) &&
        id->override_library->hierarchy_root == id_hierarchy_root) {
      id->override_library->reference->newid = id;
      if (GS(id_iter->name) == ID_KE) {
        Key *reference_key = BKE_key_from_id(id->override_library->reference);
        if (reference_key != nullptr) {
          reference_key->id.newid = id_iter;
        }
      }
    }
  }
  FOREACH_MAIN_ID_END;
}

static void lib_override_remapper_overrides_add(IDRemapper *id_remapper,
                                                ID *reference_id,
                                                ID *local_id)
{
  BKE_id_remapper_add(id_remapper, reference_id, local_id);

  Key *reference_key, *local_key = nullptr;
  if ((reference_key = BKE_key_from_id(reference_id)) != nullptr) {
    if (reference_id->newid != nullptr) {
      local_key = BKE_key_from_id(reference_id->newid);
      BLI_assert(local_key != nullptr);
    }

    BKE_id_remapper_add(id_remapper, &reference_key->id, &local_key->id);
  }
}

/* TODO: Make this static local function instead? API is becoming complex, and it's not used
 * outside of this file anyway. */
bool BKE_lib_override_library_create_from_tag(Main *bmain,
                                              Library *owner_library,
                                              const ID *id_root_reference,
                                              ID *id_hierarchy_root,
                                              const ID *id_hierarchy_root_reference,
                                              const bool do_no_main,
                                              const bool do_fully_editable)
{
  BLI_assert(id_root_reference != nullptr && ID_IS_LINKED(id_root_reference));
  /* If we do not have any hierarchy root given, then the root reference must be tagged for
   * override. */
  BLI_assert(id_hierarchy_root != nullptr || id_hierarchy_root_reference != nullptr ||
             (id_root_reference->tag & LIB_TAG_DOIT) != 0);
  /* At least one of the hierarchy root pointers must be nullptr, passing both is useless and can
   * create confusion. */
  BLI_assert(ELEM(nullptr, id_hierarchy_root, id_hierarchy_root_reference));

  if (id_hierarchy_root != nullptr) {
    /* If the hierarchy root is given, it must be a valid existing override (used during partial
     * resync process mainly). */
    BLI_assert(ID_IS_OVERRIDE_LIBRARY_REAL(id_hierarchy_root) &&
               id_hierarchy_root->override_library->reference->lib == id_root_reference->lib);

    if (!do_no_main) {
      /* When processing within Main, set existing overrides in given hierarchy as 'newid' of their
       * linked reference. This allows to re-use existing overrides instead of creating new ones in
       * partial override cases. */
      lib_override_prefill_newid_from_existing_overrides(bmain, id_hierarchy_root);
    }
  }
  if (!ELEM(id_hierarchy_root_reference, nullptr, id_root_reference)) {
    /* If the reference hierarchy root is given, it must be from the same library as the reference
     * root, and also tagged for override. */
    BLI_assert(id_hierarchy_root_reference->lib == id_root_reference->lib &&
               (id_hierarchy_root_reference->tag & LIB_TAG_DOIT) != 0);
  }

  const Library *reference_library = id_root_reference->lib;

  ID *reference_id;
  bool success = true;

  ListBase todo_ids = {nullptr};
  LinkData *todo_id_iter;

  /* Get all IDs we want to override. */
  FOREACH_MAIN_ID_BEGIN (bmain, reference_id) {
    if ((reference_id->tag & LIB_TAG_DOIT) != 0 && reference_id->lib == reference_library &&
        BKE_idtype_idcode_is_linkable(GS(reference_id->name)))
    {
      todo_id_iter = MEM_cnew<LinkData>(__func__);
      todo_id_iter->data = reference_id;
      BLI_addtail(&todo_ids, todo_id_iter);
    }
  }
  FOREACH_MAIN_ID_END;

  /* Override the IDs. */
  for (todo_id_iter = static_cast<LinkData *>(todo_ids.first); todo_id_iter != nullptr;
       todo_id_iter = todo_id_iter->next)
  {
    reference_id = static_cast<ID *>(todo_id_iter->data);

    /* If `newid` is already set, assume it has been handled by calling code.
     * Only current use case: re-using proxy ID when converting to liboverride. */
    if (reference_id->newid == nullptr) {
      /* NOTE: `no main` case is used during resync procedure, to support recursive resync.
       * This requires extra care further down the resync process,
       * see: #BKE_lib_override_library_resync. */
      reference_id->newid = lib_override_library_create_from(
          bmain, owner_library, reference_id, do_no_main ? LIB_ID_CREATE_NO_MAIN : 0);
      if (reference_id->newid == nullptr) {
        success = false;
        break;
      }
      if (do_fully_editable) {
        reference_id->newid->override_library->flag &= ~LIBOVERRIDE_FLAG_SYSTEM_DEFINED;
      }
    }
    /* We also tag the new IDs so that in next step we can remap their pointers too. */
    reference_id->newid->tag |= LIB_TAG_DOIT;

    Key *reference_key;
    if ((reference_key = BKE_key_from_id(reference_id)) != nullptr) {
      reference_key->id.tag |= LIB_TAG_DOIT;

      Key *local_key = BKE_key_from_id(reference_id->newid);
      BLI_assert(local_key != nullptr);
      reference_key->id.newid = &local_key->id;
      /* We also tag the new IDs so that in next step we can remap their pointers too. */
      local_key->id.tag |= LIB_TAG_DOIT;
    }
  }

  /* Only remap new local ID's pointers, we don't want to force our new overrides onto our whole
   * existing linked IDs usages. */
  if (success) {
    if (id_hierarchy_root_reference != nullptr) {
      id_hierarchy_root = id_hierarchy_root_reference->newid;
    }
    else if (id_root_reference->newid != nullptr &&
             (id_hierarchy_root == nullptr ||
              id_hierarchy_root->override_library->reference == id_root_reference))
    {
      id_hierarchy_root = id_root_reference->newid;
    }
    BLI_assert(id_hierarchy_root != nullptr);

    LinkNode *relinked_ids = nullptr;
    IDRemapper *id_remapper = BKE_id_remapper_create();
    /* Still checking the whole Main, that way we can tag other local IDs as needing to be
     * remapped to use newly created overriding IDs, if needed. */
    ID *id;
    FOREACH_MAIN_ID_BEGIN (bmain, id) {
      ID *other_id;
      /* In case we created new overrides as 'no main', they are not accessible directly in this
       * loop, but we can get to them through their reference's `newid` pointer. */
      if (do_no_main && id->lib == id_root_reference->lib && id->newid != nullptr) {
        other_id = id->newid;
        /* Otherwise we cannot properly distinguish between IDs that are actually from the
         * linked library (and should not be remapped), and IDs that are overrides re-generated
         * from the reference from the linked library, and must therefore be remapped.
         *
         * This is reset afterwards at the end of this loop. */
        other_id->lib = nullptr;
      }
      else {
        other_id = id;
      }

      /* If other ID is a linked one, but not from the same library as our reference, then we
       * consider we should also relink it, as part of recursive resync. */
      if ((other_id->tag & LIB_TAG_DOIT) != 0 && other_id->lib != id_root_reference->lib) {
        BLI_linklist_prepend(&relinked_ids, other_id);
        if (ID_IS_OVERRIDE_LIBRARY_REAL(other_id) &&
            other_id->override_library->hierarchy_root == id_hierarchy_root)
        {
          reference_id = other_id->override_library->reference;
          ID *local_id = reference_id->newid;
          if (other_id == local_id) {
            lib_override_remapper_overrides_add(id_remapper, reference_id, local_id);
          }
        }
      }
      if (other_id != id) {
        other_id->lib = id_root_reference->lib;
      }
    }
    FOREACH_MAIN_ID_END;

    for (todo_id_iter = static_cast<LinkData *>(todo_ids.first); todo_id_iter != nullptr;
         todo_id_iter = todo_id_iter->next)
    {
      reference_id = static_cast<ID *>(todo_id_iter->data);
      ID *local_id = reference_id->newid;

      if (local_id == nullptr) {
        continue;
      }

      local_id->override_library->hierarchy_root = id_hierarchy_root;

      lib_override_remapper_overrides_add(id_remapper, reference_id, local_id);
    }

    BKE_libblock_relink_multiple(bmain,
                                 relinked_ids,
                                 ID_REMAP_TYPE_REMAP,
                                 id_remapper,
                                 ID_REMAP_SKIP_OVERRIDE_LIBRARY | ID_REMAP_FORCE_USER_REFCOUNT);

    BKE_id_remapper_free(id_remapper);
    BLI_linklist_free(relinked_ids, nullptr);
  }
  else {
    /* We need to cleanup potentially already created data. */
    for (todo_id_iter = static_cast<LinkData *>(todo_ids.first); todo_id_iter != nullptr;
         todo_id_iter = todo_id_iter->next)
    {
      reference_id = static_cast<ID *>(todo_id_iter->data);
      BKE_id_delete(bmain, reference_id->newid);
      reference_id->newid = nullptr;
    }
  }

  BLI_freelistN(&todo_ids);

  return success;
}

struct LibOverrideGroupTagData {
  Main *bmain;
  Scene *scene;
  ID *id_root;
  ID *hierarchy_root_id;
  uint tag;
  uint missing_tag;
  /* Whether we are looping on override data, or their references (linked) one. */
  bool is_override;
  /* Whether we are creating new override, or resyncing existing one. */
  bool is_resync;

  /* Mapping linked objects to all their instantiating collections (as a linked list).
   * Avoids calling #BKE_collection_object_find over and over, this function is very expansive. */
  GHash *linked_object_to_instantiating_collections;
  MemArena *mem_arena;
};

static void lib_override_group_tag_data_object_to_collection_init_collection_process(
    LibOverrideGroupTagData *data, Collection *collection)
{
  LISTBASE_FOREACH (CollectionObject *, collection_object, &collection->gobject) {
    Object *ob = collection_object->ob;
    if (!ID_IS_LINKED(ob)) {
      continue;
    }

    LinkNodePair **collections_linkedlist_p;
    if (!BLI_ghash_ensure_p(data->linked_object_to_instantiating_collections,
                            ob,
                            reinterpret_cast<void ***>(&collections_linkedlist_p)))
    {
      *collections_linkedlist_p = static_cast<LinkNodePair *>(
          BLI_memarena_calloc(data->mem_arena, sizeof(**collections_linkedlist_p)));
    }
    BLI_linklist_append_arena(*collections_linkedlist_p, collection, data->mem_arena);
  }
}

/* Initialize complex data, `data` is expected to be already initialized with basic pointers and
 * other simple data.
 *
 * NOTE: Currently creates a mapping from linked object to all of their instantiating collections
 * (as returned by #BKE_collection_object_find). */
static void lib_override_group_tag_data_object_to_collection_init(LibOverrideGroupTagData *data)
{
  data->mem_arena = BLI_memarena_new(BLI_MEMARENA_STD_BUFSIZE, __func__);

  data->linked_object_to_instantiating_collections = BLI_ghash_new(
      BLI_ghashutil_ptrhash, BLI_ghashutil_ptrcmp, __func__);
  if (data->scene != nullptr) {
    lib_override_group_tag_data_object_to_collection_init_collection_process(
        data, data->scene->master_collection);
  }
  LISTBASE_FOREACH (Collection *, collection, &data->bmain->collections) {
    lib_override_group_tag_data_object_to_collection_init_collection_process(data, collection);
  }
}

static void lib_override_group_tag_data_clear(LibOverrideGroupTagData *data)
{
  BLI_ghash_free(data->linked_object_to_instantiating_collections, nullptr, nullptr);
  BLI_memarena_free(data->mem_arena);
  memset(data, 0, sizeof(*data));
}

static void lib_override_hierarchy_dependencies_recursive_tag_from(LibOverrideGroupTagData *data)
{
  Main *bmain = data->bmain;
  ID *id = data->id_root;
  const bool is_override = data->is_override;

  if ((*reinterpret_cast<uint *>(&id->tag) & data->tag) == 0) {
    /* This ID is not tagged, no reason to proceed further to its parents. */
    return;
  }

  MainIDRelationsEntry *entry = static_cast<MainIDRelationsEntry *>(
      BLI_ghash_lookup(bmain->relations->relations_from_pointers, id));
  BLI_assert(entry != nullptr);

  if (entry->tags & MAINIDRELATIONS_ENTRY_TAGS_PROCESSED_FROM) {
    /* This ID has already been processed. */
    return;
  }
  /* This way we won't process again that ID, should we encounter it again through another
   * relationship hierarchy. */
  entry->tags |= MAINIDRELATIONS_ENTRY_TAGS_PROCESSED_FROM;

  for (MainIDRelationsEntryItem *from_id_entry = entry->from_ids; from_id_entry != nullptr;
       from_id_entry = from_id_entry->next)
  {
    if ((from_id_entry->usage_flag & IDWALK_CB_OVERRIDE_LIBRARY_NOT_OVERRIDABLE) != 0) {
      /* Never consider non-overridable relationships ('from', 'parents', 'owner' etc. pointers)
       * as actual dependencies. */
      continue;
    }
    /* We only consider IDs from the same library. */
    ID *from_id = from_id_entry->id_pointer.from;
    if (from_id == nullptr || from_id->lib != id->lib ||
        (is_override && !ID_IS_OVERRIDE_LIBRARY(from_id)))
    {
      /* IDs from different libraries, or non-override IDs in case we are processing overrides,
       * are both barriers of dependency. */
      continue;
    }
    from_id->tag |= data->tag;
    LibOverrideGroupTagData sub_data = *data;
    sub_data.id_root = from_id;
    lib_override_hierarchy_dependencies_recursive_tag_from(&sub_data);
  }
}

/* Tag all IDs in dependency relationships within an override hierarchy/group.
 *
 * Requires existing `Main.relations`.
 *
 * NOTE: This is typically called to complete `lib_override_linked_group_tag()`.
 */
static bool lib_override_hierarchy_dependencies_recursive_tag(LibOverrideGroupTagData *data)
{
  Main *bmain = data->bmain;
  ID *id = data->id_root;
  const bool is_override = data->is_override;
  const bool is_resync = data->is_resync;

  MainIDRelationsEntry *entry = static_cast<MainIDRelationsEntry *>(
      BLI_ghash_lookup(bmain->relations->relations_from_pointers, id));
  BLI_assert(entry != nullptr);

  if (entry->tags & MAINIDRELATIONS_ENTRY_TAGS_PROCESSED_TO) {
    /* This ID has already been processed. */
    return (*reinterpret_cast<uint *>(&id->tag) & data->tag) != 0;
  }
  /* This way we won't process again that ID, should we encounter it again through another
   * relationship hierarchy. */
  entry->tags |= MAINIDRELATIONS_ENTRY_TAGS_PROCESSED_TO;

  for (MainIDRelationsEntryItem *to_id_entry = entry->to_ids; to_id_entry != nullptr;
       to_id_entry = to_id_entry->next)
  {
    if ((to_id_entry->usage_flag & IDWALK_CB_OVERRIDE_LIBRARY_NOT_OVERRIDABLE) != 0) {
      /* Never consider non-overridable relationships ('from', 'parents', 'owner' etc. pointers) as
       * actual dependencies. */
      continue;
    }
    /* We only consider IDs from the same library. */
    ID *to_id = *to_id_entry->id_pointer.to;
    if (to_id == nullptr || to_id->lib != id->lib ||
        (is_override && !ID_IS_OVERRIDE_LIBRARY(to_id))) {
      /* IDs from different libraries, or non-override IDs in case we are processing overrides, are
       * both barriers of dependency. */
      continue;
    }
    LibOverrideGroupTagData sub_data = *data;
    sub_data.id_root = to_id;
    if (lib_override_hierarchy_dependencies_recursive_tag(&sub_data)) {
      id->tag |= data->tag;
    }
  }

  /* If the current ID is/has been tagged for override above, then check its reversed dependencies
   * (i.e. IDs that depend on the current one).
   *
   * This will cover e.g. the case where user override an armature, and would expect the mesh
   * object deformed by that armature to also be overridden. */
  if ((*reinterpret_cast<uint *>(&id->tag) & data->tag) != 0 && !is_resync) {
    lib_override_hierarchy_dependencies_recursive_tag_from(data);
  }

  return (*reinterpret_cast<uint *>(&id->tag) & data->tag) != 0;
}

static void lib_override_linked_group_tag_recursive(LibOverrideGroupTagData *data)
{
  Main *bmain = data->bmain;
  ID *id_owner = data->id_root;
  BLI_assert(ID_IS_LINKED(id_owner));
  BLI_assert(!data->is_override);
  const uint tag = data->tag;
  const uint missing_tag = data->missing_tag;

  MainIDRelationsEntry *entry = static_cast<MainIDRelationsEntry *>(
      BLI_ghash_lookup(bmain->relations->relations_from_pointers, id_owner));
  BLI_assert(entry != nullptr);

  if (entry->tags & MAINIDRELATIONS_ENTRY_TAGS_PROCESSED) {
    /* This ID has already been processed. */
    return;
  }
  /* This way we won't process again that ID, should we encounter it again through another
   * relationship hierarchy. */
  entry->tags |= MAINIDRELATIONS_ENTRY_TAGS_PROCESSED;

  for (MainIDRelationsEntryItem *to_id_entry = entry->to_ids; to_id_entry != nullptr;
       to_id_entry = to_id_entry->next)
  {
    if ((to_id_entry->usage_flag & IDWALK_CB_OVERRIDE_LIBRARY_NOT_OVERRIDABLE) != 0) {
      /* Never consider non-overridable relationships as actual dependencies. */
      continue;
    }

    ID *to_id = *to_id_entry->id_pointer.to;
    if (ELEM(to_id, nullptr, id_owner)) {
      continue;
    }
    /* We only consider IDs from the same library. */
    if (to_id->lib != id_owner->lib) {
      continue;
    }
    BLI_assert(ID_IS_LINKED(to_id));

    /* We tag all collections and objects for override. And we also tag all other data-blocks which
     * would use one of those.
     * NOTE: missing IDs (aka placeholders) are never overridden. */
    if (ELEM(GS(to_id->name), ID_OB, ID_GR)) {
      if (to_id->tag & LIB_TAG_MISSING) {
        to_id->tag |= missing_tag;
      }
      else {
        to_id->tag |= tag;
      }
    }

    /* Recursively process the dependencies. */
    LibOverrideGroupTagData sub_data = *data;
    sub_data.id_root = to_id;
    lib_override_linked_group_tag_recursive(&sub_data);
  }
}

static bool lib_override_linked_group_tag_collections_keep_tagged_check_recursive(
    LibOverrideGroupTagData *data, Collection *collection)
{
  /* NOTE: Collection's object cache (using bases, as returned by #BKE_collection_object_cache_get)
   * is not usable here, as it may have become invalid from some previous operation and it should
   * not be updated here. So instead only use collections' reliable 'raw' data to check if some
   * object in the hierarchy of the given collection is still tagged for override. */
  for (CollectionObject *collection_object =
           static_cast<CollectionObject *>(collection->gobject.first);
       collection_object != nullptr;
       collection_object = collection_object->next)
  {
    Object *object = collection_object->ob;
    if (object == nullptr) {
      continue;
    }
    if ((object->id.tag & data->tag) != 0) {
      return true;
    }
  }

  for (CollectionChild *collection_child =
           static_cast<CollectionChild *>(collection->children.first);
       collection_child != nullptr;
       collection_child = collection_child->next)
  {
    if (lib_override_linked_group_tag_collections_keep_tagged_check_recursive(
            data, collection_child->collection))
    {
      return true;
    }
  }

  return false;
}

static void lib_override_linked_group_tag_clear_boneshapes_objects(LibOverrideGroupTagData *data)
{
  Main *bmain = data->bmain;
  ID *id_root = data->id_root;

  /* Remove (untag) bone shape objects, they shall never need to be to directly/explicitly
   * overridden. */
  LISTBASE_FOREACH (Object *, ob, &bmain->objects) {
    if (ob->type == OB_ARMATURE && ob->pose != nullptr && (ob->id.tag & data->tag)) {
      for (bPoseChannel *pchan = static_cast<bPoseChannel *>(ob->pose->chanbase.first);
           pchan != nullptr;
           pchan = pchan->next)
      {
        if (pchan->custom != nullptr && &pchan->custom->id != id_root) {
          pchan->custom->id.tag &= ~data->tag;
        }
      }
    }
  }

  /* Remove (untag) collections if they do not own any tagged object (either themselves, or in
   * their children collections). */
  LISTBASE_FOREACH (Collection *, collection, &bmain->collections) {
    if ((collection->id.tag & data->tag) == 0 || &collection->id == id_root) {
      continue;
    }

    if (!lib_override_linked_group_tag_collections_keep_tagged_check_recursive(data, collection)) {
      collection->id.tag &= ~data->tag;
    }
  }
}

/* This will tag at least all 'boundary' linked IDs for a potential override group.
 *
 * Requires existing `Main.relations`.
 *
 * Note that you will then need to call #lib_override_hierarchy_dependencies_recursive_tag to
 * complete tagging of all dependencies within the override group.
 *
 * We currently only consider Collections and Objects (that are not used as bone shapes) as valid
 * boundary IDs to define an override group.
 */
static void lib_override_linked_group_tag(LibOverrideGroupTagData *data)
{
  Main *bmain = data->bmain;
  ID *id_root = data->id_root;
  const bool is_resync = data->is_resync;
  BLI_assert(!data->is_override);

  if (id_root->tag & LIB_TAG_MISSING) {
    id_root->tag |= data->missing_tag;
  }
  else {
    id_root->tag |= data->tag;
  }

  /* Tag all collections and objects recursively. */
  lib_override_linked_group_tag_recursive(data);

  /* Do not override objects used as bone shapes, nor their collections if possible. */
  lib_override_linked_group_tag_clear_boneshapes_objects(data);

  /* For each object tagged for override, ensure we get at least one local or liboverride
   * collection to host it. Avoids getting a bunch of random object in the scene's master
   * collection when all objects' dependencies are not properly 'packed' into a single root
   * collection.
   *
   * NOTE: In resync case, we do not handle this at all, since:
   *         - In normal, valid cases nothing would be needed anyway (resync process takes care
   *           of tagging needed 'owner' collection then).
   *         - Partial resync makes it extremely difficult to properly handle such extra
   *           collection 'tagging for override' (since one would need to know if the new object
   *           is actually going to replace an already existing override [most common case], or
   *           if it is actually a real new 'orphan' one).
   *         - While not ideal, having objects dangling around is less critical than both points
   *           above.
   *        So if users add new objects to their library override hierarchy in an invalid way, so
   *        be it. Trying to find a collection to override and host this new object would most
   *        likely make existing override very unclean anyway. */
  if (is_resync) {
    return;
  }
  LISTBASE_FOREACH (Object *, ob, &bmain->objects) {
    if (ID_IS_LINKED(ob) && (ob->id.tag & data->tag) != 0) {
      Collection *instantiating_collection = nullptr;
      Collection *instantiating_collection_override_candidate = nullptr;
      /* Loop over all collections instantiating the object, if we already have a 'locale' one we
       * have nothing to do, otherwise try to find a 'linked' one that we can override too. */
      LinkNodePair *instantiating_collection_linklist = static_cast<LinkNodePair *>(
          BLI_ghash_lookup(data->linked_object_to_instantiating_collections, ob));
      if (instantiating_collection_linklist != nullptr) {
        for (LinkNode *instantiating_collection_linknode = instantiating_collection_linklist->list;
             instantiating_collection_linknode != nullptr;
             instantiating_collection_linknode = instantiating_collection_linknode->next)
        {
          instantiating_collection = static_cast<Collection *>(
              instantiating_collection_linknode->link);
          if (!ID_IS_LINKED(instantiating_collection)) {
            /* There is a local collection instantiating the linked object to override, nothing
             * else to be done here. */
            break;
          }
          if (instantiating_collection->id.tag & data->tag) {
            /* There is a linked collection instantiating the linked object to override,
             * already tagged to be overridden, nothing else to be done here. */
            break;
          }
          instantiating_collection_override_candidate = instantiating_collection;
          instantiating_collection = nullptr;
        }
      }

      if (instantiating_collection == nullptr &&
          instantiating_collection_override_candidate != nullptr) {
        if (instantiating_collection_override_candidate->id.tag & LIB_TAG_MISSING) {
          instantiating_collection_override_candidate->id.tag |= data->missing_tag;
        }
        else {
          instantiating_collection_override_candidate->id.tag |= data->tag;
        }
      }
    }
  }
}

static void lib_override_overrides_group_tag_recursive(LibOverrideGroupTagData *data)
{
  Main *bmain = data->bmain;
  ID *id_owner = data->id_root;
  BLI_assert(ID_IS_OVERRIDE_LIBRARY(id_owner));
  BLI_assert(data->is_override);

  ID *id_hierarchy_root = data->hierarchy_root_id;

  if (ID_IS_OVERRIDE_LIBRARY_REAL(id_owner) &&
      (id_owner->override_library->flag & LIBOVERRIDE_FLAG_NO_HIERARCHY) != 0)
  {
    return;
  }

  const uint tag = data->tag;
  const uint missing_tag = data->missing_tag;

  MainIDRelationsEntry *entry = static_cast<MainIDRelationsEntry *>(
      BLI_ghash_lookup(bmain->relations->relations_from_pointers, id_owner));
  BLI_assert(entry != nullptr);

  if (entry->tags & MAINIDRELATIONS_ENTRY_TAGS_PROCESSED) {
    /* This ID has already been processed. */
    return;
  }
  /* This way we won't process again that ID, should we encounter it again through another
   * relationship hierarchy. */
  entry->tags |= MAINIDRELATIONS_ENTRY_TAGS_PROCESSED;

  for (MainIDRelationsEntryItem *to_id_entry = entry->to_ids; to_id_entry != nullptr;
       to_id_entry = to_id_entry->next)
  {
    if ((to_id_entry->usage_flag & IDWALK_CB_OVERRIDE_LIBRARY_NOT_OVERRIDABLE) != 0) {
      /* Never consider non-overridable relationships as actual dependencies. */
      continue;
    }

    ID *to_id = *to_id_entry->id_pointer.to;
    if (ELEM(to_id, nullptr, id_owner)) {
      continue;
    }
    /* Different libraries or different hierarchy roots are break points in override hierarchies.
     */
    if (!ID_IS_OVERRIDE_LIBRARY(to_id) || (to_id->lib != id_owner->lib)) {
      continue;
    }
    if (ID_IS_OVERRIDE_LIBRARY_REAL(to_id) &&
        to_id->override_library->hierarchy_root != id_hierarchy_root)
    {
      continue;
    }

    const Library *reference_lib =
        BKE_lib_override_library_get(bmain, id_owner, nullptr, nullptr)->reference->lib;
    const ID *to_id_reference =
        BKE_lib_override_library_get(bmain, to_id, nullptr, nullptr)->reference;
    if (to_id_reference->lib != reference_lib) {
      /* We do not override data-blocks from other libraries, nor do we process them. */
      continue;
    }

    if (to_id_reference->tag & LIB_TAG_MISSING) {
      to_id->tag |= missing_tag;
    }
    else {
      to_id->tag |= tag;
    }

    /* Recursively process the dependencies. */
    LibOverrideGroupTagData sub_data = *data;
    sub_data.id_root = to_id;
    lib_override_overrides_group_tag_recursive(&sub_data);
  }
}

/* This will tag all override IDs of an override group defined by the given `id_root`. */
static void lib_override_overrides_group_tag(LibOverrideGroupTagData *data)
{
  ID *id_root = data->id_root;
  BLI_assert(ID_IS_OVERRIDE_LIBRARY_REAL(id_root));
  BLI_assert(data->is_override);

  ID *id_hierarchy_root = data->hierarchy_root_id;
  BLI_assert(id_hierarchy_root != nullptr);
  BLI_assert(ID_IS_OVERRIDE_LIBRARY_REAL(id_hierarchy_root));
  UNUSED_VARS_NDEBUG(id_hierarchy_root);

  if (id_root->override_library->reference->tag & LIB_TAG_MISSING) {
    id_root->tag |= data->missing_tag;
  }
  else {
    id_root->tag |= data->tag;
  }

  /* Tag all local overrides in id_root's group. */
  lib_override_overrides_group_tag_recursive(data);
}

static bool lib_override_library_create_do(Main *bmain,
                                           Scene *scene,
                                           Library *owner_library,
                                           ID *id_root_reference,
                                           ID *id_hierarchy_root_reference,
                                           const bool do_fully_editable)
{
  BKE_main_relations_create(bmain, 0);
  LibOverrideGroupTagData data{};
  data.bmain = bmain;
  data.scene = scene;
  data.id_root = id_root_reference;
  data.tag = LIB_TAG_DOIT;
  data.missing_tag = LIB_TAG_MISSING;
  data.is_override = false;
  data.is_resync = false;
  lib_override_group_tag_data_object_to_collection_init(&data);
  lib_override_linked_group_tag(&data);

  BKE_main_relations_tag_set(bmain, MAINIDRELATIONS_ENTRY_TAGS_PROCESSED, false);
  lib_override_hierarchy_dependencies_recursive_tag(&data);

  /* In case the operation is on an already partially overridden hierarchy, all existing overrides
   * in that hierarchy need to be tagged for remapping from linked reference ID usages to newly
   * created overrides ones. */
  if (id_hierarchy_root_reference->lib != id_root_reference->lib) {
    BLI_assert(ID_IS_OVERRIDE_LIBRARY_REAL(id_hierarchy_root_reference));
    BLI_assert(id_hierarchy_root_reference->override_library->reference->lib ==
               id_root_reference->lib);

    BKE_main_relations_tag_set(bmain, MAINIDRELATIONS_ENTRY_TAGS_PROCESSED, false);
    data.hierarchy_root_id = id_hierarchy_root_reference;
    data.id_root = id_hierarchy_root_reference;
    data.is_override = true;
    lib_override_overrides_group_tag(&data);
  }

  BKE_main_relations_free(bmain);
  lib_override_group_tag_data_clear(&data);

  bool success = false;
  if (id_hierarchy_root_reference->lib != id_root_reference->lib) {
    success = BKE_lib_override_library_create_from_tag(bmain,
                                                       owner_library,
                                                       id_root_reference,
                                                       id_hierarchy_root_reference,
                                                       nullptr,
                                                       false,
                                                       do_fully_editable);
  }
  else {
    success = BKE_lib_override_library_create_from_tag(bmain,
                                                       owner_library,
                                                       id_root_reference,
                                                       nullptr,
                                                       id_hierarchy_root_reference,
                                                       false,
                                                       do_fully_editable);
  }

  return success;
}

static void lib_override_library_create_post_process(Main *bmain,
                                                     Scene *scene,
                                                     ViewLayer *view_layer,
                                                     const Library *owner_library,
                                                     ID *id_root,
                                                     ID *id_instance_hint,
                                                     Collection *residual_storage,
                                                     const Object *old_active_object,
                                                     const bool is_resync)
{
  /* If there is an old active object, there should also always be a given view layer. */
  BLI_assert(old_active_object == nullptr || view_layer != nullptr);

  /* NOTE: We only care about local IDs here, if a linked object is not instantiated in any way we
   * do not do anything about it. */

  /* We need to use the `_remap` version here as we prevented any LayerCollection resync during the
   * whole liboverride resyncing, which involves a lot of ID remapping.
   *
   * Otherwise, cached Base GHash e.g. can contain invalid stale data. */
  BKE_main_collection_sync_remap(bmain);

  /* We create a set of all objects referenced into the scene by its hierarchy of collections.
   * NOTE: This is different that the list of bases, since objects in excluded collections etc.
   * won't have a base, but are still considered as instanced from our point of view. */
  GSet *all_objects_in_scene = BKE_scene_objects_as_gset(scene, nullptr);

  /* Instantiating the root collection or object should never be needed in resync case, since the
   * old override would be remapped to the new one. */
  if (!is_resync && id_root != nullptr && id_root->newid != nullptr &&
      (!ID_IS_LINKED(id_root->newid) || id_root->newid->lib == owner_library))
  {
    switch (GS(id_root->name)) {
      case ID_GR: {
        Object *ob_reference = id_instance_hint != nullptr && GS(id_instance_hint->name) == ID_OB ?
                                   reinterpret_cast<Object *>(id_instance_hint) :
                                   nullptr;
        Collection *collection_new = (reinterpret_cast<Collection *>(id_root->newid));
        if (is_resync && BKE_collection_is_in_scene(collection_new)) {
          break;
        }
        if (ob_reference != nullptr) {
          BKE_collection_add_from_object(bmain, scene, ob_reference, collection_new);
        }
        else if (id_instance_hint != nullptr) {
          BLI_assert(GS(id_instance_hint->name) == ID_GR);
          BKE_collection_add_from_collection(
              bmain, scene, (reinterpret_cast<Collection *>(id_instance_hint)), collection_new);
        }
        else {
          BKE_collection_add_from_collection(
              bmain, scene, (reinterpret_cast<Collection *>(id_root)), collection_new);
        }

        BLI_assert(BKE_collection_is_in_scene(collection_new));

        all_objects_in_scene = BKE_scene_objects_as_gset(scene, all_objects_in_scene);
        break;
      }
      case ID_OB: {
        Object *ob_new = reinterpret_cast<Object *>(id_root->newid);
        if (BLI_gset_lookup(all_objects_in_scene, ob_new) == nullptr) {
          BKE_collection_object_add_from(
              bmain, scene, reinterpret_cast<Object *>(id_root), ob_new);
          all_objects_in_scene = BKE_scene_objects_as_gset(scene, all_objects_in_scene);
        }
        break;
      }
      default:
        break;
    }
  }

  if (view_layer != nullptr) {
    BKE_view_layer_synced_ensure(scene, view_layer);
  }
  else {
    BKE_scene_view_layers_synced_ensure(scene);
  }

  /* We need to ensure all new overrides of objects are properly instantiated. */
  Collection *default_instantiating_collection = residual_storage;
  LISTBASE_FOREACH (Object *, ob, &bmain->objects) {
    Object *ob_new = reinterpret_cast<Object *>(ob->id.newid);
    if (ob_new == nullptr || (ID_IS_LINKED(ob_new) && ob_new->id.lib != owner_library)) {
      continue;
    }

    BLI_assert(ob_new->id.override_library != nullptr &&
               ob_new->id.override_library->reference == &ob->id);

    if (old_active_object == ob) {
      Base *basact = BKE_view_layer_base_find(view_layer, ob_new);
      if (basact != nullptr) {
        view_layer->basact = basact;
      }
      DEG_id_tag_update(&scene->id, ID_RECALC_SELECT);
    }

    if (BLI_gset_lookup(all_objects_in_scene, ob_new) == nullptr) {
      if (id_root != nullptr && default_instantiating_collection == nullptr) {
        ID *id_ref = id_root->newid != nullptr ? id_root->newid : id_root;
        switch (GS(id_ref->name)) {
          case ID_GR: {
            /* Adding the object to a specific collection outside of the root overridden one is a
             * fairly bad idea (it breaks the override hierarchy concept). But there is no other
             * way to do this currently (we cannot add new collections to overridden root one,
             * this is not currently supported).
             * Since that will be fairly annoying and noisy, only do that in case the override
             * object is not part of any existing collection (i.e. its user count is 0). In
             * practice this should never happen I think. */
            if (ID_REAL_USERS(ob_new) != 0) {
              continue;
            }
            default_instantiating_collection = static_cast<Collection *>(
                BKE_id_new(bmain, ID_GR, "OVERRIDE_HIDDEN"));
            id_us_min(&default_instantiating_collection->id);
            /* Hide the collection from viewport and render. */
            default_instantiating_collection->flag |= COLLECTION_HIDE_VIEWPORT |
                                                      COLLECTION_HIDE_RENDER;
            break;
          }
          case ID_OB: {
            /* Add the other objects to one of the collections instantiating the
             * root object, or scene's master collection if none found. */
            Object *ob_ref = reinterpret_cast<Object *>(id_ref);
            LISTBASE_FOREACH (Collection *, collection, &bmain->collections) {
              if (BKE_collection_has_object(collection, ob_ref) &&
                  (view_layer != nullptr ?
                       BKE_view_layer_has_collection(view_layer, collection) :
                       BKE_collection_has_collection(scene->master_collection, collection)) &&
                  !ID_IS_LINKED(collection) && !ID_IS_OVERRIDE_LIBRARY(collection))
              {
                default_instantiating_collection = collection;
              }
            }
            break;
          }
          default:
            break;
        }
      }
      if (default_instantiating_collection == nullptr) {
        default_instantiating_collection = scene->master_collection;
      }

      BKE_collection_object_add(bmain, default_instantiating_collection, ob_new);
      DEG_id_tag_update_ex(bmain, &ob_new->id, ID_RECALC_TRANSFORM | ID_RECALC_BASE_FLAGS);
    }
  }

  if (id_root != nullptr &&
      !ELEM(default_instantiating_collection, nullptr, scene->master_collection))
  {
    ID *id_ref = id_root->newid != nullptr ? id_root->newid : id_root;
    switch (GS(id_ref->name)) {
      case ID_GR:
        BKE_collection_add_from_collection(bmain,
                                           scene,
                                           reinterpret_cast<Collection *>(id_ref),
                                           default_instantiating_collection);
        break;
      default:
        /* Add to master collection. */
        BKE_collection_add_from_collection(
            bmain, scene, nullptr, default_instantiating_collection);
        break;
    }
  }

  BLI_gset_free(all_objects_in_scene, nullptr);
}

bool BKE_lib_override_library_create(Main *bmain,
                                     Scene *scene,
                                     ViewLayer *view_layer,
                                     Library *owner_library,
                                     ID *id_root_reference,
                                     ID *id_hierarchy_root_reference,
                                     ID *id_instance_hint,
                                     ID **r_id_root_override,
                                     const bool do_fully_editable)
{
  if (r_id_root_override != nullptr) {
    *r_id_root_override = nullptr;
  }

  if (id_hierarchy_root_reference == nullptr) {
    id_hierarchy_root_reference = id_root_reference;
  }

  /* While in theory it _should_ be enough to ensure sync of given view-layer (if any), or at least
   * of given scene, think for now it's better to get a fully synced Main at this point, this code
   * may do some very wide remapping/data access in some cases. */
  BKE_main_view_layers_synced_ensure(bmain);
  const Object *old_active_object = (view_layer != nullptr) ?
                                        BKE_view_layer_active_object_get(view_layer) :
                                        nullptr;

  const bool success = lib_override_library_create_do(bmain,
                                                      scene,
                                                      owner_library,
                                                      id_root_reference,
                                                      id_hierarchy_root_reference,
                                                      do_fully_editable);

  if (!success) {
    return success;
  }

  if (r_id_root_override != nullptr) {
    *r_id_root_override = id_root_reference->newid;
  }

  lib_override_library_create_post_process(bmain,
                                           scene,
                                           view_layer,
                                           owner_library,
                                           id_root_reference,
                                           id_instance_hint,
                                           nullptr,
                                           old_active_object,
                                           false);

  /* Cleanup. */
  BKE_main_id_newptr_and_tag_clear(bmain);
  BKE_main_id_tag_all(bmain, LIB_TAG_DOIT, false);

  /* We need to rebuild some of the deleted override rules (for UI feedback purpose). */
  BKE_lib_override_library_main_operations_create(bmain, true, nullptr);

  return success;
}

bool BKE_lib_override_library_template_create(ID *id)
{
  if (ID_IS_LINKED(id)) {
    return false;
  }
  if (ID_IS_OVERRIDE_LIBRARY(id)) {
    return false;
  }

  BKE_lib_override_library_init(id, nullptr);
  return true;
}

static ID *lib_override_root_find(Main *bmain, ID *id, const int curr_level, int *r_best_level)
{
  if (curr_level > 1000) {
    CLOG_ERROR(&LOG,
               "Levels of dependency relationships between library overrides IDs is way too high, "
               "skipping further processing loops (involves at least '%s')",
               id->name);
    return nullptr;
  }

  if (!ID_IS_OVERRIDE_LIBRARY(id)) {
    BLI_assert_unreachable();
    return nullptr;
  }

  MainIDRelationsEntry *entry = static_cast<MainIDRelationsEntry *>(
      BLI_ghash_lookup(bmain->relations->relations_from_pointers, id));
  BLI_assert(entry != nullptr);

  if (entry->tags & MAINIDRELATIONS_ENTRY_TAGS_PROCESSED) {
    if (ID_IS_OVERRIDE_LIBRARY_REAL(id)) {
      /* This ID has already been processed. */
      *r_best_level = curr_level;
      return id->override_library->hierarchy_root;
    }

    BLI_assert(id->flag & LIB_EMBEDDED_DATA_LIB_OVERRIDE);
    ID *id_owner;
    int best_level_placeholder = 0;
    BKE_lib_override_library_get(bmain, id, nullptr, &id_owner);
    return lib_override_root_find(bmain, id_owner, curr_level + 1, &best_level_placeholder);
  }
  /* This way we won't process again that ID, should we encounter it again through another
   * relationship hierarchy. */
  entry->tags |= MAINIDRELATIONS_ENTRY_TAGS_PROCESSED;

  int best_level_candidate = curr_level;
  ID *best_root_id_candidate = id;

  for (MainIDRelationsEntryItem *from_id_entry = entry->from_ids; from_id_entry != nullptr;
       from_id_entry = from_id_entry->next)
  {
    if ((from_id_entry->usage_flag & IDWALK_CB_OVERRIDE_LIBRARY_NOT_OVERRIDABLE) != 0) {
      /* Never consider non-overridable relationships as actual dependencies. */
      continue;
    }

    ID *from_id = from_id_entry->id_pointer.from;
    if (ELEM(from_id, nullptr, id)) {
      continue;
    }
    if (!ID_IS_OVERRIDE_LIBRARY(from_id) || (from_id->lib != id->lib)) {
      continue;
    }

    int level_candidate = curr_level + 1;
    /* Recursively process the parent. */
    ID *root_id_candidate = lib_override_root_find(
        bmain, from_id, curr_level + 1, &level_candidate);
    if (level_candidate > best_level_candidate && root_id_candidate != nullptr) {
      best_root_id_candidate = root_id_candidate;
      best_level_candidate = level_candidate;
    }
  }

  if (!ID_IS_OVERRIDE_LIBRARY_REAL(best_root_id_candidate)) {
    BLI_assert(id->flag & LIB_EMBEDDED_DATA_LIB_OVERRIDE);
    ID *id_owner;
    int best_level_placeholder = 0;
    BKE_lib_override_library_get(bmain, best_root_id_candidate, nullptr, &id_owner);
    best_root_id_candidate = lib_override_root_find(
        bmain, id_owner, curr_level + 1, &best_level_placeholder);
  }

  BLI_assert(best_root_id_candidate != nullptr);
  BLI_assert((best_root_id_candidate->flag & LIB_EMBEDDED_DATA_LIB_OVERRIDE) == 0);

  *r_best_level = best_level_candidate;
  return best_root_id_candidate;
}

static void lib_override_root_hierarchy_set(Main *bmain, ID *id_root, ID *id, ID *id_from)
{
  if (ID_IS_OVERRIDE_LIBRARY_REAL(id)) {
    if (id->override_library->hierarchy_root == id_root) {
      /* Already set, nothing else to do here, sub-hierarchy is also assumed to be properly set
       * then. */
      return;
    }

    /* Hierarchy root already set, and not matching currently proposed one, try to find which is
     * best. */
    if (id->override_library->hierarchy_root != nullptr) {
      /* Check if given `id_from` matches with the hierarchy of the linked reference ID, in which
       * case we assume that the given hierarchy root is the 'real' one.
       *
       * NOTE: This can fail if user mixed dependencies between several overrides of a same
       * reference linked hierarchy. Not much to be done in that case, it's virtually impossible to
       * fix this automatically in a reliable way. */
      if (id_from == nullptr || !ID_IS_OVERRIDE_LIBRARY_REAL(id_from)) {
        /* Too complicated to deal with for now. */
        CLOG_WARN(&LOG,
                  "Inconsistency in library override hierarchy of ID '%s'.\n"
                  "\tNot enough data to verify validity of current proposed root '%s', assuming "
                  "already set one '%s' is valid.",
                  id->name,
                  id_root->name,
                  id->override_library->hierarchy_root->name);
        return;
      }

      ID *id_from_ref = id_from->override_library->reference;
      MainIDRelationsEntry *entry = static_cast<MainIDRelationsEntry *>(BLI_ghash_lookup(
          bmain->relations->relations_from_pointers, id->override_library->reference));
      BLI_assert(entry != nullptr);

      bool do_replace_root = false;
      for (MainIDRelationsEntryItem *from_id_entry = entry->from_ids; from_id_entry != nullptr;
           from_id_entry = from_id_entry->next)
      {
        if ((from_id_entry->usage_flag & IDWALK_CB_OVERRIDE_LIBRARY_NOT_OVERRIDABLE) != 0) {
          /* Never consider non-overridable relationships as actual dependencies. */
          continue;
        }

        if (id_from_ref == from_id_entry->id_pointer.from) {
          /* A matching parent was found in reference linked data, assume given hierarchy root is
           * the valid one. */
          do_replace_root = true;
          CLOG_WARN(
              &LOG,
              "Inconsistency in library override hierarchy of ID '%s'.\n"
              "\tCurrent proposed root '%s' detected as valid, will replace already set one '%s'.",
              id->name,
              id_root->name,
              id->override_library->hierarchy_root->name);
          break;
        }
      }

      if (!do_replace_root) {
        CLOG_WARN(
            &LOG,
            "Inconsistency in library override hierarchy of ID '%s'.\n"
            "\tCurrent proposed root '%s' not detected as valid, keeping already set one '%s'.",
            id->name,
            id_root->name,
            id->override_library->hierarchy_root->name);
        return;
      }
    }

    id->override_library->hierarchy_root = id_root;
  }

  MainIDRelationsEntry *entry = static_cast<MainIDRelationsEntry *>(
      BLI_ghash_lookup(bmain->relations->relations_from_pointers, id));
  BLI_assert(entry != nullptr);

  for (MainIDRelationsEntryItem *to_id_entry = entry->to_ids; to_id_entry != nullptr;
       to_id_entry = to_id_entry->next)
  {
    if ((to_id_entry->usage_flag & IDWALK_CB_OVERRIDE_LIBRARY_NOT_OVERRIDABLE) != 0) {
      /* Never consider non-overridable relationships as actual dependencies. */
      continue;
    }

    ID *to_id = *to_id_entry->id_pointer.to;
    if (ELEM(to_id, nullptr, id)) {
      continue;
    }
    if (!ID_IS_OVERRIDE_LIBRARY(to_id) || (to_id->lib != id->lib)) {
      continue;
    }

    /* Recursively process the sub-hierarchy. */
    lib_override_root_hierarchy_set(bmain, id_root, to_id, id);
  }
}

void BKE_lib_override_library_main_hierarchy_root_ensure(Main *bmain)
{
  ID *id;

  BKE_main_relations_create(bmain, 0);

  FOREACH_MAIN_ID_BEGIN (bmain, id) {
    if (!ID_IS_OVERRIDE_LIBRARY_REAL(id)) {
      continue;
    }
    if (id->override_library->hierarchy_root != nullptr) {
      if (!ID_IS_OVERRIDE_LIBRARY_REAL(id->override_library->hierarchy_root) ||
          id->override_library->hierarchy_root->lib != id->lib)
      {
        CLOG_ERROR(
            &LOG,
            "Existing override hierarchy root ('%s') for ID '%s' is invalid, will try to find a "
            "new valid one",
            id->override_library->hierarchy_root != nullptr ?
                id->override_library->hierarchy_root->name :
                "<NONE>",
            id->name);
        id->override_library->hierarchy_root = nullptr;
      }
      else {
        continue;
      }
    }

    BKE_main_relations_tag_set(bmain, MAINIDRELATIONS_ENTRY_TAGS_PROCESSED, false);

    int best_level = 0;
    ID *id_root = lib_override_root_find(bmain, id, best_level, &best_level);

    if (!ELEM(id_root->override_library->hierarchy_root, id_root, nullptr)) {
      CLOG_WARN(&LOG,
                "Potential inconsistency in library override hierarchy of ID '%s', detected as "
                "part of the hierarchy of '%s', which has a different root '%s'",
                id->name,
                id_root->name,
                id_root->override_library->hierarchy_root->name);
      continue;
    }

    lib_override_root_hierarchy_set(bmain, id_root, id, nullptr);

    BLI_assert(id->override_library->hierarchy_root != nullptr);
  }
  FOREACH_MAIN_ID_END;

  BKE_main_relations_free(bmain);
}

static void lib_override_library_remap(Main *bmain,
                                       const ID *id_root_reference,
                                       GHash *linkedref_to_old_override)
{
  ID *id;
  IDRemapper *remapper = BKE_id_remapper_create();
  LinkNode *nomain_ids = nullptr;

  FOREACH_MAIN_ID_BEGIN (bmain, id) {
    if (id->tag & LIB_TAG_DOIT && id->newid != nullptr && id->lib == id_root_reference->lib) {
      ID *id_override_new = id->newid;
      ID *id_override_old = static_cast<ID *>(BLI_ghash_lookup(linkedref_to_old_override, id));
      if (id_override_old == nullptr) {
        continue;
      }

      BKE_id_remapper_add(remapper, id_override_old, id_override_new);
    }
  }
  FOREACH_MAIN_ID_END;

  /* Remap no-main override IDs we just created too. */
  GHashIterator linkedref_to_old_override_iter;
  GHASH_ITER (linkedref_to_old_override_iter, linkedref_to_old_override) {
    ID *id_override_old_iter = static_cast<ID *>(
        BLI_ghashIterator_getValue(&linkedref_to_old_override_iter));
    if ((id_override_old_iter->tag & LIB_TAG_NO_MAIN) == 0) {
      continue;
    }

    BLI_linklist_prepend(&nomain_ids, id_override_old_iter);
  }

  /* Remap all IDs to use the new override. */
  BKE_libblock_remap_multiple(bmain, remapper, 0);
  BKE_libblock_relink_multiple(bmain,
                               nomain_ids,
                               ID_REMAP_TYPE_REMAP,
                               remapper,
                               ID_REMAP_FORCE_USER_REFCOUNT | ID_REMAP_FORCE_NEVER_NULL_USAGE);
  BKE_id_remapper_free(remapper);
  BLI_linklist_free(nomain_ids, nullptr);
}

/**
 * Mapping to find suitable missing linked liboverrides to replace by the newly generated linked
 * liboverrides during resync process.
 *
 * \note About Order:
 * In most cases, if there are several virtual linked liboverrides generated with the same base
 * name (like `OBCube.001`, `OBCube.002`, etc.), this mapping system will find the correct one, for
 * the following reasons:
 *  - Order of creation of these virtual IDs in resync process is expected to be stable (i.e.
 * several runs of resync code based on the same linked data would re-create the same virtual
 * liboverride IDs in the same order);
 *  - Order of creation and usage of the mapping data (a FIFO queue) also ensures that the missing
 * placeholder `OBCube.001` is always 're-used' before `OBCube.002`.
 *
 * In case linked data keep being modified, these conditions may fail and the mapping may start to
 * return 'wrong' results. However, this is considered as an acceptable limitation here, since this
 * is mainly a 'best effort' to recover from situations that should not be happening in the first
 * place.
 */

using LibOverrideMissingIDsData_Key = const std::pair<std::string, Library *>;
using LibOverrideMissingIDsData_Value = std::deque<ID *>;
using LibOverrideMissingIDsData =
    std::map<LibOverrideMissingIDsData_Key, LibOverrideMissingIDsData_Value>;

/* Return a key suitable for the missing IDs mapping, i.e. a pair of
 * `<full ID name (including first two ID type chars) without a potential numeric extension,
 *   ID library>`.
 *
 * So e.g. returns `<"OBMyObject", lib>` for ID from `lib` with names like `"OBMyObject"`,
 * `"OBMyObject.002"`, `"OBMyObject.12345"`, and so on, but _not_ for e.g. `"OBMyObject.12.002"`.
 */
static LibOverrideMissingIDsData_Key lib_override_library_resync_missing_id_key(ID *id)
{
  std::string id_name_key(id->name);
  const size_t last_key_index = id_name_key.find_last_not_of("0123456789");

  BLI_assert(last_key_index != std::string::npos);

  if (id_name_key[last_key_index] == '.') {
    id_name_key.resize(last_key_index);
  }

  return LibOverrideMissingIDsData_Key(id_name_key, id->lib);
}

static LibOverrideMissingIDsData lib_override_library_resync_build_missing_ids_data(Main *bmain)
{
  LibOverrideMissingIDsData missing_ids;
  ID *id_iter;
  FOREACH_MAIN_ID_BEGIN (bmain, id_iter) {
    if (!ID_IS_LINKED(id_iter)) {
      continue;
    }
    const int required_tags = (LIB_TAG_MISSING | LIB_TAG_LIBOVERRIDE_NEED_RESYNC);
    if ((id_iter->tag & required_tags) != required_tags) {
      continue;
    }

    LibOverrideMissingIDsData_Key key = lib_override_library_resync_missing_id_key(id_iter);
    std::pair<LibOverrideMissingIDsData::iterator, bool> value = missing_ids.try_emplace(
        key, LibOverrideMissingIDsData_Value());
    value.first->second.push_back(id_iter);
  }
  FOREACH_MAIN_ID_END;

  return missing_ids;
}

static ID *lib_override_library_resync_search_missing_ids_data(
    LibOverrideMissingIDsData &missing_ids, ID *id_override)
{
  LibOverrideMissingIDsData_Key key = lib_override_library_resync_missing_id_key(id_override);
  const LibOverrideMissingIDsData::iterator value = missing_ids.find(key);
  if (value == missing_ids.end()) {
    return nullptr;
  }
  if (value->second.empty()) {
    return nullptr;
  }
  ID *match_id = value->second.front();
  value->second.pop_front();
  return match_id;
}

static bool lib_override_library_resync(Main *bmain,
                                        Scene *scene,
                                        ViewLayer *view_layer,
                                        ID *id_root,
                                        LinkNode *id_resync_roots,
                                        ListBase *no_main_ids_list,
                                        Collection *override_resync_residual_storage,
                                        const bool do_hierarchy_enforce,
                                        const bool do_post_process,
                                        BlendFileReadReport *reports)
{
  BLI_assert(ID_IS_OVERRIDE_LIBRARY_REAL(id_root));

  ID *id_root_reference = id_root->override_library->reference;
  ID *id;
  BKE_view_layer_synced_ensure(scene, view_layer);
  const Object *old_active_object = BKE_view_layer_active_object_get(view_layer);

  if (id_root_reference->tag & LIB_TAG_MISSING) {
    BKE_reportf(reports != nullptr ? reports->reports : nullptr,
                RPT_ERROR,
                "Impossible to resync data-block %s and its dependencies, as its linked reference "
                "is missing",
                id_root->name + 2);
    return false;
  }

  BKE_main_relations_create(bmain, 0);
  LibOverrideGroupTagData data{};
  data.bmain = bmain;
  data.scene = scene;
  data.id_root = id_root;
  data.hierarchy_root_id = id_root->override_library->hierarchy_root;
  data.tag = LIB_TAG_DOIT;
  data.missing_tag = LIB_TAG_MISSING;
  data.is_override = true;
  data.is_resync = true;
  lib_override_group_tag_data_object_to_collection_init(&data);

  /* Mapping 'linked reference IDs' -> 'Local override IDs' of existing overrides, populated from
   * each sub-tree that actually needs to be resynced. */
  GHash *linkedref_to_old_override = BLI_ghash_new(
      BLI_ghashutil_ptrhash, BLI_ghashutil_ptrcmp, __func__);

  /* Only tag linked IDs from related linked reference hierarchy that are actually part of
   * the sub-trees of each detected sub-roots needing resync. */
  for (LinkNode *resync_root_link = id_resync_roots; resync_root_link != nullptr;
       resync_root_link = resync_root_link->next)
  {
    ID *id_resync_root = static_cast<ID *>(resync_root_link->link);
    BLI_assert(ID_IS_OVERRIDE_LIBRARY_REAL(id_resync_root));

    if ((id_resync_root->tag & LIB_TAG_NO_MAIN) != 0) {
      CLOG_ERROR(&LOG,
                 "While dealing with root '%s', resync root ID '%s' (%p) found to be alreaady "
                 "resynced.\n",
                 id_root->name,
                 id_resync_root->name,
                 id_resync_root);
    }
    //    if (no_main_ids_list && BLI_findindex(no_main_ids_list, id_resync_root) != -1) {
    //      CLOG_ERROR(
    //          &LOG,
    //          "While dealing with root '%s', resync root ID '%s' found to be alreaady
    //          resynced.\n", id_root->name, id_resync_root->name);
    //    }

    ID *id_resync_root_reference = id_resync_root->override_library->reference;

    if (id_resync_root_reference->tag & LIB_TAG_MISSING) {
      BKE_reportf(
          reports != nullptr ? reports->reports : nullptr,
          RPT_ERROR,
          "Impossible to resync data-block %s and its dependencies, as its linked reference "
          "is missing",
          id_root->name + 2);
      BLI_ghash_free(linkedref_to_old_override, nullptr, nullptr);
      BKE_main_relations_free(bmain);
      lib_override_group_tag_data_clear(&data);
      return false;
    }

    /* Tag local overrides of the current resync sub-hierarchy. */
    BKE_main_relations_tag_set(bmain, MAINIDRELATIONS_ENTRY_TAGS_PROCESSED, false);
    data.id_root = id_resync_root;
    data.is_override = true;
    lib_override_overrides_group_tag(&data);

    /* Tag reference data matching the current resync sub-hierarchy. */
    BKE_main_relations_tag_set(bmain, MAINIDRELATIONS_ENTRY_TAGS_PROCESSED, false);
    data.id_root = id_resync_root->override_library->reference;
    data.is_override = false;
    lib_override_linked_group_tag(&data);

    BKE_main_relations_tag_set(bmain, MAINIDRELATIONS_ENTRY_TAGS_PROCESSED, false);
    lib_override_hierarchy_dependencies_recursive_tag(&data);

    FOREACH_MAIN_ID_BEGIN (bmain, id) {
      if ((id->lib != id_root->lib) || !ID_IS_OVERRIDE_LIBRARY(id)) {
        continue;
      }

      /* IDs that get fully removed from linked data remain as local overrides (using place-holder
       * linked IDs as reference), but they are often not reachable from any current valid local
       * override hierarchy anymore. This will ensure they get properly deleted at the end of this
       * function. */
      if (!ID_IS_LINKED(id) && ID_IS_OVERRIDE_LIBRARY_REAL(id) &&
          (id->override_library->reference->tag & LIB_TAG_MISSING) != 0 &&
          /* Unfortunately deleting obdata means deleting their objects too. Since there is no
           * guarantee that a valid override object using an obsolete override obdata gets properly
           * updated, we ignore those here for now. In practice this should not be a big issue. */
          !OB_DATA_SUPPORT_ID(GS(id->name)))
      {
        id->tag |= LIB_TAG_MISSING;
      }

      /* While this should not happen in typical cases (and won't be properly supported here),
       * user is free to do all kind of very bad things, including having different local
       * overrides of a same linked ID in a same hierarchy. */
      IDOverrideLibrary *id_override_library = BKE_lib_override_library_get(
          bmain, id, nullptr, nullptr);

      if (id_override_library->hierarchy_root != id_root->override_library->hierarchy_root) {
        continue;
      }

      ID *reference_id = id_override_library->reference;
      if (GS(reference_id->name) != GS(id->name)) {
        switch (GS(id->name)) {
          case ID_KE:
            reference_id = reinterpret_cast<ID *>(BKE_key_from_id(reference_id));
            break;
          case ID_GR:
            BLI_assert(GS(reference_id->name) == ID_SCE);
            reference_id = reinterpret_cast<ID *>(
                reinterpret_cast<Scene *>(reference_id)->master_collection);
            break;
          case ID_NT:
            reference_id = reinterpret_cast<ID *>(ntreeFromID(id));
            break;
          default:
            break;
        }
      }
      if (reference_id == nullptr) {
        /* Can happen e.g. when there is a local override of a shape-key, but the matching linked
         * obdata (mesh etc.) does not have any shape-key anymore. */
        continue;
      }
      BLI_assert(GS(reference_id->name) == GS(id->name));

      if (!BLI_ghash_haskey(linkedref_to_old_override, reference_id)) {
        BLI_ghash_insert(linkedref_to_old_override, reference_id, id);
        if (!ID_IS_OVERRIDE_LIBRARY_REAL(id) || (id->tag & LIB_TAG_DOIT) == 0) {
          continue;
        }
        if ((id->override_library->reference->tag & LIB_TAG_DOIT) == 0) {
          /* We have an override, but now it does not seem to be necessary to override that ID
           * anymore. Check if there are some actual overrides from the user, otherwise assume
           * that we can get rid of this local override. */
          LISTBASE_FOREACH (IDOverrideLibraryProperty *, op, &id->override_library->properties) {
            if (!ELEM(op->rna_prop_type, PROP_POINTER, PROP_COLLECTION)) {
              id->override_library->reference->tag |= LIB_TAG_DOIT;
              break;
            }

            bool do_break = false;
            LISTBASE_FOREACH (IDOverrideLibraryPropertyOperation *, opop, &op->operations) {
              if ((opop->flag & LIBOVERRIDE_OP_FLAG_IDPOINTER_MATCH_REFERENCE) == 0) {
                id->override_library->reference->tag |= LIB_TAG_DOIT;
                do_break = true;
                break;
              }
            }
            if (do_break) {
              break;
            }
          }
        }
      }
    }
    FOREACH_MAIN_ID_END;

    /* Code above may have added some tags, we need to update this too. */
    BKE_main_relations_tag_set(bmain, MAINIDRELATIONS_ENTRY_TAGS_PROCESSED, false);
    lib_override_hierarchy_dependencies_recursive_tag(&data);
  }

  /* Tag all local overrides of the current hierarchy. */
  BKE_main_relations_tag_set(bmain, MAINIDRELATIONS_ENTRY_TAGS_PROCESSED, false);
  data.id_root = id_root;
  data.is_override = true;
  lib_override_overrides_group_tag(&data);

  BKE_main_relations_free(bmain);
  lib_override_group_tag_data_clear(&data);

  /* Make new override from linked data. */
  /* Note that this call also remaps all pointers of tagged IDs from old override IDs to new
   * override IDs (including within the old overrides themselves, since those are tagged too
   * above). */
  const bool success = BKE_lib_override_library_create_from_tag(
      bmain,
      nullptr,
      id_root_reference,
      id_root->override_library->hierarchy_root,
      nullptr,
      true,
      false);

  if (!success) {
    BLI_ghash_free(linkedref_to_old_override, nullptr, nullptr);
    return success;
  }

  /* Get a mapping of all missing linked IDs that were liboverrides, to search for 'old
   * liboverrides' for newly created ones that do not already have one, in next step. */
  LibOverrideMissingIDsData missing_ids_data = lib_override_library_resync_build_missing_ids_data(
      bmain);

  ListBase *lb;
  FOREACH_MAIN_LISTBASE_BEGIN (bmain, lb) {
    FOREACH_MAIN_LISTBASE_ID_BEGIN (lb, id) {
      if ((id->tag & LIB_TAG_DOIT) == 0 || id->newid == nullptr ||
          id->lib != id_root_reference->lib) {
        continue;
      }
      ID *id_override_new = id->newid;
      ID *id_override_old = static_cast<ID *>(BLI_ghash_lookup(linkedref_to_old_override, id));

      BLI_assert((id_override_new->tag & LIB_TAG_LIBOVERRIDE_NEED_RESYNC) == 0);

      /* We need to 'move back' newly created override into its proper library (since it was
       * duplicated from the reference ID with 'no main' option, it should currently be the same
       * as the reference ID one). */
      BLI_assert(/*!ID_IS_LINKED(id_override_new) || */ id_override_new->lib == id->lib);
      BLI_assert(id_override_old == nullptr || id_override_old->lib == id_root->lib);
      id_override_new->lib = id_root->lib;

      /* The old override may have been created as linked data and then referenced by local data
       * during a previous Blender session, in which case it became directly linked and a reference
       * to it was stored in the local .blend file. however, since that linked liboverride ID does
       * not actually exist in the original library file, on next file read it is lost and marked
       * as missing ID. */
      if (id_override_old == nullptr && ID_IS_LINKED(id_override_new)) {
        id_override_old = lib_override_library_resync_search_missing_ids_data(missing_ids_data,
                                                                              id_override_new);
        BLI_assert(id_override_old == nullptr || id_override_old->lib == id_override_new->lib);
        if (id_override_old != nullptr) {
          BLI_ghash_insert(linkedref_to_old_override, id, id_override_old);
          CLOG_INFO(&LOG,
                    2,
                    "Found missing linked old override best-match %s for new linked override %s",
                    id_override_old->name,
                    id_override_new->name);
        }
      }

      /* Remap step below will tag directly linked ones properly as needed. */
      if (ID_IS_LINKED(id_override_new)) {
        id_override_new->tag |= LIB_TAG_INDIRECT;
      }

      if (id_override_old != nullptr) {
        /* Swap the names between old override ID and new one. */
        char id_name_buf[MAX_ID_NAME];
        memcpy(id_name_buf, id_override_old->name, sizeof(id_name_buf));
        memcpy(id_override_old->name, id_override_new->name, sizeof(id_override_old->name));
        memcpy(id_override_new->name, id_name_buf, sizeof(id_override_new->name));

        BLI_insertlinkreplace(lb, id_override_old, id_override_new);
        id_override_old->tag |= LIB_TAG_NO_MAIN;
        id_override_new->tag &= ~LIB_TAG_NO_MAIN;

        lib_override_object_posemode_transfer(id_override_new, id_override_old);

        /* Missing old liboverrides cannot transfer their override rules to new liboverride.
         * This is fine though, since these are expected to only be 'virtual' linked overrides
         * generated by resync of linked overrides. So nothing is expected to be overridden here.
         */
        if (ID_IS_OVERRIDE_LIBRARY_REAL(id_override_new) &&
            (id_override_old->tag & LIB_TAG_MISSING) == 0) {
          BLI_assert(ID_IS_OVERRIDE_LIBRARY_REAL(id_override_old));

          id_override_new->override_library->flag = id_override_old->override_library->flag;

          /* NOTE: Since `runtime.tag` is not copied from old to new liboverride, the potential
           * `LIBOVERRIDE_TAG_RESYNC_ISOLATED_FROM_ROOT` is kept on the old, to-be-freed
           * liboverride, and the new one is assumed to be properly part of its hierarchy again. */

          /* Copy over overrides rules from old override ID to new one. */
          BLI_duplicatelist(&id_override_new->override_library->properties,
                            &id_override_old->override_library->properties);
          IDOverrideLibraryProperty *op_new = static_cast<IDOverrideLibraryProperty *>(
              id_override_new->override_library->properties.first);
          IDOverrideLibraryProperty *op_old = static_cast<IDOverrideLibraryProperty *>(
              id_override_old->override_library->properties.first);
          for (; op_new; op_new = op_new->next, op_old = op_old->next) {
            lib_override_library_property_copy(op_new, op_old);
          }
        }

        BLI_addtail(no_main_ids_list, id_override_old);
      }
      else {
        /* Add to proper main list, ensure unique name for local ID, sort, and clear relevant
         * tags. */
        BKE_libblock_management_main_add(bmain, id_override_new);
      }
    }
    FOREACH_MAIN_LISTBASE_ID_END;
  }
  FOREACH_MAIN_LISTBASE_END;

  /* We remap old to new override usages in a separate loop, after all new overrides have
   * been added to Main. */
  lib_override_library_remap(bmain, id_root_reference, linkedref_to_old_override);

  BKE_main_collection_sync(bmain);

  LinkNode *id_override_old_list = nullptr;

  /* We need to apply override rules in a separate loop, after all ID pointers have been properly
   * remapped, and all new local override IDs have gotten their proper original names, otherwise
   * override operations based on those ID names would fail. */
  FOREACH_MAIN_ID_BEGIN (bmain, id) {
    if ((id->tag & LIB_TAG_DOIT) == 0 || id->newid == nullptr || id->lib != id_root_reference->lib)
    {
      continue;
    }

    ID *id_override_new = id->newid;
    if (!ID_IS_OVERRIDE_LIBRARY_REAL(id_override_new)) {
      continue;
    }

    ID *id_override_old = static_cast<ID *>(BLI_ghash_lookup(linkedref_to_old_override, id));
    if (id_override_old == nullptr) {
      continue;
    }

    if (ID_IS_OVERRIDE_LIBRARY_REAL(id_override_old)) {
      /* The remapping from old to new liboverrides above has a sad side effect on ShapeKeys. Since
       * old liboverrides are also remapped, it means that the old liboverride owner of the shape
       * key is also now pointing to the new liboverride shape key, not the old one. Since shape
       * keys do not own their liboverride data, the old liboverride shape key user has to be
       * restored to use the old liboverride shape-key, otherwise applying shape key override
       * operations will be useless (would apply using the new, from linked data, liboverride,
       * being effectively a no-op). */
      Key **key_override_old_p = BKE_key_from_id_p(id_override_old);
      if (key_override_old_p != nullptr && *key_override_old_p != nullptr) {
        Key *key_linked_reference = BKE_key_from_id(id_override_new->override_library->reference);
        BLI_assert(key_linked_reference != nullptr);
        BLI_assert(key_linked_reference->id.newid == &(*key_override_old_p)->id);

        Key *key_override_old = static_cast<Key *>(
            BLI_ghash_lookup(linkedref_to_old_override, &key_linked_reference->id));
        BLI_assert(key_override_old != nullptr);
        *key_override_old_p = key_override_old;
      }

      /* Apply rules on new override ID using old one as 'source' data. */
      /* Note that since we already remapped ID pointers in old override IDs to new ones, we
       * can also apply ID pointer override rules safely here. */
      PointerRNA rnaptr_src, rnaptr_dst;
      RNA_id_pointer_create(id_override_old, &rnaptr_src);
      RNA_id_pointer_create(id_override_new, &rnaptr_dst);

      /* We remove any operation tagged with `LIBOVERRIDE_OP_FLAG_IDPOINTER_MATCH_REFERENCE`,
       * that way the potentially new pointer will be properly kept, when old one is still valid
       * too (typical case: assigning new ID to some usage, while old one remains used elsewhere
       * in the override hierarchy). */
      LISTBASE_FOREACH_MUTABLE (
          IDOverrideLibraryProperty *, op, &id_override_new->override_library->properties)
      {
        LISTBASE_FOREACH_MUTABLE (IDOverrideLibraryPropertyOperation *, opop, &op->operations) {
          if (opop->flag & LIBOVERRIDE_OP_FLAG_IDPOINTER_MATCH_REFERENCE) {
            lib_override_library_property_operation_clear(opop);
            BLI_freelinkN(&op->operations, opop);
          }
        }
        if (BLI_listbase_is_empty(&op->operations)) {
          BKE_lib_override_library_property_delete(id_override_new->override_library, op);
        }
      }

      RNA_struct_override_apply(bmain,
                                &rnaptr_dst,
                                &rnaptr_src,
                                nullptr,
                                id_override_new->override_library,
                                do_hierarchy_enforce ? RNA_OVERRIDE_APPLY_FLAG_IGNORE_ID_POINTERS :
                                                       RNA_OVERRIDE_APPLY_FLAG_NOP);

      /* Clear the old shape key pointer again, otherwise it won't make ID management code happy
       * when freeing (at least from user count side of things).  */
      if (key_override_old_p != nullptr) {
        *key_override_old_p = nullptr;
      }
    }

    BLI_linklist_prepend(&id_override_old_list, id_override_old);
  }
  FOREACH_MAIN_ID_END;

  /* Once overrides have been properly 'transferred' from old to new ID, we can clear ID usages
   * of the old one.
   * This is necessary in case said old ID is not in Main anymore. */
  IDRemapper *id_remapper = BKE_id_remapper_create();
  BKE_libblock_relink_multiple(bmain,
                               id_override_old_list,
                               ID_REMAP_TYPE_CLEANUP,
                               id_remapper,
                               ID_REMAP_FORCE_USER_REFCOUNT | ID_REMAP_FORCE_NEVER_NULL_USAGE);
  for (LinkNode *ln_iter = id_override_old_list; ln_iter != nullptr; ln_iter = ln_iter->next) {
    ID *id_override_old = static_cast<ID *>(ln_iter->link);
    id_override_old->tag |= LIB_TAG_NO_USER_REFCOUNT;
  }
  BKE_id_remapper_free(id_remapper);
  BLI_linklist_free(id_override_old_list, nullptr);
  id_override_old_list = nullptr;

  /* Delete old override IDs.
   * Note that we have to use tagged group deletion here, since ID deletion also uses
   * LIB_TAG_DOIT. This improves performances anyway, so everything is fine. */
  int user_edited_overrides_deletion_count = 0;
  FOREACH_MAIN_ID_BEGIN (bmain, id) {
    if (id->tag & LIB_TAG_DOIT) {
      /* Since this code can also be called on linked liboverride now (during recursive resync),
       * order of processing cannot guarantee anymore that the old liboverride won't be tagged for
       * deletion before being processed by this loop (which would then untag it again).
       *
       * So instead store old liboverrides in Main into a temp list again, and do the tagging
       * separately once this loop over all IDs in main is done. */
      if (id->newid != nullptr && id->lib == id_root_reference->lib) {
        ID *id_override_old = static_cast<ID *>(BLI_ghash_lookup(linkedref_to_old_override, id));

        if (id_override_old != nullptr) {
          id->newid->tag &= ~LIB_TAG_DOIT;
          if (id_override_old->tag & LIB_TAG_NO_MAIN) {
            id_override_old->tag |= LIB_TAG_DOIT;
            BLI_assert(BLI_findindex(no_main_ids_list, id_override_old) != -1);
          }
          else {
            /* Defer tagging. */
            BLI_linklist_prepend(&id_override_old_list, id_override_old);
          }
        }
      }
      id->tag &= ~LIB_TAG_DOIT;
    }
    /* Also deal with old overrides that went missing in new linked data - only for real local
     * overrides for now, not those who are linked. */
    else if (id->tag & LIB_TAG_MISSING && !ID_IS_LINKED(id) && ID_IS_OVERRIDE_LIBRARY_REAL(id)) {
      bool do_delete;
      ID *hierarchy_root = id->override_library->hierarchy_root;
      if (id->override_library->reference->lib->id.tag & LIB_TAG_MISSING) {
        /* Do not delete overrides which reference is missing because the library itself is missing
         * (ref. #100586). */
        do_delete = false;
      }
      else if (hierarchy_root != nullptr &&
               hierarchy_root->override_library->reference->tag & LIB_TAG_MISSING)
      {
        /* Do not delete overrides which root hierarchy reference is missing. This would typically
         * cause more harm than good. */
        do_delete = false;
      }
      else if (!BKE_lib_override_library_is_user_edited(id)) {
        /* If user never edited them, we can delete them. */
        do_delete = true;
        CLOG_INFO(&LOG, 2, "Old override %s is being deleted", id->name);
      }
#if 0
      else {
        /* Otherwise, keep them, user needs to decide whether what to do with them. */
        BLI_assert((id->tag & LIB_TAG_DOIT) == 0);
        do_delete = false;
        id_fake_user_set(id);
        id->flag |= LIB_LIB_OVERRIDE_RESYNC_LEFTOVER;
        CLOG_INFO(&LOG, 2, "Old override %s is being kept around as it was user-edited", id->name);
      }
#else
      else {
        /* Delete them nevertheless, with fat warning, user needs to decide whether they want to
         * save that version of the file (and accept the loss), or not. */
        do_delete = true;
        CLOG_WARN(
            &LOG, "Old override %s is being deleted even though it was user-edited", id->name);
        user_edited_overrides_deletion_count++;
      }
#endif
      if (do_delete) {
        id->tag |= LIB_TAG_DOIT;
        id->tag &= ~LIB_TAG_MISSING;
      }
      else if (id->override_library->runtime != nullptr) {
        /* Cleanup of this temporary tag, since that somewhat broken liboverride is explicitly
         * kept for now. */
        id->override_library->runtime->tag &= ~LIBOVERRIDE_TAG_RESYNC_ISOLATED_FROM_ROOT;
      }
    }
  }
  FOREACH_MAIN_ID_END;

  /* Finalize tagging old liboverrides for deletion. */
  for (LinkNode *ln_iter = id_override_old_list; ln_iter != nullptr; ln_iter = ln_iter->next) {
    ID *id_override_old = static_cast<ID *>(ln_iter->link);
    id_override_old->tag |= LIB_TAG_DOIT;
  }
  BLI_linklist_free(id_override_old_list, nullptr);

  /* Cleanup, many pointers in this GHash are already invalid now. */
  BLI_ghash_free(linkedref_to_old_override, nullptr, nullptr);

  BKE_id_multi_tagged_delete(bmain);

  /* At this point, `id_root` may have been resynced, therefore deleted. In that case we need to
   * update it to its new version.
   */
  if (id_root_reference->newid != nullptr) {
    id_root = id_root_reference->newid;
  }

  if (user_edited_overrides_deletion_count > 0) {
    BKE_reportf(reports != nullptr ? reports->reports : nullptr,
                RPT_WARNING,
                "During resync of data-block %s, %d obsolete overrides were deleted, that had "
                "local changes defined by user",
                id_root->name + 2,
                user_edited_overrides_deletion_count);
  }

  if (do_post_process) {
    /* Essentially ensures that potentially new overrides of new objects will be instantiated. */
    /* NOTE: Here 'reference' collection and 'newly added' collection are the same, which is fine
     * since we already relinked old root override collection to new resync'ed one above. So this
     * call is not expected to instantiate this new resync'ed collection anywhere, just to ensure
     * that we do not have any stray objects. */
    lib_override_library_create_post_process(bmain,
                                             scene,
                                             view_layer,
                                             nullptr,
                                             id_root_reference,
                                             id_root,
                                             override_resync_residual_storage,
                                             old_active_object,
                                             true);
  }

  /* Cleanup. */
  BKE_main_id_newptr_and_tag_clear(bmain);
  /* That one should not be needed in fact, as #BKE_id_multi_tagged_delete call above should have
   * deleted all tagged IDs. */
  BKE_main_id_tag_all(bmain, LIB_TAG_DOIT, false);

  return success;
}

bool BKE_lib_override_library_resync(Main *bmain,
                                     Scene *scene,
                                     ViewLayer *view_layer,
                                     ID *id_root,
                                     Collection *override_resync_residual_storage,
                                     const bool do_hierarchy_enforce,
                                     BlendFileReadReport *reports)
{
  ListBase no_main_ids_list = {nullptr};
  LinkNode id_resync_roots{};
  id_resync_roots.link = id_root;
  id_resync_roots.next = nullptr;

  const bool success = lib_override_library_resync(bmain,
                                                   scene,
                                                   view_layer,
                                                   id_root,
                                                   &id_resync_roots,
                                                   &no_main_ids_list,
                                                   override_resync_residual_storage,
                                                   do_hierarchy_enforce,
                                                   true,
                                                   reports);

  LISTBASE_FOREACH_MUTABLE (ID *, id_iter, &no_main_ids_list) {
    BKE_id_free(bmain, id_iter);
  }

  return success;
}

static bool lib_override_resync_id_lib_level_is_valid(ID *id,
                                                      const int library_indirect_level,
                                                      const bool do_strict_equal)
{
  const int id_lib_level = (ID_IS_LINKED(id) ? id->lib->temp_index : 0);
  return do_strict_equal ? id_lib_level == library_indirect_level :
                           id_lib_level <= library_indirect_level;
}

/* Check ancestors overrides for resync, to ensure all IDs in-between two tagged-for-resync ones
 * are also properly tagged.
 *
 * WARNING: Expects `bmain` to have valid relation data.
 *
 * Returns `true` if it finds an ancestor within the current liboverride hierarchy also tagged as
 * needing resync, `false` otherwise.
 *
 * NOTE: If `check_only` is true, it only does the check and returns, without any modification to
 * the data.
 */
static void lib_override_resync_tagging_finalize_recurse(Main *bmain,
                                                         ID *id_root,
                                                         ID *id_from,
                                                         const int library_indirect_level,
                                                         bool is_in_partial_resync_hierarchy)
{
  BLI_assert(ID_IS_OVERRIDE_LIBRARY_REAL(id_root));
  BLI_assert(id_root->override_library->hierarchy_root != nullptr);

  if (!lib_override_resync_id_lib_level_is_valid(id_root, library_indirect_level, false)) {
    CLOG_ERROR(
        &LOG,
        "While processing indirect level %d, ID %s from lib %s of indirect level %d detected "
        "as needing resync, skipping",
        library_indirect_level,
        id_root->name,
        id_root->lib ? id_root->lib->filepath : "<LOCAL>",
        id_root->lib ? id_root->lib->temp_index : 0);
    id_root->tag &= ~LIB_TAG_LIBOVERRIDE_NEED_RESYNC;
    return;
  }

  MainIDRelationsEntry *entry = static_cast<MainIDRelationsEntry *>(
      BLI_ghash_lookup(bmain->relations->relations_from_pointers, id_root));
  BLI_assert(entry != nullptr);

  bool is_reprocessing_current_entry = false;
  if (entry->tags & MAINIDRELATIONS_ENTRY_TAGS_INPROGRESS) {
    /* This ID is already being processed, this indicates a dependency loop. */
    BLI_assert((entry->tags & MAINIDRELATIONS_ENTRY_TAGS_PROCESSED) == 0);

    if (id_root->tag & LIB_TAG_LIBOVERRIDE_NEED_RESYNC) {
      /* This ID is already tagged for resync, then the loop leading back to it is also fully
       * tagged for resync, nothing else to do. */
      BLI_assert(is_in_partial_resync_hierarchy);
      return;
    }
    else if (!is_in_partial_resync_hierarchy) {
      /* This ID is not tagged for resync, and is part of a loop where none of the other IDs are
       * tagged for resync, nothing else to to. */
      return;
    }
    /* This ID is not yet tagged for resync, but is part of a loop which is (partially) tagged
     * for resync.
     * The whole loop needs to be processed a second time to ensure all of its members are properly
     * tagged for resync then. */
    is_reprocessing_current_entry = true;

    CLOG_INFO(&LOG,
              4,
              "ID %s (%p) is detected as part of a hierarchy dependency loop requiring resync, it "
              "is now being re-processed to ensure proper tagging of the whole loop",
              id_root->name,
              id_root->lib);
  }
  else if (entry->tags & MAINIDRELATIONS_ENTRY_TAGS_PROCESSED) {
    /* This ID has already been processed. */
    BLI_assert((entry->tags & MAINIDRELATIONS_ENTRY_TAGS_INPROGRESS) == 0);

    /* If it was already detected as needing resync, then its whole sub-tree should also be fully
     * processed. Only need to ensure that it is not tagged as potential partial resync root
     * anymore, if now processed as part of another partial resync hierarchy. */
    if (id_root->tag & LIB_TAG_LIBOVERRIDE_NEED_RESYNC) {
      if (entry->tags & MAINIDRELATIONS_ENTRY_TAGS_DOIT && is_in_partial_resync_hierarchy) {
        CLOG_INFO(
            &LOG,
            4,
            "ID %s (%p) was marked as a potential root for partial resync, but it is used by "
            "%s (%p), which is also tagged for resync, so it is not a root after all",
            id_root->name,
            id_root->lib,
            id_from->name,
            id_from->lib);

        entry->tags &= ~MAINIDRELATIONS_ENTRY_TAGS_DOIT;
      }
      return;
    }
    /* Else, if it is not being processed as part of a resync hierarchy, nothing more to do either,
     * its current status and the one of its whole dependency tree is also assumed valid. */
    else if (!is_in_partial_resync_hierarchy) {
      return;
    }

    /* Else, this ID was processed before and not detected as needing resync, but it now needs
     * resync, so its whole sub-tree needs to be re-processed to be properly tagged as needing
     * resync. */
    entry->tags &= ~MAINIDRELATIONS_ENTRY_TAGS_PROCESSED;
  }

  if (is_in_partial_resync_hierarchy) {
    BLI_assert(id_from != nullptr);

    if ((id_root->tag & LIB_TAG_LIBOVERRIDE_NEED_RESYNC) == 0) {
      CLOG_INFO(&LOG,
                4,
                "ID %s (%p) now tagged as needing resync because they are used by %s (%p) "
                "that needs to be resynced",
                id_root->name,
                id_root->lib,
                id_from->name,
                id_from->lib);
      id_root->tag |= LIB_TAG_LIBOVERRIDE_NEED_RESYNC;
    }
  }
  else if (id_root->tag & LIB_TAG_LIBOVERRIDE_NEED_RESYNC) {
    /* Not yet within a partial resync hierarchy, and this ID is tagged for resync, it is a
     * potential partial resync root. */
    is_in_partial_resync_hierarchy = true;
  }

  /* Temporary tag to help manage dependency loops. */
  if (!is_reprocessing_current_entry) {
    BLI_assert((entry->tags & MAINIDRELATIONS_ENTRY_TAGS_PROCESSED) == 0);
    entry->tags |= MAINIDRELATIONS_ENTRY_TAGS_INPROGRESS;

    /* Since this ID is reached from the hierarchy root, it is not isolated from it. */
    if (id_root->override_library->hierarchy_root != id_root &&
        id_root->override_library->runtime != nullptr)
    {
      id_root->override_library->runtime->tag &= ~LIBOVERRIDE_TAG_RESYNC_ISOLATED_FROM_ROOT;
    }
  }

  /* Check the whole sub-tree hierarchy of this ID. */
  for (MainIDRelationsEntryItem *entry_item = entry->to_ids; entry_item != nullptr;
       entry_item = entry_item->next)
  {
    if (entry_item->usage_flag & (IDWALK_CB_OVERRIDE_LIBRARY_NOT_OVERRIDABLE | IDWALK_CB_LOOPBACK))
    {
      continue;
    }

    ID *id_to = *(entry_item->id_pointer.to);
    /* Ensure the 'real' override is processed, in case `id_to` is e.g. an embedded ID, get its
     * owner instead. */
    BKE_lib_override_library_get(bmain, id_to, nullptr, &id_to);

    if (id_to == id_root || !ID_IS_OVERRIDE_LIBRARY_REAL(id_to) || id_to->lib != id_root->lib ||
        id_to->override_library->hierarchy_root != id_root->override_library->hierarchy_root)
    {
      continue;
    }

    lib_override_resync_tagging_finalize_recurse(
        bmain, id_to, id_root, library_indirect_level, is_in_partial_resync_hierarchy);

    /* Call above may have changed that status in case of dependency loop, update it for the next
     * dependency processing. */
    is_in_partial_resync_hierarchy = (id_root->tag & LIB_TAG_LIBOVERRIDE_NEED_RESYNC) != 0;
  }

  if (!is_reprocessing_current_entry) {
    BLI_assert((entry->tags & MAINIDRELATIONS_ENTRY_TAGS_INPROGRESS) != 0);
    BLI_assert((entry->tags & MAINIDRELATIONS_ENTRY_TAGS_PROCESSED) == 0);

    entry->tags &= ~MAINIDRELATIONS_ENTRY_TAGS_INPROGRESS;
    entry->tags |= MAINIDRELATIONS_ENTRY_TAGS_PROCESSED;

    if (is_in_partial_resync_hierarchy &&
        (id_from == nullptr || (id_from->tag & LIB_TAG_LIBOVERRIDE_NEED_RESYNC) == 0))
    {
      /* This ID (and its whole sub-tree of dependencies) is now considered as processed. If it is
       * tagged for resync, but its 'calling parent' is not, it is a potential partial resync root.
       */
      CLOG_INFO(
          &LOG, 4, "Potential root for partial resync: %s (%p)", id_root->name, id_root->lib);
      entry->tags |= MAINIDRELATIONS_ENTRY_TAGS_DOIT;
    }
  }
}

/* Return true if the ID should be skipped for resync given current context. */
static bool lib_override_library_main_resync_id_skip_check(ID *id,
                                                           const int library_indirect_level)
{
  if (!ID_IS_OVERRIDE_LIBRARY_REAL(id)) {
    return true;
  }

  if (!lib_override_resync_id_lib_level_is_valid(id, library_indirect_level, true)) {
    return true;
  }

  /* Do not attempt to resync from missing data. */
  if (((id->tag | id->override_library->reference->tag) & LIB_TAG_MISSING) != 0) {
    return true;
  }

  if (id->override_library->flag & LIBOVERRIDE_FLAG_NO_HIERARCHY) {
    /* This ID is not part of an override hierarchy. */
    BLI_assert((id->tag & LIB_TAG_LIBOVERRIDE_NEED_RESYNC) == 0);
    return true;
  }

  /* Do not attempt to resync when hierarchy root is missing, this would usually do more harm
   * than good. */
  ID *hierarchy_root = id->override_library->hierarchy_root;
  if (hierarchy_root == nullptr ||
      ((hierarchy_root->tag | hierarchy_root->override_library->reference->tag) &
       LIB_TAG_MISSING) != 0)
  {
    return true;
  }

  return false;
}

/**
 * Clear 'unreachable' tag of existing liboverrides if they are using another reachable liboverride
 * (typical case: Mesh object which only relationship to the rest of the liboverride hierarchy is
<<<<<<< HEAD
 * though its 'parent' pointer (i.e. rest of the hierarchy has no actual relationship to this mesh
 * object). This is unfortunate.
=======
 * through its 'parent' pointer (i.e. rest of the hierarchy has no actual relationship to this mesh
 * object).
>>>>>>> 43a31d3c
 *
 * Logic and rational of this function are very similar to these of
 * #lib_override_hierarchy_dependencies_recursive_tag_from, but withing specific resync context.
 *
 * \returns True if it finds a non-isolated 'parent' ID, false otherwise.
 */
static bool lib_override_resync_tagging_finalize_recursive_check_from(
    Main *bmain, ID *id, const int library_indirect_level)
{
  BLI_assert(!lib_override_library_main_resync_id_skip_check(id, library_indirect_level));

  if (id->override_library->hierarchy_root == id ||
      (id->override_library->runtime->tag & LIBOVERRIDE_TAG_RESYNC_ISOLATED_FROM_ROOT) == 0)
  {
    BLI_assert(
        id->override_library->hierarchy_root != id || id->override_library->runtime == nullptr ||
        (id->override_library->runtime->tag & LIBOVERRIDE_TAG_RESYNC_ISOLATED_FROM_ROOT) == 0);
    return true;
  }

  MainIDRelationsEntry *entry = static_cast<MainIDRelationsEntry *>(
      BLI_ghash_lookup(bmain->relations->relations_from_pointers, id));
  BLI_assert(entry != nullptr);

  if (entry->tags & MAINIDRELATIONS_ENTRY_TAGS_PROCESSED_TO) {
    /* This ID has already been processed, since 'true' conditions have already been checked above,
     * it is validated as an isolated liboverride. */
    return false;
  }
  /* This way we won't process again that ID, should we encounter it again through another
   * relationship hierarchy. */
  entry->tags |= MAINIDRELATIONS_ENTRY_TAGS_PROCESSED_TO;

  for (MainIDRelationsEntryItem *to_id_entry = entry->to_ids; to_id_entry != nullptr;
       to_id_entry = to_id_entry->next)
  {
    if ((to_id_entry->usage_flag & IDWALK_CB_OVERRIDE_LIBRARY_NOT_OVERRIDABLE) != 0) {
      /* Never consider non-overridable relationships ('from', 'parents', 'owner' etc. pointers)
       * as actual dependencies. */
      continue;
    }
    ID *to_id = *(to_id_entry->id_pointer.to);
    if (lib_override_library_main_resync_id_skip_check(to_id, library_indirect_level)) {
      continue;
    }

    if (lib_override_resync_tagging_finalize_recursive_check_from(
            bmain, to_id, library_indirect_level))
    {
      id->override_library->runtime->tag &= ~LIBOVERRIDE_TAG_RESYNC_ISOLATED_FROM_ROOT;
      return true;
    }
  }

  return false;
}

/* Once all IDs needing resync have been tagged, partial ID roots can be found by processing each
 * tagged-for-resync IDs' ancestors within their liboverride hierarchy. */
static void lib_override_resync_tagging_finalize(Main *bmain,
                                                 GHash *id_roots,
                                                 const int library_indirect_level)
{
  ID *id_iter;

  /* Tag all IDs to be processed, which are real liboverrides part of a hierarchy, and not the
   * root of their hierarchy, as potentially isolated from their hierarchy root. */
  FOREACH_MAIN_ID_BEGIN (bmain, id_iter) {
    if (lib_override_library_main_resync_id_skip_check(id_iter, library_indirect_level)) {
      continue;
    }

    if (!ELEM(id_iter->override_library->hierarchy_root, id_iter, nullptr)) {
      override_library_runtime_ensure(id_iter->override_library)->tag |=
          LIBOVERRIDE_TAG_RESYNC_ISOLATED_FROM_ROOT;
    }
  }
  FOREACH_MAIN_ID_END;

  /* Finalize all IDs needing tagging for resync, and tag partial resync roots. Will also clear the
   * 'isolated' tag from all processed IDs. */
  FOREACH_MAIN_ID_BEGIN (bmain, id_iter) {
    if (lib_override_library_main_resync_id_skip_check(id_iter, library_indirect_level)) {
      continue;
    }

    /* Only process hierarchy root IDs here. */
    if (id_iter->override_library->hierarchy_root != id_iter) {
      continue;
    }

    lib_override_resync_tagging_finalize_recurse(
        bmain, id_iter, nullptr, library_indirect_level, false);
  }
  FOREACH_MAIN_ID_END;

#ifndef NDEBUG
  /* Validation loop to ensure all entries have been processed as expected by
   * `lib_override_resync_tagging_finalize_recurse`, in above loop. */
  FOREACH_MAIN_ID_BEGIN (bmain, id_iter) {
    if (lib_override_library_main_resync_id_skip_check(id_iter, library_indirect_level)) {
      continue;
    }
    if ((id_iter->tag & LIB_TAG_LIBOVERRIDE_NEED_RESYNC) == 0) {
      continue;
    }

    MainIDRelationsEntry *entry = static_cast<MainIDRelationsEntry *>(
        BLI_ghash_lookup(bmain->relations->relations_from_pointers, id_iter));
    BLI_assert(entry != nullptr);
    BLI_assert((entry->tags & MAINIDRELATIONS_ENTRY_TAGS_INPROGRESS) == 0);

    if ((entry->tags & MAINIDRELATIONS_ENTRY_TAGS_DOIT) == 0) {
      continue;
    }

    BLI_assert(entry->tags & MAINIDRELATIONS_ENTRY_TAGS_PROCESSED);
  }
  FOREACH_MAIN_ID_END;
#endif

  BKE_main_relations_tag_set(bmain, MAINIDRELATIONS_ENTRY_TAGS_PROCESSED, false);

  /* Process above cleared all IDs actually still in relation with their root from the tag.
   *
   * The only exception being IDs only in relation with their root through a 'reversed' from
   * pointer (typical case: armature object is the hierarchy root, its child mesh object is only
   * related to it through its own 'parent' pointer, the armature one has no 'to' relationships to
   * its deformed mesh object.
   *
   * Remaining ones are in a limbo, typically they could have been removed or moved around in the
   * hierarchy (e.g. an object moved into another sub-collection). Tag them as needing resync,
   * actual resyncing code will handle them as needed. */
  FOREACH_MAIN_ID_BEGIN (bmain, id_iter) {
    if (lib_override_library_main_resync_id_skip_check(id_iter, library_indirect_level)) {
      continue;
    }

    if (!ELEM(id_iter->override_library->hierarchy_root, id_iter, nullptr) &&
        (id_iter->override_library->runtime->tag & LIBOVERRIDE_TAG_RESYNC_ISOLATED_FROM_ROOT))
    {
      /* Check and clear 'isolated' tags from cases like child objects of a hierarchy root object.
       * Sigh. */
      if (lib_override_resync_tagging_finalize_recursive_check_from(
              bmain, id_iter, library_indirect_level))
      {
        BLI_assert((id_iter->override_library->runtime->tag &
                    LIBOVERRIDE_TAG_RESYNC_ISOLATED_FROM_ROOT) == 0);
        CLOG_INFO(&LOG,
                  4,
                  "ID %s (%p) detected as only related to its hierarchy root by 'reversed' "
                  "relationship(s) (e.g. object parenting), tagging it as needing "
                  "resync",
                  id_iter->name,
                  id_iter->lib);
      }
      else {
        CLOG_INFO(
            &LOG,
            4,
            "ID %s (%p) detected as 'isolated' from its hierarchy root, tagging it as needing "
            "resync",
            id_iter->name,
            id_iter->lib);
      }
      id_iter->tag |= LIB_TAG_LIBOVERRIDE_NEED_RESYNC;
    }
  }
  FOREACH_MAIN_ID_END;

  BKE_main_relations_tag_set(bmain, MAINIDRELATIONS_ENTRY_TAGS_PROCESSED, false);

  /* If no tagged-for-resync ancestor was found, but the iterated ID is tagged for resync, then it
   * is a root of a resync sub-tree. Find the root of the whole override hierarchy and add the
   * iterated ID as one of its resync sub-tree roots. */
  FOREACH_MAIN_ID_BEGIN (bmain, id_iter) {
    if (lib_override_library_main_resync_id_skip_check(id_iter, library_indirect_level)) {
      continue;
    }
    if ((id_iter->tag & LIB_TAG_LIBOVERRIDE_NEED_RESYNC) == 0) {
      continue;
    }

    MainIDRelationsEntry *entry = static_cast<MainIDRelationsEntry *>(
        BLI_ghash_lookup(bmain->relations->relations_from_pointers, id_iter));
    BLI_assert(entry != nullptr);

    if ((entry->tags & MAINIDRELATIONS_ENTRY_TAGS_DOIT) == 0) {
      continue;
    }

    ID *hierarchy_root = id_iter->override_library->hierarchy_root;
    BLI_assert(hierarchy_root->lib == id_iter->lib);

    if (id_iter != hierarchy_root) {
      CLOG_INFO(&LOG,
                4,
                "Found root ID '%s' for partial resync root ID '%s'",
                hierarchy_root->name,
                id_iter->name);

      BLI_assert(hierarchy_root->override_library != nullptr);

      BLI_assert((id_iter->override_library->runtime->tag &
                  LIBOVERRIDE_TAG_RESYNC_ISOLATED_FROM_ROOT) == 0);
    }

    LinkNodePair **id_resync_roots_p;
    if (!BLI_ghash_ensure_p(
            id_roots, hierarchy_root, reinterpret_cast<void ***>(&id_resync_roots_p))) {
      *id_resync_roots_p = MEM_cnew<LinkNodePair>(__func__);
    }
    BLI_linklist_append(*id_resync_roots_p, id_iter);
  }
  FOREACH_MAIN_ID_END;

  BKE_main_relations_tag_set(
      bmain,
      static_cast<const eMainIDRelationsEntryTags>(MAINIDRELATIONS_ENTRY_TAGS_PROCESSED |
                                                   MAINIDRELATIONS_ENTRY_TAGS_DOIT |
                                                   MAINIDRELATIONS_ENTRY_TAGS_INPROGRESS),
      false);
}

/* Ensure resync of all overrides at one level of indirect usage.
 *
 * We need to handle each level independently, since an override at level n may be affected by
 * other overrides from level n + 1 etc. (i.e. from linked overrides it may use).
 */
static bool lib_override_library_main_resync_on_library_indirect_level(
    Main *bmain,
    Scene *scene,
    ViewLayer *view_layer,
    Collection *override_resync_residual_storage,
    const int library_indirect_level,
    BlendFileReadReport *reports)
{
  const bool do_reports_recursive_resync_timing = (library_indirect_level != 0);
  const double init_time = do_reports_recursive_resync_timing ? PIL_check_seconds_timer() : 0.0;

  BKE_main_relations_create(bmain, 0);
  BKE_main_id_tag_all(bmain, LIB_TAG_DOIT, false);

  /* NOTE: in code below, the order in which `FOREACH_MAIN_ID_BEGIN` processes ID types ensures
   * that we always process 'higher-level' overrides first (i.e. scenes, then collections, then
   * objects, then other types). */

  /* Detect all linked data that would need to be overridden if we had to create an override from
   * those used by current existing overrides. */
  LibOverrideGroupTagData data = {};
  data.bmain = bmain;
  data.scene = scene;
  data.id_root = nullptr;
  data.tag = LIB_TAG_DOIT;
  data.missing_tag = LIB_TAG_MISSING;
  data.is_override = false;
  data.is_resync = true;
  lib_override_group_tag_data_object_to_collection_init(&data);
  ID *id;
  FOREACH_MAIN_ID_BEGIN (bmain, id) {
    if (lib_override_library_main_resync_id_skip_check(id, library_indirect_level)) {
      continue;
    }

    if (id->tag & (LIB_TAG_DOIT | LIB_TAG_MISSING)) {
      /* We already processed that ID as part of another ID's hierarchy. */
      continue;
    }

    data.id_root = id->override_library->reference;
    lib_override_linked_group_tag(&data);
    BKE_main_relations_tag_set(bmain, MAINIDRELATIONS_ENTRY_TAGS_PROCESSED, false);
    lib_override_hierarchy_dependencies_recursive_tag(&data);
    BKE_main_relations_tag_set(bmain, MAINIDRELATIONS_ENTRY_TAGS_PROCESSED, false);
  }
  FOREACH_MAIN_ID_END;
  lib_override_group_tag_data_clear(&data);

  GHash *id_roots = BLI_ghash_ptr_new(__func__);

  /* Now check existing overrides, those needing resync will be the one either already tagged as
   * such, or the one using linked data that is now tagged as needing override. */
  FOREACH_MAIN_ID_BEGIN (bmain, id) {
    if (lib_override_library_main_resync_id_skip_check(id, library_indirect_level)) {
      continue;
    }

    if (id->tag & LIB_TAG_LIBOVERRIDE_NEED_RESYNC) {
      CLOG_INFO(&LOG, 4, "ID %s (%p) was already tagged as needing resync", id->name, id->lib);
      if (ID_IS_OVERRIDE_LIBRARY_REAL(id)) {
        override_library_runtime_ensure(id->override_library)->tag |=
            LIBOVERRIDE_TAG_NEED_RESYNC_ORIGINAL;
      }
      continue;
    }

    MainIDRelationsEntry *entry = static_cast<MainIDRelationsEntry *>(
        BLI_ghash_lookup(bmain->relations->relations_from_pointers, id));
    BLI_assert(entry != nullptr);

    for (MainIDRelationsEntryItem *entry_item = entry->to_ids; entry_item != nullptr;
         entry_item = entry_item->next)
    {
      if (entry_item->usage_flag & IDWALK_CB_OVERRIDE_LIBRARY_NOT_OVERRIDABLE) {
        continue;
      }
      ID *id_to = *entry_item->id_pointer.to;

      /* Case where this ID pointer was to a linked ID, that now needs to be overridden. */
      if (ID_IS_LINKED(id_to) && (id_to->lib != id->lib) && (id_to->tag & LIB_TAG_DOIT) != 0) {
        CLOG_INFO(&LOG,
                  3,
                  "ID %s (%p) now tagged as needing resync because they use linked %s (%p) that "
                  "now needs to be overridden",
                  id->name,
                  id->lib,
                  id_to->name,
                  id_to->lib);
        id->tag |= LIB_TAG_LIBOVERRIDE_NEED_RESYNC;
        break;
      }
    }
  }
  FOREACH_MAIN_ID_END;

  /* Handling hierarchy relations for final tagging needs to happen after all IDs in a given
   * hierarchy have been tagged for resync in previous loop above. Otherwise, some resync roots may
   * be missing. */
  lib_override_resync_tagging_finalize(bmain, id_roots, library_indirect_level);

#ifndef NDEBUG
  /* Check for validity/integrity of the computed set of root IDs, and their sub-branches defined
   * by their resync root IDs. */
  {
    BKE_main_relations_tag_set(bmain, MAINIDRELATIONS_ENTRY_TAGS_PROCESSED, false);
    GHashIterator *id_roots_iter = BLI_ghashIterator_new(id_roots);
    while (!BLI_ghashIterator_done(id_roots_iter)) {
      ID *id_root = static_cast<ID *>(BLI_ghashIterator_getKey(id_roots_iter));
      LinkNodePair *id_resync_roots = static_cast<LinkNodePair *>(
          BLI_ghashIterator_getValue(id_roots_iter));
      CLOG_INFO(
          &LOG, 2, "Checking validity of computed TODO data for root '%s'... \n", id_root->name);

      if (id_root->tag & LIB_TAG_LIBOVERRIDE_NEED_RESYNC) {
        LinkNode *id_resync_root_iter = id_resync_roots->list;
        ID *id_resync_root = static_cast<ID *>(id_resync_root_iter->link);

        if (id_resync_roots->list != id_resync_roots->last_node || id_resync_root != id_root) {
          CLOG_ERROR(&LOG,
                     "Hierarchy root ID is tagged for resync, yet it is not the only partial "
                     "resync roots, this should not happen."
                     "\n\tRoot ID: %s"
                     "\n\tFirst Resync root ID: %s"
                     "\n\tLast Resync root ID: %s",
                     id_root->name,
                     static_cast<ID *>(id_resync_roots->list->link)->name,
                     static_cast<ID *>(id_resync_roots->last_node->link)->name);
        }
      }
      for (LinkNode *id_resync_root_iter = id_resync_roots->list; id_resync_root_iter != nullptr;
           id_resync_root_iter = id_resync_root_iter->next)
      {
        ID *id_resync_root = static_cast<ID *>(id_resync_root_iter->link);
        BLI_assert(id_resync_root == id_root || !BLI_ghash_haskey(id_roots, id_resync_root));
        if (id_resync_root == id_root) {
          if (id_resync_root_iter != id_resync_roots->list ||
              id_resync_root_iter != id_resync_roots->last_node)
          {
            CLOG_ERROR(&LOG,
                       "Resync root ID is same as root ID of the override hierarchy, yet other "
                       "resync root IDs are also defined, this should not happen at this point."
                       "\n\tRoot ID: %s"
                       "\n\tFirst Resync root ID: %s"
                       "\n\tLast Resync root ID: %s",
                       id_root->name,
                       static_cast<ID *>(id_resync_roots->list->link)->name,
                       static_cast<ID *>(id_resync_roots->last_node->link)->name);
          }
        }
      }
      BLI_ghashIterator_step(id_roots_iter);
    }
    BLI_ghashIterator_free(id_roots_iter);
  }
#endif

  BKE_main_relations_free(bmain);
  BKE_main_id_tag_all(bmain, LIB_TAG_DOIT, false);

  ListBase no_main_ids_list = {nullptr};

  GHashIterator *id_roots_iter = BLI_ghashIterator_new(id_roots);
  while (!BLI_ghashIterator_done(id_roots_iter)) {
    ID *id_root = static_cast<ID *>(BLI_ghashIterator_getKey(id_roots_iter));
    Library *library = id_root->lib;
    LinkNodePair *id_resync_roots = static_cast<LinkNodePair *>(
        BLI_ghashIterator_getValue(id_roots_iter));

    if (ID_IS_LINKED(id_root)) {
      id_root->lib->tag |= LIBRARY_TAG_RESYNC_REQUIRED;
    }

    CLOG_INFO(&LOG,
              2,
              "Resyncing all dependencies under root %s (%p), first one being '%s'...",
              id_root->name,
              reinterpret_cast<void *>(library),
              reinterpret_cast<ID *>(id_resync_roots->list->link)->name);
    const bool success = lib_override_library_resync(bmain,
                                                     scene,
                                                     view_layer,
                                                     id_root,
                                                     id_resync_roots->list,
                                                     &no_main_ids_list,
                                                     override_resync_residual_storage,
                                                     false,
                                                     false,
                                                     reports);
    CLOG_INFO(&LOG, 2, "\tSuccess: %d", success);
    if (success) {
      reports->count.resynced_lib_overrides++;
      if (library_indirect_level > 0 && reports->do_resynced_lib_overrides_libraries_list &&
          BLI_linklist_index(reports->resynced_lib_overrides_libraries, library) < 0)
      {
        BLI_linklist_prepend(&reports->resynced_lib_overrides_libraries, library);
        reports->resynced_lib_overrides_libraries_count++;
      }
    }

    BLI_linklist_free(id_resync_roots->list, nullptr);
    BLI_ghashIterator_step(id_roots_iter);
  }
  BLI_ghashIterator_free(id_roots_iter);

  LISTBASE_FOREACH_MUTABLE (ID *, id_iter, &no_main_ids_list) {
    BKE_id_free(bmain, id_iter);
  }
  BLI_listbase_clear(&no_main_ids_list);

  /* Just in case, should not be needed in theory, since #lib_override_library_resync should have
   * already cleared them all. */
  BKE_main_id_tag_all(bmain, LIB_TAG_DOIT, false);

  /* Check there are no left-over IDs needing resync from the current (or higher) level of indirect
   * library level. */
  bool process_lib_level_again = false;

  FOREACH_MAIN_ID_BEGIN (bmain, id) {
    if (lib_override_library_main_resync_id_skip_check(id, library_indirect_level)) {
      continue;
    }

    const bool need_resync = (id->tag & LIB_TAG_LIBOVERRIDE_NEED_RESYNC) != 0;
    const bool need_reseync_original = (id->override_library->runtime != nullptr &&
                                        (id->override_library->runtime->tag &
                                         LIBOVERRIDE_TAG_NEED_RESYNC_ORIGINAL) != 0);
    const bool is_isolated_from_root = (id->override_library->runtime != nullptr &&
                                        (id->override_library->runtime->tag &
                                         LIBOVERRIDE_TAG_RESYNC_ISOLATED_FROM_ROOT) != 0);

    if (need_resync && is_isolated_from_root) {
      if (!BKE_lib_override_library_is_user_edited(id)) {
        CLOG_WARN(
            &LOG,
            "Deleting unused ID override %s from library level %d, still found as needing "
            "resync, and being isolated from its hierarchy root. This can happen when its "
            "otherwise unchanged linked reference was moved around in the library file (e.g. if "
            "an object was moved into another sub-collection of the same hierarchy).",
            id->name,
            ID_IS_LINKED(id) ? id->lib->temp_index : 0);
        id->tag |= LIB_TAG_DOIT;
      }
      else {
        CLOG_WARN(
            &LOG,
            "Keeping user-edited ID override %s from library level %d still found as "
            "needing resync, and being isolated from its hierarchy root. This can happen when its "
            "otherwise unchanged linked reference was moved around in the library file (e.g. if "
            "an object was moved into another sub-collection of the same hierarchy).",
            id->name,
            ID_IS_LINKED(id) ? id->lib->temp_index : 0);
        id->tag &= ~LIB_TAG_LIBOVERRIDE_NEED_RESYNC;
        id->override_library->runtime->tag &= ~LIBOVERRIDE_TAG_RESYNC_ISOLATED_FROM_ROOT;
      }
    }
    else if (need_resync) {
      if (need_reseync_original) {
        CLOG_INFO(&LOG,
                  2,
                  "ID override %s from library level %d still found as needing resync after "
                  "tackling library level %d. Since it was originally tagged as such by "
                  "RNA/liboverride apply code, this whole level of library needs to be processed "
                  "another time.",
                  id->name,
                  ID_IS_LINKED(id) ? id->lib->temp_index : 0,
                  library_indirect_level);
        process_lib_level_again = true;
        /* Cleanup tag for now, will be re-set by next iteration of this function. */
        id->override_library->runtime->tag &= ~LIBOVERRIDE_TAG_NEED_RESYNC_ORIGINAL;
      }
      else {
        /* If it was only tagged for resync as part of resync process itself, it means it was
         * originally inside of a resync hierarchy, but not in the matching reference hierarchy
         * anymore. So it did not actually need to be resynced, simply clear the tag. */
        CLOG_INFO(&LOG,
                  4,
                  "ID override %s from library level %d still found as needing resync after "
                  "tackling library level %d. However, it was not tagged as such by "
                  "RNA/liboverride apply code, so ignoring it",
                  id->name,
                  ID_IS_LINKED(id) ? id->lib->temp_index : 0,
                  library_indirect_level);
        id->tag &= ~LIB_TAG_LIBOVERRIDE_NEED_RESYNC;
      }
    }
    else if (need_reseync_original) {
      /* Just cleanup of temporary tag, the ID has been resynced successfully. */
      id->override_library->runtime->tag &= ~LIBOVERRIDE_TAG_NEED_RESYNC_ORIGINAL;
    }
    else if (is_isolated_from_root) {
      CLOG_ERROR(
          &LOG,
          "ID override %s from library level %d still tagged as isolated from its hierarchy root, "
          "it should have been either properly resynced or removed at that point.",
          id->name,
          ID_IS_LINKED(id) ? id->lib->temp_index : 0);
      id->override_library->runtime->tag &= ~LIBOVERRIDE_TAG_RESYNC_ISOLATED_FROM_ROOT;
    }
  }
  FOREACH_MAIN_ID_END;

  /* Delete 'isolated from root' remaining IDs tagged in above check loop. */
  BKE_id_multi_tagged_delete(bmain);
  BKE_main_id_tag_all(bmain, LIB_TAG_DOIT, false);

  BLI_ghash_free(id_roots, nullptr, MEM_freeN);

  /* In some fairly rare (and degenerate) cases, some root ID from other liboverrides may have been
   * freed, and therefore set to nullptr. Attempt to fix this as best as possible. */
  BKE_lib_override_library_main_hierarchy_root_ensure(bmain);

  if (do_reports_recursive_resync_timing) {
    reports->duration.lib_overrides_recursive_resync += PIL_check_seconds_timer() - init_time;
  }

  return process_lib_level_again;
}

static int lib_override_sort_libraries_func(LibraryIDLinkCallbackData *cb_data)
{
  if (cb_data->cb_flag & IDWALK_CB_LOOPBACK) {
    return IDWALK_RET_NOP;
  }
  ID *id_owner = cb_data->owner_id;
  ID *id = *cb_data->id_pointer;
  if (id != nullptr && ID_IS_LINKED(id) && id->lib != id_owner->lib) {
    const int owner_library_indirect_level = ID_IS_LINKED(id_owner) ? id_owner->lib->temp_index :
                                                                      0;
    if (owner_library_indirect_level > 100) {
      CLOG_ERROR(&LOG,
                 "Levels of indirect usages of libraries is way too high, there are most likely "
                 "dependency loops, skipping further building loops (involves at least '%s' from "
                 "'%s' and '%s' from '%s')",
                 id_owner->name,
                 id_owner->lib->filepath,
                 id->name,
                 id->lib->filepath);
      return IDWALK_RET_NOP;
    }
    if (owner_library_indirect_level > 90) {
      CLOG_WARN(
          &LOG,
          "Levels of indirect usages of libraries is suspiciously too high, there are most likely "
          "dependency loops (involves at least '%s' from '%s' and '%s' from '%s')",
          id_owner->name,
          id_owner->lib->filepath,
          id->name,
          id->lib->filepath);
    }

    if (owner_library_indirect_level >= id->lib->temp_index) {
      id->lib->temp_index = owner_library_indirect_level + 1;
      *reinterpret_cast<bool *>(cb_data->user_data) = true;
    }
  }
  return IDWALK_RET_NOP;
}

/** Define the `temp_index` of libraries from their highest level of indirect usage.
 *
 * E.g. if lib_a uses lib_b, lib_c and lib_d, and lib_b also uses lib_d, then lib_a has an index of
 * 1, lib_b and lib_c an index of 2, and lib_d an index of 3. */
static int lib_override_libraries_index_define(Main *bmain)
{
  LISTBASE_FOREACH (Library *, library, &bmain->libraries) {
    /* index 0 is reserved for local data. */
    library->temp_index = 1;
  }
  bool do_continue = true;
  while (do_continue) {
    do_continue = false;
    ID *id;
    FOREACH_MAIN_ID_BEGIN (bmain, id) {
      /* NOTE: In theory all non-liboverride IDs could be skipped here. This does not gives any
       * performances boost though, so for now keep it as is (i.e. also consider non-liboverride
       * relationships to establish libraries hierarchy). */
      BKE_library_foreach_ID_link(
          bmain, id, lib_override_sort_libraries_func, &do_continue, IDWALK_READONLY);
    }
    FOREACH_MAIN_ID_END;
  }

  int library_indirect_level_max = 0;
  LISTBASE_FOREACH (Library *, library, &bmain->libraries) {
    if (library->temp_index > library_indirect_level_max) {
      library_indirect_level_max = library->temp_index;
    }
  }
  return library_indirect_level_max;
}

void BKE_lib_override_library_main_resync(Main *bmain,
                                          Scene *scene,
                                          ViewLayer *view_layer,
                                          BlendFileReadReport *reports)
{
  /* We use a specific collection to gather/store all 'orphaned' override collections and objects
   * generated by re-sync-process. This avoids putting them in scene's master collection. */
#define OVERRIDE_RESYNC_RESIDUAL_STORAGE_NAME "OVERRIDE_RESYNC_LEFTOVERS"
  Collection *override_resync_residual_storage = static_cast<Collection *>(BLI_findstring(
      &bmain->collections, OVERRIDE_RESYNC_RESIDUAL_STORAGE_NAME, offsetof(ID, name) + 2));
  if (override_resync_residual_storage != nullptr &&
      ID_IS_LINKED(override_resync_residual_storage)) {
    override_resync_residual_storage = nullptr;
  }
  if (override_resync_residual_storage == nullptr) {
    override_resync_residual_storage = BKE_collection_add(
        bmain, scene->master_collection, OVERRIDE_RESYNC_RESIDUAL_STORAGE_NAME);
    /* Hide the collection from viewport and render. */
    override_resync_residual_storage->flag |= COLLECTION_HIDE_VIEWPORT | COLLECTION_HIDE_RENDER;
  }
  /* BKE_collection_add above could have tagged the view_layer out of sync. */
  BKE_view_layer_synced_ensure(scene, view_layer);
  const Object *old_active_object = BKE_view_layer_active_object_get(view_layer);

  /* Necessary to improve performances, and prevent layers matching override sub-collections to be
   * lost when re-syncing the parent override collection.
   * Ref. #73411. */
  BKE_layer_collection_resync_forbid();

  int library_indirect_level = lib_override_libraries_index_define(bmain);
  while (library_indirect_level >= 0) {
    int level_reprocess_count = 0;
    /* Update overrides from each indirect level separately.
     *
     * About the looping here: It may happen that some sub-hierarchies of liboverride are moved
     * around (the hierarchy in reference data does not match anymore the existing one in
     * liboverride data). In some cases, these sub-hierarchies won't be resynced then. If some IDs
     * in these sub-hierarchies actually do need resync, then the whole process needs to be applied
     * again, until all cases are fully processed.
     *
     * In practice, even in very complex and 'dirty'/outdated production files, typically less than
     * ten reprocesses are enough to cover all cases (in the vast majority of cases, no reprocess
     * is needed at all). */
    while (lib_override_library_main_resync_on_library_indirect_level(
        bmain,
        scene,
        view_layer,
        override_resync_residual_storage,
        library_indirect_level,
        reports))
    {
      level_reprocess_count++;
      if (level_reprocess_count > 100) {
        CLOG_WARN(
            &LOG,
            "Need to reprocess resync for library level %d more than %d times, aborting. This is "
            "either caused by extremely complex liboverride hierarchies, or a bug",
            library_indirect_level,
            level_reprocess_count);
        break;
      }
      else {
        CLOG_INFO(&LOG,
                  4,
                  "Applying reprocess %d for resyncing at library level %d",
                  level_reprocess_count,
                  library_indirect_level);
      }
    }
    library_indirect_level--;
  }

  BKE_layer_collection_resync_allow();

  /* Essentially ensures that potentially new overrides of new objects will be instantiated. */
  lib_override_library_create_post_process(bmain,
                                           scene,
                                           view_layer,
                                           nullptr,
                                           nullptr,
                                           nullptr,
                                           override_resync_residual_storage,
                                           old_active_object,
                                           true);

  if (BKE_collection_is_empty(override_resync_residual_storage)) {
    BKE_collection_delete(bmain, override_resync_residual_storage, true);
  }

  LISTBASE_FOREACH (Library *, library, &bmain->libraries) {
    if (library->tag & LIBRARY_TAG_RESYNC_REQUIRED) {
      CLOG_INFO(&LOG,
                2,
                "library '%s' contains some linked overrides that required recursive resync, "
                "consider updating it",
                library->filepath);
    }
  }

  BLI_assert(BKE_main_namemap_validate(bmain));
}

void BKE_lib_override_library_delete(Main *bmain, ID *id_root)
{
  BLI_assert(ID_IS_OVERRIDE_LIBRARY_REAL(id_root));

  /* Tag all library overrides in the chains of dependencies from the given root one. */
  BKE_main_relations_create(bmain, 0);
  LibOverrideGroupTagData data{};
  data.bmain = bmain;
  data.scene = nullptr;
  data.id_root = id_root;
  data.hierarchy_root_id = id_root->override_library->hierarchy_root;
  data.tag = LIB_TAG_DOIT;
  data.missing_tag = LIB_TAG_MISSING;
  data.is_override = true;
  data.is_resync = false;
  lib_override_group_tag_data_object_to_collection_init(&data);
  lib_override_overrides_group_tag(&data);

  BKE_main_relations_free(bmain);
  lib_override_group_tag_data_clear(&data);

  ID *id;
  FOREACH_MAIN_ID_BEGIN (bmain, id) {
    if (id->tag & LIB_TAG_DOIT) {
      if (ID_IS_OVERRIDE_LIBRARY_REAL(id)) {
        ID *id_override_reference = id->override_library->reference;

        /* Remap the whole local IDs to use the linked data. */
        BKE_libblock_remap(bmain, id, id_override_reference, ID_REMAP_SKIP_INDIRECT_USAGE);
      }
    }
  }
  FOREACH_MAIN_ID_END;

  /* Delete the override IDs. */
  BKE_id_multi_tagged_delete(bmain);

  /* Should not actually be needed here. */
  BKE_main_id_tag_all(bmain, LIB_TAG_DOIT, false);
}

void BKE_lib_override_library_make_local(ID *id)
{
  if (!ID_IS_OVERRIDE_LIBRARY(id)) {
    return;
  }
  if (ID_IS_OVERRIDE_LIBRARY_VIRTUAL(id)) {
    /* We should never directly 'make local' virtual overrides (aka shape keys). */
    BLI_assert_unreachable();
    id->flag &= ~LIB_EMBEDDED_DATA_LIB_OVERRIDE;
    return;
  }

  BKE_lib_override_library_free(&id->override_library, true);

  Key *shape_key = BKE_key_from_id(id);
  if (shape_key != nullptr) {
    shape_key->id.flag &= ~LIB_EMBEDDED_DATA_LIB_OVERRIDE;
  }

  if (GS(id->name) == ID_SCE) {
    Collection *master_collection = reinterpret_cast<Scene *>(id)->master_collection;
    if (master_collection != nullptr) {
      master_collection->id.flag &= ~LIB_EMBEDDED_DATA_LIB_OVERRIDE;
    }
  }

  bNodeTree *node_tree = ntreeFromID(id);
  if (node_tree != nullptr) {
    node_tree->id.flag &= ~LIB_EMBEDDED_DATA_LIB_OVERRIDE;
  }
}

/* We only build override GHash on request. */
BLI_INLINE GHash *override_library_rna_path_mapping_ensure(IDOverrideLibrary *override)
{
  IDOverrideLibraryRuntime *override_runtime = override_library_runtime_ensure(override);
  if (override_runtime->rna_path_to_override_properties == nullptr) {
    override_runtime->rna_path_to_override_properties = BLI_ghash_new(
        BLI_ghashutil_strhash_p_murmur, BLI_ghashutil_strcmp, __func__);
    for (IDOverrideLibraryProperty *op =
             static_cast<IDOverrideLibraryProperty *>(override->properties.first);
         op != nullptr;
         op = op->next)
    {
      BLI_ghash_insert(override_runtime->rna_path_to_override_properties, op->rna_path, op);
    }
  }

  return override_runtime->rna_path_to_override_properties;
}

IDOverrideLibraryProperty *BKE_lib_override_library_property_find(IDOverrideLibrary *override,
                                                                  const char *rna_path)
{
  GHash *override_runtime = override_library_rna_path_mapping_ensure(override);
  return static_cast<IDOverrideLibraryProperty *>(BLI_ghash_lookup(override_runtime, rna_path));
}

IDOverrideLibraryProperty *BKE_lib_override_library_property_get(IDOverrideLibrary *override,
                                                                 const char *rna_path,
                                                                 bool *r_created)
{
  IDOverrideLibraryProperty *op = BKE_lib_override_library_property_find(override, rna_path);

  if (op == nullptr) {
    op = MEM_cnew<IDOverrideLibraryProperty>(__func__);
    op->rna_path = BLI_strdup(rna_path);
    BLI_addtail(&override->properties, op);

    GHash *override_runtime = override_library_rna_path_mapping_ensure(override);
    BLI_ghash_insert(override_runtime, op->rna_path, op);

    if (r_created) {
      *r_created = true;
    }
  }
  else if (r_created) {
    *r_created = false;
  }

  return op;
}

bool BKE_lib_override_rna_property_find(PointerRNA *idpoin,
                                        const IDOverrideLibraryProperty *library_prop,
                                        PointerRNA *r_override_poin,
                                        PropertyRNA **r_override_prop,
                                        int *r_index)
{
  BLI_assert(RNA_struct_is_ID(idpoin->type) && ID_IS_OVERRIDE_LIBRARY(idpoin->data));
  return RNA_path_resolve_property_full(
      idpoin, library_prop->rna_path, r_override_poin, r_override_prop, r_index);
}

void lib_override_library_property_copy(IDOverrideLibraryProperty *op_dst,
                                        IDOverrideLibraryProperty *op_src)
{
  op_dst->rna_path = BLI_strdup(op_src->rna_path);
  BLI_duplicatelist(&op_dst->operations, &op_src->operations);

  for (IDOverrideLibraryPropertyOperation *
           opop_dst = static_cast<IDOverrideLibraryPropertyOperation *>(op_dst->operations.first),
          *opop_src = static_cast<IDOverrideLibraryPropertyOperation *>(op_src->operations.first);
       opop_dst;
       opop_dst = opop_dst->next, opop_src = opop_src->next)
  {
    lib_override_library_property_operation_copy(opop_dst, opop_src);
  }
}

void lib_override_library_property_clear(IDOverrideLibraryProperty *op)
{
  BLI_assert(op->rna_path != nullptr);

  MEM_freeN(op->rna_path);

  LISTBASE_FOREACH (IDOverrideLibraryPropertyOperation *, opop, &op->operations) {
    lib_override_library_property_operation_clear(opop);
  }
  BLI_freelistN(&op->operations);
}

bool BKE_lib_override_library_property_rna_path_change(IDOverrideLibrary *override,
                                                       const char *old_rna_path,
                                                       const char *new_rna_path)
{
  /* Find the override property by its old RNA path. */
  GHash *override_runtime = override_library_rna_path_mapping_ensure(override);
  IDOverrideLibraryProperty *override_property = static_cast<IDOverrideLibraryProperty *>(
      BLI_ghash_popkey(override_runtime, old_rna_path, nullptr));

  if (override_property == nullptr) {
    return false;
  }

  /* Switch over the RNA path. */
  MEM_SAFE_FREE(override_property->rna_path);
  override_property->rna_path = BLI_strdup(new_rna_path);

  /* Put property back into the lookup mapping, using the new RNA path. */
  BLI_ghash_insert(override_runtime, override_property->rna_path, override_property);

  return true;
}

static void lib_override_library_property_delete(IDOverrideLibrary *override,
                                                 IDOverrideLibraryProperty *override_property,
                                                 const bool do_runtime_updates)
{
  if (do_runtime_updates &&
      !ELEM(nullptr, override->runtime, override->runtime->rna_path_to_override_properties))
  {
    BLI_ghash_remove(override->runtime->rna_path_to_override_properties,
                     override_property->rna_path,
                     nullptr,
                     nullptr);
  }
  lib_override_library_property_clear(override_property);
  BLI_freelinkN(&override->properties, override_property);
}

bool BKE_lib_override_library_property_search_and_delete(IDOverrideLibrary *override,
                                                         const char *rna_path)
{
  /* Find the override property by its old RNA path. */
  GHash *override_runtime = override_library_rna_path_mapping_ensure(override);
  IDOverrideLibraryProperty *override_property = static_cast<IDOverrideLibraryProperty *>(
      BLI_ghash_popkey(override_runtime, rna_path, nullptr));

  if (override_property == nullptr) {
    return false;
  }

  /* The key (rna_path) was already popped out of the runtime mapping above. */
  lib_override_library_property_delete(override, override_property, false);
  return true;
}

void BKE_lib_override_library_property_delete(IDOverrideLibrary *override,
                                              IDOverrideLibraryProperty *override_property)
{
  lib_override_library_property_delete(override, override_property, true);
}

IDOverrideLibraryPropertyOperation *BKE_lib_override_library_property_operation_find(
    IDOverrideLibraryProperty *override_property,
    const char *subitem_refname,
    const char *subitem_locname,
    const int subitem_refindex,
    const int subitem_locindex,
    const bool strict,
    bool *r_strict)
{
  IDOverrideLibraryPropertyOperation *opop;
  const int subitem_defindex = -1;

  if (r_strict) {
    *r_strict = true;
  }

  if (subitem_locname != nullptr) {
    opop = static_cast<IDOverrideLibraryPropertyOperation *>(
        BLI_findstring_ptr(&override_property->operations,
                           subitem_locname,
                           offsetof(IDOverrideLibraryPropertyOperation, subitem_local_name)));

    if (opop == nullptr) {
      return nullptr;
    }

    if (subitem_refname == nullptr || opop->subitem_reference_name == nullptr) {
      return subitem_refname == opop->subitem_reference_name ? opop : nullptr;
    }
    return (subitem_refname != nullptr && opop->subitem_reference_name != nullptr &&
            STREQ(subitem_refname, opop->subitem_reference_name)) ?
               opop :
               nullptr;
  }

  if (subitem_refname != nullptr) {
    opop = static_cast<IDOverrideLibraryPropertyOperation *>(
        BLI_findstring_ptr(&override_property->operations,
                           subitem_refname,
                           offsetof(IDOverrideLibraryPropertyOperation, subitem_reference_name)));

    if (opop == nullptr) {
      return nullptr;
    }

    if (subitem_locname == nullptr || opop->subitem_local_name == nullptr) {
      return subitem_locname == opop->subitem_local_name ? opop : nullptr;
    }
    return (subitem_locname != nullptr && opop->subitem_local_name != nullptr &&
            STREQ(subitem_locname, opop->subitem_local_name)) ?
               opop :
               nullptr;
  }

  if ((opop = static_cast<IDOverrideLibraryPropertyOperation *>(BLI_listbase_bytes_find(
           &override_property->operations,
           &subitem_locindex,
           sizeof(subitem_locindex),
           offsetof(IDOverrideLibraryPropertyOperation, subitem_local_index)))))
  {
    return ELEM(subitem_refindex, -1, opop->subitem_reference_index) ? opop : nullptr;
  }

  if ((opop = static_cast<IDOverrideLibraryPropertyOperation *>(BLI_listbase_bytes_find(
           &override_property->operations,
           &subitem_refindex,
           sizeof(subitem_refindex),
           offsetof(IDOverrideLibraryPropertyOperation, subitem_reference_index)))))
  {
    return ELEM(subitem_locindex, -1, opop->subitem_local_index) ? opop : nullptr;
  }

  /* `index == -1` means all indices, that is a valid fallback in case we requested specific index.
   */
  if (!strict && (subitem_locindex != subitem_defindex) &&
      (opop = static_cast<IDOverrideLibraryPropertyOperation *>(BLI_listbase_bytes_find(
           &override_property->operations,
           &subitem_defindex,
           sizeof(subitem_defindex),
           offsetof(IDOverrideLibraryPropertyOperation, subitem_local_index)))))
  {
    if (r_strict) {
      *r_strict = false;
    }
    return opop;
  }

  return nullptr;
}

IDOverrideLibraryPropertyOperation *BKE_lib_override_library_property_operation_get(
    IDOverrideLibraryProperty *override_property,
    const short operation,
    const char *subitem_refname,
    const char *subitem_locname,
    const int subitem_refindex,
    const int subitem_locindex,
    const bool strict,
    bool *r_strict,
    bool *r_created)
{
  IDOverrideLibraryPropertyOperation *opop = BKE_lib_override_library_property_operation_find(
      override_property,
      subitem_refname,
      subitem_locname,
      subitem_refindex,
      subitem_locindex,
      strict,
      r_strict);

  if (opop == nullptr) {
    opop = MEM_cnew<IDOverrideLibraryPropertyOperation>(__func__);
    opop->operation = operation;
    if (subitem_locname) {
      opop->subitem_local_name = BLI_strdup(subitem_locname);
    }
    if (subitem_refname) {
      opop->subitem_reference_name = BLI_strdup(subitem_refname);
    }
    opop->subitem_local_index = subitem_locindex;
    opop->subitem_reference_index = subitem_refindex;

    BLI_addtail(&override_property->operations, opop);

    if (r_created) {
      *r_created = true;
    }
  }
  else if (r_created) {
    *r_created = false;
  }

  return opop;
}

void lib_override_library_property_operation_copy(IDOverrideLibraryPropertyOperation *opop_dst,
                                                  IDOverrideLibraryPropertyOperation *opop_src)
{
  if (opop_src->subitem_reference_name) {
    opop_dst->subitem_reference_name = BLI_strdup(opop_src->subitem_reference_name);
  }
  if (opop_src->subitem_local_name) {
    opop_dst->subitem_local_name = BLI_strdup(opop_src->subitem_local_name);
  }
}

void lib_override_library_property_operation_clear(IDOverrideLibraryPropertyOperation *opop)
{
  if (opop->subitem_reference_name) {
    MEM_freeN(opop->subitem_reference_name);
  }
  if (opop->subitem_local_name) {
    MEM_freeN(opop->subitem_local_name);
  }
}

void BKE_lib_override_library_property_operation_delete(
    IDOverrideLibraryProperty *override_property,
    IDOverrideLibraryPropertyOperation *override_property_operation)
{
  lib_override_library_property_operation_clear(override_property_operation);
  BLI_freelinkN(&override_property->operations, override_property_operation);
}

bool BKE_lib_override_library_property_operation_operands_validate(
    IDOverrideLibraryPropertyOperation *override_property_operation,
    PointerRNA *ptr_dst,
    PointerRNA *ptr_src,
    PointerRNA *ptr_storage,
    PropertyRNA *prop_dst,
    PropertyRNA *prop_src,
    PropertyRNA *prop_storage)
{
  switch (override_property_operation->operation) {
    case LIBOVERRIDE_OP_NOOP:
      return true;
    case LIBOVERRIDE_OP_ADD:
      ATTR_FALLTHROUGH;
    case LIBOVERRIDE_OP_SUBTRACT:
      ATTR_FALLTHROUGH;
    case LIBOVERRIDE_OP_MULTIPLY:
      if (ptr_storage == nullptr || ptr_storage->data == nullptr || prop_storage == nullptr) {
        BLI_assert_msg(0, "Missing data to apply differential override operation.");
        return false;
      }
      ATTR_FALLTHROUGH;
    case LIBOVERRIDE_OP_INSERT_AFTER:
      ATTR_FALLTHROUGH;
    case LIBOVERRIDE_OP_INSERT_BEFORE:
      ATTR_FALLTHROUGH;
    case LIBOVERRIDE_OP_REPLACE:
      if ((ptr_dst == nullptr || ptr_dst->data == nullptr || prop_dst == nullptr) ||
          (ptr_src == nullptr || ptr_src->data == nullptr || prop_src == nullptr))
      {
        BLI_assert_msg(0, "Missing data to apply override operation.");
        return false;
      }
  }

  return true;
}

void BKE_lib_override_library_validate(Main * /*bmain*/, ID *id, ReportList *reports)
{
  if (id->override_library == nullptr) {
    return;
  }
  if (id->override_library->reference == nullptr) {
    /* This is a template ID, could be linked or local, not an override. */
    return;
  }
  if (id->override_library->reference == id) {
    /* Very serious data corruption, cannot do much about it besides removing the reference
     * (therefore making the id a local override template one only). */
    BKE_reportf(reports,
                RPT_ERROR,
                "Data corruption: data-block '%s' is using itself as library override reference",
                id->name);
    id->override_library->reference = nullptr;
    return;
  }
  if (!ID_IS_LINKED(id->override_library->reference)) {
    /* Very serious data corruption, cannot do much about it besides removing the reference
     * (therefore making the id a local override template one only). */
    BKE_reportf(reports,
                RPT_ERROR,
                "Data corruption: data-block '%s' is using another local data-block ('%s') as "
                "library override reference",
                id->name,
                id->override_library->reference->name);
    id->override_library->reference = nullptr;
    return;
  }
}

void BKE_lib_override_library_main_validate(Main *bmain, ReportList *reports)
{
  ID *id;

  FOREACH_MAIN_ID_BEGIN (bmain, id) {
    if (id->override_library != nullptr) {
      BKE_lib_override_library_validate(bmain, id, reports);
    }
  }
  FOREACH_MAIN_ID_END;
}

bool BKE_lib_override_library_status_check_local(Main *bmain, ID *local)
{
  BLI_assert(ID_IS_OVERRIDE_LIBRARY_REAL(local));

  ID *reference = local->override_library->reference;

  if (reference == nullptr) {
    /* This is an override template, local status is always OK! */
    return true;
  }

  BLI_assert(GS(local->name) == GS(reference->name));

  if (GS(local->name) == ID_OB) {
    /* Our beloved pose's bone cross-data pointers. Usually, depsgraph evaluation would
     * ensure this is valid, but in some situations (like hidden collections etc.) this won't
     * be the case, so we need to take care of this ourselves. */
    Object *ob_local = reinterpret_cast<Object *>(local);
    if (ob_local->type == OB_ARMATURE) {
      Object *ob_reference = reinterpret_cast<Object *>(local->override_library->reference);
      BLI_assert(ob_local->data != nullptr);
      BLI_assert(ob_reference->data != nullptr);
      BKE_pose_ensure(bmain, ob_local, static_cast<bArmature *>(ob_local->data), true);
      BKE_pose_ensure(bmain, ob_reference, static_cast<bArmature *>(ob_reference->data), true);
    }
  }

  /* Note that reference is assumed always valid, caller has to ensure that itself. */

  PointerRNA rnaptr_local, rnaptr_reference;
  RNA_id_pointer_create(local, &rnaptr_local);
  RNA_id_pointer_create(reference, &rnaptr_reference);

  if (!RNA_struct_override_matches(
          bmain,
          &rnaptr_local,
          &rnaptr_reference,
          nullptr,
          0,
          local->override_library,
          (eRNAOverrideMatch)(RNA_OVERRIDE_COMPARE_IGNORE_NON_OVERRIDABLE |
                              RNA_OVERRIDE_COMPARE_IGNORE_OVERRIDDEN),
          nullptr))
  {
    local->tag &= ~LIB_TAG_LIBOVERRIDE_REFOK;
    return false;
  }

  return true;
}

bool BKE_lib_override_library_status_check_reference(Main *bmain, ID *local)
{
  BLI_assert(ID_IS_OVERRIDE_LIBRARY_REAL(local));

  ID *reference = local->override_library->reference;

  if (reference == nullptr) {
    /* This is an override template, reference is virtual, so its status is always OK! */
    return true;
  }

  BLI_assert(GS(local->name) == GS(reference->name));

  if (reference->override_library && (reference->tag & LIB_TAG_LIBOVERRIDE_REFOK) == 0) {
    if (!BKE_lib_override_library_status_check_reference(bmain, reference)) {
      /* If reference is also an override of another data-block, and its status is not OK,
       * then this override is not OK either.
       * Note that this should only happen when reloading libraries. */
      local->tag &= ~LIB_TAG_LIBOVERRIDE_REFOK;
      return false;
    }
  }

  if (GS(local->name) == ID_OB) {
    /* Our beloved pose's bone cross-data pointers. Usually, depsgraph evaluation would
     * ensure this is valid, but in some situations (like hidden collections etc.) this won't
     * be the case, so we need to take care of this ourselves. */
    Object *ob_local = reinterpret_cast<Object *>(local);
    if (ob_local->type == OB_ARMATURE) {
      Object *ob_reference = reinterpret_cast<Object *>(local->override_library->reference);
      BLI_assert(ob_local->data != nullptr);
      BLI_assert(ob_reference->data != nullptr);
      BKE_pose_ensure(bmain, ob_local, static_cast<bArmature *>(ob_local->data), true);
      BKE_pose_ensure(bmain, ob_reference, static_cast<bArmature *>(ob_reference->data), true);
    }
  }

  PointerRNA rnaptr_local, rnaptr_reference;
  RNA_id_pointer_create(local, &rnaptr_local);
  RNA_id_pointer_create(reference, &rnaptr_reference);

  if (!RNA_struct_override_matches(bmain,
                                   &rnaptr_local,
                                   &rnaptr_reference,
                                   nullptr,
                                   0,
                                   local->override_library,
                                   RNA_OVERRIDE_COMPARE_IGNORE_OVERRIDDEN,
                                   nullptr))
  {
    local->tag &= ~LIB_TAG_LIBOVERRIDE_REFOK;
    return false;
  }

  return true;
}

static void lib_override_library_operations_create(Main *bmain,
                                                   ID *local,
                                                   const eRNAOverrideMatch override_match_flags,
                                                   eRNAOverrideMatchResult *r_report_flags)
{
  BLI_assert(!ID_IS_LINKED(local));
  BLI_assert(local->override_library != nullptr);
  const bool is_template = (local->override_library->reference == nullptr);

  if (!is_template) {
    /* Do not attempt to generate overriding rules from an empty place-holder generated by link
     * code when it cannot find the actual library/ID. Much better to keep the local data-block as
     * is in the file in that case, until broken lib is fixed. */
    if (ID_MISSING(local->override_library->reference)) {
      return;
    }

    if (GS(local->name) == ID_OB) {
      /* Our beloved pose's bone cross-data pointers. Usually, depsgraph evaluation would
       * ensure this is valid, but in some situations (like hidden collections etc.) this won't
       * be the case, so we need to take care of this ourselves. */
      Object *ob_local = reinterpret_cast<Object *>(local);
      if (ob_local->type == OB_ARMATURE) {
        Object *ob_reference = reinterpret_cast<Object *>(local->override_library->reference);
        BLI_assert(ob_local->data != nullptr);
        BLI_assert(ob_reference->data != nullptr);
        BKE_pose_ensure(bmain, ob_local, static_cast<bArmature *>(ob_local->data), true);
        BKE_pose_ensure(bmain, ob_reference, static_cast<bArmature *>(ob_reference->data), true);
      }
    }

    PointerRNA rnaptr_local, rnaptr_reference;
    RNA_id_pointer_create(local, &rnaptr_local);
    RNA_id_pointer_create(local->override_library->reference, &rnaptr_reference);

    eRNAOverrideMatchResult local_report_flags = RNA_OVERRIDE_MATCH_RESULT_INIT;
    RNA_struct_override_matches(bmain,
                                &rnaptr_local,
                                &rnaptr_reference,
                                nullptr,
                                0,
                                local->override_library,
                                override_match_flags,
                                &local_report_flags);

    if (local_report_flags & RNA_OVERRIDE_MATCH_RESULT_RESTORED) {
      CLOG_INFO(&LOG, 2, "We did restore some properties of %s from its reference", local->name);
    }
    if (local_report_flags & RNA_OVERRIDE_MATCH_RESULT_RESTORE_TAGGED) {
      CLOG_INFO(&LOG,
                2,
                "We did tag some properties of %s for restoration from its reference",
                local->name);
    }
    if (local_report_flags & RNA_OVERRIDE_MATCH_RESULT_CREATED) {
      CLOG_INFO(&LOG, 2, "We did generate library override rules for %s", local->name);
    }
    else {
      CLOG_INFO(&LOG, 2, "No new library override rules for %s", local->name);
    }

    if (r_report_flags != nullptr) {
      *r_report_flags = static_cast<eRNAOverrideMatchResult>(*r_report_flags | local_report_flags);
    }
  }
}
void BKE_lib_override_library_operations_create(Main *bmain, ID *local, int *r_report_flags)
{
  lib_override_library_operations_create(
      bmain,
      local,
      static_cast<eRNAOverrideMatch>(RNA_OVERRIDE_COMPARE_CREATE | RNA_OVERRIDE_COMPARE_RESTORE),
      reinterpret_cast<eRNAOverrideMatchResult *>(r_report_flags));
}

void BKE_lib_override_library_operations_restore(Main *bmain, ID *local, int *r_report_flags)
{
  if (!ID_IS_OVERRIDE_LIBRARY_REAL(local) ||
      (local->override_library->runtime->tag & LIBOVERRIDE_TAG_NEEDS_RESTORE) == 0)
  {
    return;
  }

  PointerRNA rnaptr_src, rnaptr_dst;
  RNA_id_pointer_create(local, &rnaptr_dst);
  RNA_id_pointer_create(local->override_library->reference, &rnaptr_src);
  RNA_struct_override_apply(
      bmain,
      &rnaptr_dst,
      &rnaptr_src,
      nullptr,
      local->override_library,
      static_cast<eRNAOverrideApplyFlag>(RNA_OVERRIDE_APPLY_FLAG_SKIP_RESYNC_CHECK |
                                         RNA_OVERRIDE_APPLY_FLAG_RESTORE_ONLY));

  LISTBASE_FOREACH_MUTABLE (IDOverrideLibraryProperty *, op, &local->override_library->properties)
  {
    if (op->tag & LIBOVERRIDE_PROP_TAG_NEEDS_RETORE) {
      LISTBASE_FOREACH_MUTABLE (IDOverrideLibraryPropertyOperation *, opop, &op->operations) {
        if (opop->tag & LIBOVERRIDE_PROP_TAG_NEEDS_RETORE) {
          BKE_lib_override_library_property_operation_delete(op, opop);
        }
      }
      if (BLI_listbase_is_empty(&local->override_library->properties)) {
        BKE_lib_override_library_property_delete(local->override_library, op);
      }
      else {
        BKE_lib_override_library_operations_tag(op, LIBOVERRIDE_PROP_TAG_NEEDS_RETORE, false);
      }
    }
  }
  local->override_library->runtime->tag &= ~LIBOVERRIDE_TAG_NEEDS_RESTORE;

  if (r_report_flags != nullptr) {
    *r_report_flags |= RNA_OVERRIDE_MATCH_RESULT_RESTORED;
  }
}

struct LibOverrideOpCreateData {
  Main *bmain;
  eRNAOverrideMatchResult report_flags;
};

static void lib_override_library_operations_create_cb(TaskPool *__restrict pool, void *taskdata)
{
  LibOverrideOpCreateData *create_data = static_cast<LibOverrideOpCreateData *>(
      BLI_task_pool_user_data(pool));
  ID *id = static_cast<ID *>(taskdata);

  eRNAOverrideMatchResult report_flags = RNA_OVERRIDE_MATCH_RESULT_INIT;
  lib_override_library_operations_create(
      create_data->bmain,
      id,
      static_cast<eRNAOverrideMatch>(RNA_OVERRIDE_COMPARE_CREATE |
                                     RNA_OVERRIDE_COMPARE_TAG_FOR_RESTORE),
      &report_flags);
  atomic_fetch_and_or_uint32(reinterpret_cast<uint32_t *>(&create_data->report_flags),
                             report_flags);
}

void BKE_lib_override_library_main_operations_create(Main *bmain,
                                                     const bool force_auto,
                                                     int *r_report_flags)
{
  ID *id;

#ifdef DEBUG_OVERRIDE_TIMEIT
  TIMEIT_START_AVERAGED(BKE_lib_override_library_main_operations_create);
#endif

  /* When force-auto is set, we also remove all unused existing override properties & operations.
   */
  if (force_auto) {
    BKE_lib_override_library_main_tag(bmain, LIBOVERRIDE_PROP_OP_TAG_UNUSED, true);
  }

  /* Usual pose bones issue, need to be done outside of the threaded process or we may run into
   * concurrency issues here.
   * Note that calling #BKE_pose_ensure again in thread in
   * #BKE_lib_override_library_operations_create is not a problem then. */
  LISTBASE_FOREACH (Object *, ob, &bmain->objects) {
    if (ob->type == OB_ARMATURE) {
      BLI_assert(ob->data != nullptr);
      BKE_pose_ensure(bmain, ob, static_cast<bArmature *>(ob->data), true);
    }
  }

  LibOverrideOpCreateData create_pool_data{};
  create_pool_data.bmain = bmain;
  create_pool_data.report_flags = RNA_OVERRIDE_MATCH_RESULT_INIT;
  TaskPool *task_pool = BLI_task_pool_create(&create_pool_data, TASK_PRIORITY_HIGH);

  FOREACH_MAIN_ID_BEGIN (bmain, id) {
    if (!ID_IS_LINKED(id) && ID_IS_OVERRIDE_LIBRARY_REAL(id) &&
        (force_auto || (id->tag & LIB_TAG_LIBOVERRIDE_AUTOREFRESH)))
    {
      /* Usual issue with pose, it's quiet rare but sometimes they may not be up to date when this
       * function is called. */
      if (GS(id->name) == ID_OB) {
        Object *ob = reinterpret_cast<Object *>(id);
        if (ob->type == OB_ARMATURE) {
          BLI_assert(ob->data != nullptr);
          BKE_pose_ensure(bmain, ob, static_cast<bArmature *>(ob->data), true);
        }
      }
      /* Only check overrides if we do have the real reference data available, and not some empty
       * 'placeholder' for missing data (broken links). */
      if ((id->override_library->reference->tag & LIB_TAG_MISSING) == 0) {
        BLI_task_pool_push(
            task_pool, lib_override_library_operations_create_cb, id, false, nullptr);
      }
      else {
        BKE_lib_override_library_properties_tag(
            id->override_library, LIBOVERRIDE_PROP_OP_TAG_UNUSED, false);
      }
    }
    else {
      /* Clear 'unused' tag for un-processed IDs, otherwise e.g. linked overrides will loose their
       * list of overridden properties. */
      BKE_lib_override_library_properties_tag(
          id->override_library, LIBOVERRIDE_PROP_OP_TAG_UNUSED, false);
    }
    id->tag &= ~LIB_TAG_LIBOVERRIDE_AUTOREFRESH;
  }
  FOREACH_MAIN_ID_END;

  BLI_task_pool_work_and_wait(task_pool);

  BLI_task_pool_free(task_pool);

  if (create_pool_data.report_flags & RNA_OVERRIDE_MATCH_RESULT_RESTORE_TAGGED) {
    BKE_lib_override_library_main_operations_restore(
        bmain, reinterpret_cast<int *>(&create_pool_data.report_flags));
    create_pool_data.report_flags = static_cast<eRNAOverrideMatchResult>(
        (create_pool_data.report_flags & ~RNA_OVERRIDE_MATCH_RESULT_RESTORE_TAGGED));
  }

  if (r_report_flags != nullptr) {
    *r_report_flags |= create_pool_data.report_flags;
  }

  if (force_auto) {
    BKE_lib_override_library_main_unused_cleanup(bmain);
  }

#ifdef DEBUG_OVERRIDE_TIMEIT
  TIMEIT_END_AVERAGED(BKE_lib_override_library_main_operations_create);
#endif
}

void BKE_lib_override_library_main_operations_restore(Main *bmain, int *r_report_flags)
{
  ID *id;

  FOREACH_MAIN_ID_BEGIN (bmain, id) {
    if (!(!ID_IS_LINKED(id) && ID_IS_OVERRIDE_LIBRARY_REAL(id) &&
          (id->override_library->runtime->tag & LIBOVERRIDE_TAG_NEEDS_RESTORE) != 0))
    {
      continue;
    }

    /* Only restore overrides if we do have the real reference data available, and not some empty
     * 'placeholder' for missing data (broken links). */
    if (id->override_library->reference->tag & LIB_TAG_MISSING) {
      continue;
    }

    BKE_lib_override_library_operations_restore(bmain, id, r_report_flags);
  }
  FOREACH_MAIN_ID_END;
}

static bool lib_override_library_id_reset_do(Main *bmain,
                                             ID *id_root,
                                             const bool do_reset_system_override)
{
  bool was_op_deleted = false;

  if (do_reset_system_override) {
    id_root->override_library->flag |= LIBOVERRIDE_FLAG_SYSTEM_DEFINED;
  }

  LISTBASE_FOREACH_MUTABLE (
      IDOverrideLibraryProperty *, op, &id_root->override_library->properties) {
    bool do_op_delete = true;
    const bool is_collection = op->rna_prop_type == PROP_COLLECTION;
    if (is_collection || op->rna_prop_type == PROP_POINTER) {
      PointerRNA ptr_root, ptr_root_lib, ptr, ptr_lib;
      PropertyRNA *prop, *prop_lib;

      RNA_pointer_create(id_root, &RNA_ID, id_root, &ptr_root);
      RNA_pointer_create(id_root->override_library->reference,
                         &RNA_ID,
                         id_root->override_library->reference,
                         &ptr_root_lib);

      bool prop_exists = RNA_path_resolve_property(&ptr_root, op->rna_path, &ptr, &prop);
      if (prop_exists) {
        prop_exists = RNA_path_resolve_property(&ptr_root_lib, op->rna_path, &ptr_lib, &prop_lib);

        if (prop_exists) {
          BLI_assert(ELEM(RNA_property_type(prop), PROP_POINTER, PROP_COLLECTION));
          BLI_assert(RNA_property_type(prop) == RNA_property_type(prop_lib));
          if (is_collection) {
            ptr.type = RNA_property_pointer_type(&ptr, prop);
            ptr_lib.type = RNA_property_pointer_type(&ptr_lib, prop_lib);
          }
          else {
            ptr = RNA_property_pointer_get(&ptr, prop);
            ptr_lib = RNA_property_pointer_get(&ptr_lib, prop_lib);
          }
          if (ptr.owner_id != nullptr && ptr_lib.owner_id != nullptr) {
            BLI_assert(ptr.type == ptr_lib.type);
            do_op_delete = !(RNA_struct_is_ID(ptr.type) &&
                             ptr.owner_id->override_library != nullptr &&
                             ptr.owner_id->override_library->reference == ptr_lib.owner_id);
          }
        }
      }
    }

    if (do_op_delete) {
      BKE_lib_override_library_property_delete(id_root->override_library, op);
      was_op_deleted = true;
    }
  }

  if (was_op_deleted) {
    DEG_id_tag_update_ex(bmain, id_root, ID_RECALC_COPY_ON_WRITE);
    IDOverrideLibraryRuntime *override_runtime = override_library_runtime_ensure(
        id_root->override_library);
    override_runtime->tag |= LIBOVERRIDE_TAG_NEEDS_RELOAD;
  }

  return was_op_deleted;
}

void BKE_lib_override_library_id_reset(Main *bmain,
                                       ID *id_root,
                                       const bool do_reset_system_override)
{
  if (!ID_IS_OVERRIDE_LIBRARY_REAL(id_root)) {
    return;
  }

  if (lib_override_library_id_reset_do(bmain, id_root, do_reset_system_override)) {
    if (id_root->override_library->runtime != nullptr &&
        (id_root->override_library->runtime->tag & LIBOVERRIDE_TAG_NEEDS_RELOAD) != 0)
    {
      BKE_lib_override_library_update(bmain, id_root);
      id_root->override_library->runtime->tag &= ~LIBOVERRIDE_TAG_NEEDS_RELOAD;
    }
  }
}

static void lib_override_library_id_hierarchy_recursive_reset(Main *bmain,
                                                              ID *id_root,
                                                              const bool do_reset_system_override)
{
  if (!ID_IS_OVERRIDE_LIBRARY_REAL(id_root)) {
    return;
  }

  void **entry_vp = BLI_ghash_lookup_p(bmain->relations->relations_from_pointers, id_root);
  if (entry_vp == nullptr) {
    /* This ID is not used by nor using any other ID. */
    lib_override_library_id_reset_do(bmain, id_root, do_reset_system_override);
    return;
  }

  MainIDRelationsEntry *entry = static_cast<MainIDRelationsEntry *>(*entry_vp);
  if (entry->tags & MAINIDRELATIONS_ENTRY_TAGS_PROCESSED) {
    /* This ID has already been processed. */
    return;
  }

  lib_override_library_id_reset_do(bmain, id_root, do_reset_system_override);

  /* This way we won't process again that ID, should we encounter it again through another
   * relationship hierarchy. */
  entry->tags |= MAINIDRELATIONS_ENTRY_TAGS_PROCESSED;

  for (MainIDRelationsEntryItem *to_id_entry = entry->to_ids; to_id_entry != nullptr;
       to_id_entry = to_id_entry->next)
  {
    if ((to_id_entry->usage_flag & IDWALK_CB_OVERRIDE_LIBRARY_NOT_OVERRIDABLE) != 0) {
      /* Never consider non-overridable relationships ('from', 'parents', 'owner' etc. pointers) as
       * actual dependencies. */
      continue;
    }
    /* We only consider IDs from the same library. */
    if (*to_id_entry->id_pointer.to != nullptr) {
      ID *to_id = *to_id_entry->id_pointer.to;
      if (to_id->override_library != nullptr) {
        lib_override_library_id_hierarchy_recursive_reset(bmain, to_id, do_reset_system_override);
      }
    }
  }
}

void BKE_lib_override_library_id_hierarchy_reset(Main *bmain,
                                                 ID *id_root,
                                                 const bool do_reset_system_override)
{
  BKE_main_relations_create(bmain, 0);

  lib_override_library_id_hierarchy_recursive_reset(bmain, id_root, do_reset_system_override);

  BKE_main_relations_free(bmain);

  ID *id;
  FOREACH_MAIN_ID_BEGIN (bmain, id) {
    if (!ID_IS_OVERRIDE_LIBRARY_REAL(id) || id->override_library->runtime == nullptr ||
        (id->override_library->runtime->tag & LIBOVERRIDE_TAG_NEEDS_RELOAD) == 0)
    {
      continue;
    }
    BKE_lib_override_library_update(bmain, id);
    id->override_library->runtime->tag &= ~LIBOVERRIDE_TAG_NEEDS_RELOAD;
  }
  FOREACH_MAIN_ID_END;
}

void BKE_lib_override_library_operations_tag(IDOverrideLibraryProperty *override_property,
                                             const short tag,
                                             const bool do_set)
{
  if (override_property != nullptr) {
    if (do_set) {
      override_property->tag |= tag;
    }
    else {
      override_property->tag &= ~tag;
    }

    LISTBASE_FOREACH (IDOverrideLibraryPropertyOperation *, opop, &override_property->operations) {
      if (do_set) {
        opop->tag |= tag;
      }
      else {
        opop->tag &= ~tag;
      }
    }
  }
}

void BKE_lib_override_library_properties_tag(IDOverrideLibrary *override,
                                             const short tag,
                                             const bool do_set)
{
  if (override != nullptr) {
    LISTBASE_FOREACH (IDOverrideLibraryProperty *, op, &override->properties) {
      BKE_lib_override_library_operations_tag(op, tag, do_set);
    }
  }
}

void BKE_lib_override_library_main_tag(Main *bmain, const short tag, const bool do_set)
{
  ID *id;

  FOREACH_MAIN_ID_BEGIN (bmain, id) {
    if (ID_IS_OVERRIDE_LIBRARY(id)) {
      BKE_lib_override_library_properties_tag(id->override_library, tag, do_set);
    }
  }
  FOREACH_MAIN_ID_END;
}

void BKE_lib_override_library_id_unused_cleanup(ID *local)
{
  if (ID_IS_OVERRIDE_LIBRARY_REAL(local)) {
    LISTBASE_FOREACH_MUTABLE (
        IDOverrideLibraryProperty *, op, &local->override_library->properties) {
      if (op->tag & LIBOVERRIDE_PROP_OP_TAG_UNUSED) {
        BKE_lib_override_library_property_delete(local->override_library, op);
      }
      else {
        LISTBASE_FOREACH_MUTABLE (IDOverrideLibraryPropertyOperation *, opop, &op->operations) {
          if (opop->tag & LIBOVERRIDE_PROP_OP_TAG_UNUSED) {
            BKE_lib_override_library_property_operation_delete(op, opop);
          }
        }
      }
    }
  }
}

void BKE_lib_override_library_main_unused_cleanup(Main *bmain)
{
  ID *id;

  FOREACH_MAIN_ID_BEGIN (bmain, id) {
    if (ID_IS_OVERRIDE_LIBRARY(id)) {
      BKE_lib_override_library_id_unused_cleanup(id);
    }
  }
  FOREACH_MAIN_ID_END;
}

static void lib_override_id_swap(Main *bmain, ID *id_local, ID *id_temp)
{
  /* Ensure ViewLayers are in sync in case a Scene is being swapped, and prevent any further resync
   * during the swapping itself. */
  if (GS(id_local->name) == ID_SCE) {
    BKE_scene_view_layers_synced_ensure(reinterpret_cast<Scene *>(id_local));
    BKE_scene_view_layers_synced_ensure(reinterpret_cast<Scene *>(id_temp));
  }
  BKE_layer_collection_resync_forbid();

  BKE_lib_id_swap(bmain, id_local, id_temp, true, 0);
  /* We need to keep these tags from temp ID into orig one.
   * ID swap does not swap most of ID data itself. */
  id_local->tag |= (id_temp->tag & LIB_TAG_LIBOVERRIDE_NEED_RESYNC);

  BKE_layer_collection_resync_allow();
}

void BKE_lib_override_library_update(Main *bmain, ID *local)
{
  if (!ID_IS_OVERRIDE_LIBRARY_REAL(local)) {
    return;
  }

  /* Do not attempt to apply overriding rules over an empty place-holder generated by link code
   * when it cannot find the actual library/ID. Much better to keep the local data-block as loaded
   * from the file in that case, until broken lib is fixed. */
  if (ID_MISSING(local->override_library->reference)) {
    return;
  }

  /* Recursively do 'ancestor' overrides first, if any. */
  if (local->override_library->reference->override_library &&
      (local->override_library->reference->tag & LIB_TAG_LIBOVERRIDE_REFOK) == 0)
  {
    BKE_lib_override_library_update(bmain, local->override_library->reference);
  }

  /* We want to avoid having to remap here, however creating up-to-date override is much simpler
   * if based on reference than on current override.
   * So we work on temp copy of reference, and 'swap' its content with local. */

  /* XXX We need a way to get off-Main copies of IDs (similar to localized mats/texts/ etc.)!
   *     However, this is whole bunch of code work in itself, so for now plain stupid ID copy
   *     will do, as inefficient as it is. :/
   *     Actually, maybe not! Since we are swapping with original ID's local content, we want to
   *     keep user-count in correct state when freeing tmp_id
   *     (and that user-counts of IDs used by 'new' local data also remain correct). */
  /* This would imply change in handling of user-count all over RNA
   * (and possibly all over Blender code).
   * Not impossible to do, but would rather see first if extra useless usual user handling
   * is actually a (performances) issue here. */

  ID *tmp_id = BKE_id_copy_ex(bmain,
                              local->override_library->reference,
                              nullptr,
                              LIB_ID_COPY_DEFAULT | LIB_ID_COPY_NO_LIB_OVERRIDE_LOCAL_DATA_FLAG);

  if (tmp_id == nullptr) {
    return;
  }

  /* Remove the pair (idname, lib) of this temp id from the name map. */
  BKE_main_namemap_remove_name(bmain, tmp_id, tmp_id->name + 2);

  tmp_id->lib = local->lib;

  /* This ID name is problematic, since it is an 'rna name property' it should not be editable or
   * different from reference linked ID. But local ID names need to be unique in a given type
   * list of Main, so we cannot always keep it identical, which is why we need this special
   * manual handling here. */
  STRNCPY(tmp_id->name, local->name);

  /* Those ugly loop-back pointers again. Luckily we only need to deal with the shape keys here,
   * collections' parents are fully runtime and reconstructed later. */
  Key *local_key = BKE_key_from_id(local);
  Key *tmp_key = BKE_key_from_id(tmp_id);
  if (local_key != nullptr && tmp_key != nullptr) {
    tmp_key->id.flag |= (local_key->id.flag & LIB_EMBEDDED_DATA_LIB_OVERRIDE);
    BKE_main_namemap_remove_name(bmain, &tmp_key->id, tmp_key->id.name + 2);
    tmp_key->id.lib = local_key->id.lib;
    STRNCPY(tmp_key->id.name, local_key->id.name);
  }

  PointerRNA rnaptr_src, rnaptr_dst, rnaptr_storage_stack, *rnaptr_storage = nullptr;
  RNA_id_pointer_create(local, &rnaptr_src);
  RNA_id_pointer_create(tmp_id, &rnaptr_dst);
  if (local->override_library->storage) {
    rnaptr_storage = &rnaptr_storage_stack;
    RNA_id_pointer_create(local->override_library->storage, rnaptr_storage);
  }

  RNA_struct_override_apply(bmain,
                            &rnaptr_dst,
                            &rnaptr_src,
                            rnaptr_storage,
                            local->override_library,
                            RNA_OVERRIDE_APPLY_FLAG_NOP);

  lib_override_object_posemode_transfer(tmp_id, local);

  /* This also transfers all pointers (memory) owned by local to tmp_id, and vice-versa.
   * So when we'll free tmp_id, we'll actually free old, outdated data from local. */
  lib_override_id_swap(bmain, local, tmp_id);

  if (local_key != nullptr && tmp_key != nullptr) {
    /* This is some kind of hard-coded 'always enforced override'. */
    lib_override_id_swap(bmain, &local_key->id, &tmp_key->id);
    tmp_key->id.flag |= (local_key->id.flag & LIB_EMBEDDED_DATA_LIB_OVERRIDE);
    /* The swap of local and tmp_id inverted those pointers, we need to redefine proper
     * relationships. */
    *BKE_key_from_id_p(local) = local_key;
    *BKE_key_from_id_p(tmp_id) = tmp_key;
    local_key->from = local;
    tmp_key->from = tmp_id;
  }

  /* Again, horribly inefficient in our case, we need something off-Main
   * (aka more generic nolib copy/free stuff).
   * NOTE: Do not remove this tmp_id's name from the namemap here, since this name actually still
   * exists in `bmain`. */
  BKE_id_free_ex(bmain, tmp_id, LIB_ID_FREE_NO_UI_USER | LIB_ID_FREE_NO_NAMEMAP_REMOVE, true);

  if (GS(local->name) == ID_AR) {
    /* Fun times again, thanks to bone pointers in pose data of objects. We keep same ID addresses,
     * but internal data has changed for sure, so we need to invalidate pose-bones caches. */
    LISTBASE_FOREACH (Object *, ob, &bmain->objects) {
      if (ob->pose != nullptr && ob->data == local) {
        BLI_assert(ob->type == OB_ARMATURE);
        ob->pose->flag |= POSE_RECALC;
        /* We need to clear pose bone pointers immediately, some code may access those before pose
         * is actually recomputed, which can lead to segfault. */
        BKE_pose_clear_pointers(ob->pose);
      }
    }
  }

  if (local->override_library->storage) {
    /* We know this data-block is not used anywhere besides local->override->storage. */
    /* XXX For until we get fully shadow copies, we still need to ensure storage releases
     *     its usage of any ID pointers it may have. */
    BKE_id_free_ex(bmain, local->override_library->storage, LIB_ID_FREE_NO_UI_USER, true);
    local->override_library->storage = nullptr;
  }

  local->tag |= LIB_TAG_LIBOVERRIDE_REFOK;

  /* NOTE: Since we reload full content from linked ID here, potentially from edited local
   * override, we do not really have a way to know *what* is changed, so we need to rely on the
   * massive destruction weapon of `ID_RECALC_ALL` here. */
  DEG_id_tag_update_ex(bmain, local, ID_RECALC_ALL);
  /* For same reason as above, also assume that the relationships between IDs changed. */
  DEG_relations_tag_update(bmain);
}

void BKE_lib_override_library_main_update(Main *bmain)
{
  ID *id;

  /* This temporary swap of G_MAIN is rather ugly,
   * but necessary to avoid asserts checks in some RNA assignment functions,
   * since those always use G_MAIN when they need access to a Main database. */
  Main *orig_gmain = BKE_blender_globals_main_swap(bmain);

  BLI_assert(BKE_main_namemap_validate(bmain));

  FOREACH_MAIN_ID_BEGIN (bmain, id) {
    if (id->override_library != nullptr) {
      BKE_lib_override_library_update(bmain, id);
    }
  }
  FOREACH_MAIN_ID_END;

  BLI_assert(BKE_main_namemap_validate(bmain));

  Main *tmp_gmain = BKE_blender_globals_main_swap(orig_gmain);
  BLI_assert(tmp_gmain == bmain);
  UNUSED_VARS_NDEBUG(tmp_gmain);
}

bool BKE_lib_override_library_id_is_user_deletable(Main *bmain, ID *id)
{
  /* The only strong known case currently are objects used by override collections. */
  /* TODO: There are most likely other cases... This may need to be addressed in a better way at
   * some point. */
  if (GS(id->name) != ID_OB) {
    return true;
  }
  Object *ob = reinterpret_cast<Object *>(id);
  LISTBASE_FOREACH (Collection *, collection, &bmain->collections) {
    if (!ID_IS_OVERRIDE_LIBRARY(collection)) {
      continue;
    }
    if (BKE_collection_has_object(collection, ob)) {
      return false;
    }
  }
  return true;
}

/**
 * Storage (how to store overriding data into `.blend` files).
 *
 * Basically:
 * 1) Only 'differential' overrides needs special handling here. All others (replacing values or
 *    inserting/removing items from a collection) can be handled with simply storing current
 *    content of local data-block.
 * 2) We store the differential value into a second 'ghost' data-block, which is an empty ID of
 *    same type as the local one, where we only define values that need differential data.
 *
 * This avoids us having to modify 'real' data-block at write time (and restoring it afterwards),
 * which is inefficient, and potentially dangerous (in case of concurrent access...), while not
 * using much extra memory in typical cases.  It also ensures stored data-block always contains
 * exact same data as "desired" ones (kind of "baked" data-blocks).
 */

OverrideLibraryStorage *BKE_lib_override_library_operations_store_init(void)
{
  return BKE_main_new();
}

ID *BKE_lib_override_library_operations_store_start(Main *bmain,
                                                    OverrideLibraryStorage *override_storage,
                                                    ID *local)
{
  if (ID_IS_OVERRIDE_LIBRARY_TEMPLATE(local) || ID_IS_OVERRIDE_LIBRARY_VIRTUAL(local)) {
    /* This is actually purely local data with an override template, or one of those embedded IDs
     * (root node trees, master collections or shape-keys) that cannot have their own override.
     * Nothing to do here! */
    return nullptr;
  }

  BLI_assert(ID_IS_OVERRIDE_LIBRARY_REAL(local));
  BLI_assert(override_storage != nullptr);
  UNUSED_VARS_NDEBUG(override_storage);

  /* Forcefully ensure we know about all needed override operations. */
  BKE_lib_override_library_operations_create(bmain, local, nullptr);

  ID *storage_id;
#ifdef DEBUG_OVERRIDE_TIMEIT
  TIMEIT_START_AVERAGED(BKE_lib_override_library_operations_store_start);
#endif

  /* This is fully disabled for now, as it generated very hard to solve issues with Collections and
   * how they reference each-other in their parents/children relations.
   * Core of the issue is creating and storing those copies in a separate Main, while collection
   * copy code re-assign blindly parents/children, even if they do not belong to the same Main.
   * One solution could be to implement special flag as discussed below, and prevent any
   * other-ID-reference creation/update in that case (since no differential operation is expected
   * to involve those anyway). */
#if 0
  /* XXX TODO: We may also want a specialized handling of things here too, to avoid copying heavy
   * never-overridable data (like Mesh geometry etc.)? And also maybe avoid lib
   * reference-counting completely (shallow copy). */
  /* This would imply change in handling of user-count all over RNA
   * (and possibly all over Blender code).
   * Not impossible to do, but would rather see first is extra useless usual user handling is
   * actually a (performances) issue here, before doing it. */
  storage_id = BKE_id_copy(reinterpret_cast<Main *>(override_storage), local);

  if (storage_id != nullptr) {
    PointerRNA rnaptr_reference, rnaptr_final, rnaptr_storage;
    RNA_id_pointer_create(local->override_library->reference, &rnaptr_reference);
    RNA_id_pointer_create(local, &rnaptr_final);
    RNA_id_pointer_create(storage_id, &rnaptr_storage);

    if (!RNA_struct_override_store(
            bmain, &rnaptr_final, &rnaptr_reference, &rnaptr_storage, local->override_library)) {
      BKE_id_free_ex(override_storage, storage_id, LIB_ID_FREE_NO_UI_USER, true);
      storage_id = nullptr;
    }
  }
#else
  storage_id = nullptr;
#endif

  local->override_library->storage = storage_id;

#ifdef DEBUG_OVERRIDE_TIMEIT
  TIMEIT_END_AVERAGED(BKE_lib_override_library_operations_store_start);
#endif
  return storage_id;
}

void BKE_lib_override_library_operations_store_end(OverrideLibraryStorage * /*override_storage*/,
                                                   ID *local)
{
  BLI_assert(ID_IS_OVERRIDE_LIBRARY_REAL(local));

  /* Nothing else to do here really, we need to keep all temp override storage data-blocks in
   * memory until whole file is written anyway (otherwise we'd get mem pointers overlap). */
  local->override_library->storage = nullptr;
}

void BKE_lib_override_library_operations_store_finalize(OverrideLibraryStorage *override_storage)
{
  /* We cannot just call BKE_main_free(override_storage), not until we have option to make
   * 'ghost' copies of IDs without increasing user-count of used data-blocks. */
  ID *id;

  FOREACH_MAIN_ID_BEGIN (override_storage, id) {
    BKE_id_free_ex(override_storage, id, LIB_ID_FREE_NO_UI_USER, true);
  }
  FOREACH_MAIN_ID_END;

  BKE_main_free(override_storage);
}<|MERGE_RESOLUTION|>--- conflicted
+++ resolved
@@ -2667,13 +2667,8 @@
 /**
  * Clear 'unreachable' tag of existing liboverrides if they are using another reachable liboverride
  * (typical case: Mesh object which only relationship to the rest of the liboverride hierarchy is
-<<<<<<< HEAD
- * though its 'parent' pointer (i.e. rest of the hierarchy has no actual relationship to this mesh
- * object). This is unfortunate.
-=======
  * through its 'parent' pointer (i.e. rest of the hierarchy has no actual relationship to this mesh
  * object).
->>>>>>> 43a31d3c
  *
  * Logic and rational of this function are very similar to these of
  * #lib_override_hierarchy_dependencies_recursive_tag_from, but withing specific resync context.
