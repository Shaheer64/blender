--- conflicted
+++ resolved
@@ -1121,26 +1121,6 @@
 	BLF_size(size, 72);
 }
 
-<<<<<<< HEAD
-// XXX - Bad level call.
-extern int datatoc_bmonofont_ttf_size;
-extern char datatoc_bmonofont_ttf[];
-
-// XXX - copied from text_font_begin
-static void stamp_font_begin(int size)
-{
-	static int mono= -1;
-
-	if (mono == -1)
-		mono= BLF_load_mem("monospace", (unsigned char *)datatoc_bmonofont_ttf, datatoc_bmonofont_ttf_size);
-
-	BLF_set(mono);
-	BLF_aspect(1.0);
-	BLF_size(size, 72);
-}
-
-=======
->>>>>>> 16c1a294
 void BKE_stamp_buf(Scene *scene, unsigned char *rect, float *rectf, int width, int height, int channels)
 {
 	struct StampData stamp_data;
@@ -1151,16 +1131,12 @@
 		return;
 	
 	stampdata(scene, &stamp_data, 1);
-<<<<<<< HEAD
-	stamp_font_begin(12);
-=======
 
 	/* TODO, do_versions */
 	if(scene->r.stamp_font_id < 8)
 		scene->r.stamp_font_id= 12;
 
 	stamp_font_begin(scene->r.stamp_font_id);
->>>>>>> 16c1a294
 
 	BLF_buffer(rectf, rect, width, height, channels);
 	BLF_buffer_col(scene->r.fg_stamp[0], scene->r.fg_stamp[1], scene->r.fg_stamp[2], 1.0);
@@ -1210,8 +1186,6 @@
 
 		BLF_position(x, y, 0.0);
 		BLF_draw_buffer(stamp_data.date);
-<<<<<<< HEAD
-=======
 
 		/* the extra pixel for background. */
 		y -= 4;
@@ -1227,7 +1201,6 @@
 
 		BLF_position(x, y, 0.0);
 		BLF_draw_buffer(stamp_data.rendertime);
->>>>>>> 16c1a294
 	}
 
 	x= 0;
@@ -1626,21 +1599,12 @@
 	return rpass;
 }
 
-<<<<<<< HEAD
-RenderResult *BKE_image_get_renderresult(struct Scene *scene, Image *ima)
-{
-	if(ima->rr)
-		return ima->rr;
-	if(ima->type==IMA_TYPE_R_RESULT)
-		return RE_GetResult(RE_GetRender(scene->id.name));
-=======
 RenderResult *BKE_image_acquire_renderresult(struct Scene *scene, Image *ima)
 {
 	if(ima->rr)
 		return ima->rr;
 	else if(ima->type==IMA_TYPE_R_RESULT)
 		return RE_AcquireResultRead(RE_GetRender(scene->id.name));
->>>>>>> 16c1a294
 	return NULL;
 }
 
@@ -1951,22 +1915,11 @@
 /* showing RGBA result itself (from compo/sequence) or
    like exr, using layers etc */
 /* always returns a single ibuf, also during render progress */
-<<<<<<< HEAD
-static ImBuf *image_get_render_result(Image *ima, ImageUser *iuser)
-=======
 static ImBuf *image_get_render_result(Image *ima, ImageUser *iuser, void **lock_r)
->>>>>>> 16c1a294
 {
 	Render *re= NULL;
 	RenderResult *rr= NULL;
 	
-<<<<<<< HEAD
-	if(iuser && iuser->scene) {
-		re= RE_GetRender(iuser->scene->id.name);
-		rr= RE_GetResult(re);
-	}
-	if(rr==NULL) return NULL;
-=======
 	/* if we the caller is not going to release the lock, don't give the image */
 	if(!lock_r)
 		return NULL;
@@ -1981,7 +1934,6 @@
 
 	if(rr==NULL)
 		return NULL;
->>>>>>> 16c1a294
 	
 	if(RE_RenderInProgress(re)) {
 		ImBuf *ibuf= image_get_ibuf(ima, IMA_NO_INDEX, 0);
@@ -1992,10 +1944,7 @@
 			ibuf= IMB_allocImBuf(rr->rectx, rr->recty, 32, IB_rect, 0);
 			image_assign_ibuf(ima, ibuf, IMA_NO_INDEX, 0);
 		}
-<<<<<<< HEAD
-=======
-
->>>>>>> 16c1a294
+
 		return ibuf;
 	}
 	else {
@@ -2010,11 +1959,7 @@
 		pass= (iuser)? iuser->pass: 0;
 		
 		/* this gives active layer, composite or seqence result */
-<<<<<<< HEAD
-		RE_GetResultImage(RE_GetRender(iuser->scene->id.name), &rres);
-=======
 		RE_AcquireResultImage(RE_GetRender(iuser->scene->id.name), &rres);
->>>>>>> 16c1a294
 		rect= (unsigned int *)rres.rect32;
 		rectf= rres.rectf;
 		dither= iuser->scene->r.dither_intensity;
@@ -2210,13 +2155,8 @@
 			else if(ima->source == IMA_SRC_GENERATED) {
 				/* generated is: ibuf is allocated dynamically */
 				/* UV testgrid or black or solid etc */
-<<<<<<< HEAD
-				if(ima->gen_x==0) ima->gen_x= 256;
-				if(ima->gen_y==0) ima->gen_y= 256;
-=======
 				if(ima->gen_x==0) ima->gen_x= 1024;
 				if(ima->gen_y==0) ima->gen_y= 1024;
->>>>>>> 16c1a294
 				ibuf= add_ibuf_size(ima->gen_x, ima->gen_y, ima->name, 0, ima->gen_type, color);
 				image_assign_ibuf(ima, ibuf, IMA_NO_INDEX, 0);
 				ima->ok= IMA_OK_LOADED;
@@ -2390,15 +2330,6 @@
 		BLI_join_dirfile(dest_path, dest_dir, base);
 	}
 
-<<<<<<< HEAD
-	/* only return 1 if paths differ */
-	if (!strcmp(path, dest_path)) {
-		if (G.f & G_DEBUG) printf("%s and %s are the same file\n", path, dest_path);
-		return 0;
-	}
-
-=======
->>>>>>> 16c1a294
 	if (abs)
 		BLI_strncpy(abs, dest_path, abs_size);
 
@@ -2407,10 +2338,6 @@
 		strncat(rel, base, rel_size);
 	}
 
-<<<<<<< HEAD
-	return 1;
-}
-=======
 	/* return 2 if src=dest */
 	if (!strcmp(path, dest_path)) {
 		if (G.f & G_DEBUG) printf("%s and %s are the same file\n", path, dest_path);
@@ -2418,5 +2345,4 @@
 	}
 
 	return 1;
-}
->>>>>>> 16c1a294
+}