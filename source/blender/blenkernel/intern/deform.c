/*
 * ***** BEGIN GPL LICENSE BLOCK *****
 *
 * This program is free software; you can redistribute it and/or
 * modify it under the terms of the GNU General Public License
 * as published by the Free Software Foundation; either version 2
 * of the License, or (at your option) any later version.
 *
 * This program is distributed in the hope that it will be useful,
 * but WITHOUT ANY WARRANTY; without even the implied warranty of
 * MERCHANTABILITY or FITNESS FOR A PARTICULAR PURPOSE.  See the
 * GNU General Public License for more details.
 *
 * You should have received a copy of the GNU General Public License
 * along with this program; if not, write to the Free Software Foundation,
 * Inc., 51 Franklin Street, Fifth Floor, Boston, MA 02110-1301, USA.
 *
 * The Original Code is Copyright (C) 2001-2002 by NaN Holding BV.
 * All rights reserved.
 *
 * The Original Code is: all of this file.
 *
 * Contributor(s): Reevan McKay
 *
 * ***** END GPL LICENSE BLOCK *****
 */

/** \file blender/blenkernel/intern/deform.c
 *  \ingroup bke
 */


#include <string.h>
#include <math.h>
#include "ctype.h"

#include "MEM_guardedalloc.h"

#include "DNA_meshdata_types.h"
#include "DNA_object_types.h"

#include "BKE_deform.h"

#include "BLI_blenlib.h"
#include "BLI_utildefines.h"


#include "BLI_cellalloc.h"


void defgroup_copy_list(ListBase *outbase, ListBase *inbase)
{
	bDeformGroup *defgroup, *defgroupn;

	outbase->first= outbase->last= NULL;

	for (defgroup = inbase->first; defgroup; defgroup=defgroup->next){
		defgroupn= defgroup_duplicate(defgroup);
		BLI_addtail(outbase, defgroupn);
	}
}

bDeformGroup *defgroup_duplicate(bDeformGroup *ingroup)
{
	bDeformGroup *outgroup;

	if (!ingroup)
		return NULL;

	outgroup=MEM_callocN(sizeof(bDeformGroup), "copy deformGroup");

	/* For now, just copy everything over. */
	memcpy (outgroup, ingroup, sizeof(bDeformGroup));

	outgroup->next=outgroup->prev=NULL;

	return outgroup;
}

/* copy & overwrite weights */
void defvert_copy(MDeformVert *dvert_dst, const MDeformVert *dvert_src)
{
	if (dvert_dst->totweight == dvert_src->totweight) {
		if (dvert_src->totweight)
			memcpy(dvert_dst->dw, dvert_src->dw, dvert_src->totweight * sizeof(MDeformWeight));
	}
	else {
		if (dvert_dst->dw)
			BLI_cellalloc_free(dvert_dst->dw);

		if (dvert_src->totweight)
			dvert_dst->dw= BLI_cellalloc_dupalloc(dvert_src->dw);
		else
			dvert_dst->dw= NULL;

		dvert_dst->totweight = dvert_src->totweight;
	}
}

/* copy an index from one dvert to another
 * - do nothing if neither are set.
 * - add destination weight if needed.
 */
void defvert_copy_index(MDeformVert *dvert_dst, const MDeformVert *dvert_src, const int defgroup)
{
	MDeformWeight *dw_src, *dw_dst;

	dw_src= defvert_find_index(dvert_src, defgroup);

	if (dw_src) {
		/* source is valid, verify destination */
		dw_dst= defvert_verify_index(dvert_dst, defgroup);
		dw_dst->weight= dw_src->weight;
	}
	else {
		/* source was NULL, assign zero, could also remove */
		dw_dst= defvert_find_index(dvert_dst, defgroup);

		if (dw_dst) {
			dw_dst->weight= 0.0f;
		}
	}
}

/* only sync over matching weights, don't add or remove groups
 * warning, loop within loop.
 */
void defvert_sync(MDeformVert *dvert_dst, const MDeformVert *dvert_src, int use_verify)
{
	if (dvert_src->totweight && dvert_dst->totweight) {
		int i;
		MDeformWeight *dw_src;
		for (i=0, dw_src=dvert_src->dw; i < dvert_src->totweight; i++, dw_src++) {
			MDeformWeight *dw_dst;
			if (use_verify) dw_dst= defvert_verify_index(dvert_dst, dw_src->def_nr);
			else            dw_dst= defvert_find_index(dvert_dst, dw_src->def_nr);

			if (dw_dst) {
				dw_dst->weight= dw_src->weight;
			}
		}
	}
}

/* be sure all flip_map values are valid */
void defvert_sync_mapped(MDeformVert *dvert_dst, const MDeformVert *dvert_src,
                         const int *flip_map, const int flip_map_len, const int use_verify)
{
	if (dvert_src->totweight && dvert_dst->totweight) {
		int i;
		MDeformWeight *dw_src;
		for (i=0, dw_src=dvert_src->dw; i < dvert_src->totweight; i++, dw_src++) {
			if (dw_src->def_nr < flip_map_len) {
				MDeformWeight *dw_dst;
				if (use_verify) dw_dst= defvert_verify_index(dvert_dst, flip_map[dw_src->def_nr]);
				else            dw_dst= defvert_find_index(dvert_dst, flip_map[dw_src->def_nr]);

				if (dw_dst) {
					dw_dst->weight= dw_src->weight;
				}
			}
		}
	}
}

/* be sure all flip_map values are valid */
void defvert_remap(MDeformVert *dvert, int *map, const int map_len)
{
	MDeformWeight *dw= dvert->dw;
	unsigned int i;
	for (i= dvert->totweight; i != 0; i--, dw++) {
		if (dw->def_nr < map_len) {
			dw->def_nr= map[dw->def_nr];

			/* just incase */
			BLI_assert(dw->def_nr >= 0);
		}
	}
}

void defvert_normalize(MDeformVert *dvert)
{
	if (dvert->totweight <= 0) {
		/* nothing */
	}
	else if (dvert->totweight==1) {
		dvert->dw[0].weight= 1.0f;
	}
	else {
		MDeformWeight *dw;
		unsigned int i;
		float tot_weight= 0.0f;

		for (i= dvert->totweight, dw= dvert->dw; i != 0; i--, dw++) {
			tot_weight += dw->weight;
		}

		if (tot_weight > 0.0f) {
			float scalar= 1.0f / tot_weight;
			for (i= dvert->totweight, dw= dvert->dw; i != 0; i--, dw++) {
				dw->weight *= scalar;

				/* incase of division errors with very low weights */
				CLAMP(dw->weight, 0.0f, 1.0f);
			}
		}
	}
}

void defvert_normalize_lock(MDeformVert *dvert, const int def_nr_lock)
{
	if (dvert->totweight <= 0) {
		/* nothing */
	}
	else if (dvert->totweight==1) {
		dvert->dw[0].weight= 1.0f;
	}
	else {
		MDeformWeight *dw_lock;
		MDeformWeight *dw;
		unsigned int i;
		float tot_weight= 0.0f;
		float lock_iweight= 1.0f;

		for (i= dvert->totweight, dw= dvert->dw; i != 0; i--, dw++) {
			if(dw->def_nr != def_nr_lock) {
				tot_weight += dw->weight;
			}
			else {
				dw_lock= dw;
				lock_iweight = (1.0f - dw_lock->weight);
				CLAMP(lock_iweight, 0.0f, 1.0f);
			}
		}

		if (tot_weight > 0.0f) {
			/* paranoid, should be 1.0 but incase of float error clamp anyway */

			float scalar= (1.0f / tot_weight) * lock_iweight;
			for (i= dvert->totweight, dw= dvert->dw; i != 0; i--, dw++) {
				if(dw != dw_lock) {
					dw->weight *= scalar;

					/* incase of division errors with very low weights */
					CLAMP(dw->weight, 0.0f, 1.0f);
				}
			}
		}
	}
}

void defvert_flip(MDeformVert *dvert, const int *flip_map, const int flip_map_len)
{
	MDeformWeight *dw;
	int i;

	for (dw= dvert->dw, i=0; i<dvert->totweight; dw++, i++) {
		if (dw->def_nr < flip_map_len) {
			if (flip_map[dw->def_nr] >= 0) {
				dw->def_nr= flip_map[dw->def_nr];
			}
		}
	}
}


bDeformGroup *defgroup_find_name(Object *ob, const char *name)
{
	/* return a pointer to the deform group with this name
	 * or return NULL otherwise.
	 */
	bDeformGroup *curdef;

	for (curdef = ob->defbase.first; curdef; curdef=curdef->next) {
		if (!strcmp(curdef->name, name)) {
			return curdef;
		}
	}
	return NULL;
}

int defgroup_name_index(Object *ob, const char *name)
{
	/* Return the location of the named deform group within the list of
	 * deform groups. This function is a combination of BLI_findlink and
	 * defgroup_find_name. The other two could be called instead, but that
	 * require looping over the vertexgroups twice.
	 */
	bDeformGroup *curdef;
	int def_nr;

	if (name && name[0] != '\0') {
		for (curdef=ob->defbase.first, def_nr=0; curdef; curdef=curdef->next, def_nr++) {
			if (!strcmp(curdef->name, name))
				return def_nr;
		}
	}

	return -1;
}

/* note, must be freed */
int *defgroup_flip_map(Object *ob, int *flip_map_len, int use_default)
{
	int defbase_tot= *flip_map_len= BLI_countlist(&ob->defbase);

	if (defbase_tot==0) {
		return NULL;
	}
	else {
		bDeformGroup *dg;
		char name[sizeof(dg->name)];
		int i, flip_num, *map= MEM_mallocN(defbase_tot * sizeof(int), __func__);

		for (i=0; i < defbase_tot; i++) {
			map[i]= -1;
		}

		for (dg=ob->defbase.first, i=0; dg; dg=dg->next, i++) {
			if (map[i] == -1) { /* may be calculated previously */

				/* incase no valid value is found, use this */
				if (use_default)
					map[i]= i;

				flip_side_name(name, dg->name, FALSE);
				if (strcmp(name, dg->name)) {
					flip_num= defgroup_name_index(ob, name);
					if (flip_num >= 0) {
						map[i]= flip_num;
						map[flip_num]= i; /* save an extra lookup */
					}
				}
			}
		}
		return map;
	}
}

/* note, must be freed */
int *defgroup_flip_map_single(Object *ob, int *flip_map_len, int use_default, int defgroup)
{
	int defbase_tot= *flip_map_len= BLI_countlist(&ob->defbase);

	if (defbase_tot==0) {
		return NULL;
	}
	else {
		bDeformGroup *dg;
		char name[sizeof(dg->name)];
		int i, flip_num, *map= MEM_mallocN(defbase_tot * sizeof(int), __func__);

		for (i=0; i < defbase_tot; i++) {
			if (use_default) map[i]= i;
			else             map[i]= -1;
		}

		dg= BLI_findlink(&ob->defbase, defgroup);

		flip_side_name(name, dg->name, FALSE);
		if (strcmp(name, dg->name)) {
			flip_num= defgroup_name_index(ob, name);

			if (flip_num >= 0) {
				map[defgroup]= flip_num;
				map[flip_num]= defgroup;
			}
		}

		return map;
	}
}

int defgroup_flip_index(Object *ob, int index, int use_default)
{
	bDeformGroup *dg= BLI_findlink(&ob->defbase, index);
	int flip_index = -1;

	if (dg) {
		char name[sizeof(dg->name)];
		flip_side_name(name, dg->name, 0);

		if (strcmp(name, dg->name))
			flip_index= defgroup_name_index(ob, name);
	}

	return (flip_index==-1 && use_default) ? index : flip_index;
}

static int defgroup_find_name_dupe(const char *name, bDeformGroup *dg, Object *ob)
{
	bDeformGroup *curdef;

	for (curdef = ob->defbase.first; curdef; curdef=curdef->next) {
		if (dg!=curdef) {
			if (!strcmp(curdef->name, name)) {
				return 1;
			}
		}
	}

	return 0;
}

static int defgroup_unique_check(void *arg, const char *name)
{
	struct {Object *ob; void *dg;} *data= arg;
	return defgroup_find_name_dupe(name, data->dg, data->ob);
}

void defgroup_unique_name(bDeformGroup *dg, Object *ob)
{
	struct {Object *ob; void *dg;} data;
	data.ob= ob;
	data.dg= dg;

	BLI_uniquename_cb(defgroup_unique_check, &data, "Group", '.', dg->name, sizeof(dg->name));
}

/* finds the best possible flipped name. For renaming; check for unique names afterwards */
/* if strip_number: removes number extensions
 * note: dont use sizeof() for 'name' or 'from_name' */
void flip_side_name(char name[MAX_VGROUP_NAME], const char from_name[MAX_VGROUP_NAME], int strip_number)
{
	int     len;
	char    prefix[MAX_VGROUP_NAME]=  "";   /* The part before the facing */
	char    suffix[MAX_VGROUP_NAME]=  "";   /* The part after the facing */
	char    replace[MAX_VGROUP_NAME]= "";   /* The replacement string */
	char    number[MAX_VGROUP_NAME]=  "";   /* The number extension string */
	char    *index=NULL;

	/* always copy the name, since this can be called with an uninitialized string */
	BLI_strncpy(name, from_name, MAX_VGROUP_NAME);

	len= BLI_strnlen(from_name, MAX_VGROUP_NAME);
	if (len < 3) {
		/* we don't do names like .R or .L */
		return;
	}

	/* We first check the case with a .### extension, let's find the last period */
	if (isdigit(name[len-1])) {
		index= strrchr(name, '.'); // last occurrence
		if (index && isdigit(index[1]) ) { // doesnt handle case bone.1abc2 correct..., whatever!
			if (strip_number==0)
				BLI_strncpy(number, index, sizeof(number));
			*index= 0;
			len= BLI_strnlen(name, MAX_VGROUP_NAME);
		}
	}

	BLI_strncpy(prefix, name, sizeof(prefix));

#define IS_SEPARATOR(a) ((a)=='.' || (a)==' ' || (a)=='-' || (a)=='_')

	/* first case; separator . - _ with extensions r R l L  */
	if (IS_SEPARATOR(name[len-2]) ) {
		switch(name[len-1]) {
			case 'l':
				prefix[len-1]= 0;
				strcpy(replace, "r");
				break;
			case 'r':
				prefix[len-1]= 0;
				strcpy(replace, "l");
				break;
			case 'L':
				prefix[len-1]= 0;
				strcpy(replace, "R");
				break;
			case 'R':
				prefix[len-1]= 0;
				strcpy(replace, "L");
				break;
		}
	}
	/* case; beginning with r R l L , with separator after it */
	else if (IS_SEPARATOR(name[1]) ) {
		switch(name[0]) {
			case 'l':
				strcpy(replace, "r");
				strcpy(suffix, name+1);
				prefix[0]= 0;
				break;
			case 'r':
				strcpy(replace, "l");
				strcpy(suffix, name+1);
				prefix[0]= 0;
				break;
			case 'L':
				strcpy(replace, "R");
				strcpy(suffix, name+1);
				prefix[0]= 0;
				break;
			case 'R':
				strcpy(replace, "L");
				strcpy(suffix, name+1);
				prefix[0]= 0;
				break;
		}
	}
	else if (len > 5) {
		/* hrms, why test for a separator? lets do the rule 'ultimate left or right' */
		index = BLI_strcasestr(prefix, "right");
		if (index==prefix || index==prefix+len-5) {
			if (index[0]=='r')
				strcpy (replace, "left");
			else {
				if (index[1]=='I')
					strcpy (replace, "LEFT");
				else
					strcpy (replace, "Left");
			}
			*index= 0;
			strcpy (suffix, index+5);
		}
		else {
			index = BLI_strcasestr(prefix, "left");
			if (index==prefix || index==prefix+len-4) {
				if (index[0]=='l')
					strcpy (replace, "right");
				else {
					if (index[1]=='E')
						strcpy (replace, "RIGHT");
					else
						strcpy (replace, "Right");
				}
				*index= 0;
				strcpy (suffix, index+4);
			}
		}
	}

#undef IS_SEPARATOR

	BLI_snprintf (name, MAX_VGROUP_NAME, "%s%s%s%s", prefix, replace, suffix, number);
}

float defvert_find_weight(const struct MDeformVert *dvert, const int defgroup)
{
	MDeformWeight *dw= defvert_find_index(dvert, defgroup);
	return dw ? dw->weight : 0.0f;
}

/* take care with this the rationale is:
 * - if the object has no vertex group. act like vertex group isnt set and return 1.0,
 * - if the vertex group exists but the 'defgroup' isnt found on this vertex, _still_ return 0.0
 *
 * This is a bit confusing, just saves some checks from the caller.
 */
float defvert_array_find_weight_safe(const struct MDeformVert *dvert, const int index, const int defgroup)
{
	if (defgroup == -1 || dvert == NULL)
		return 1.0f;

	return defvert_find_weight(dvert+index, defgroup);
}


MDeformWeight *defvert_find_index(const MDeformVert *dvert, const int defgroup)
{
	if (dvert && defgroup >= 0) {
		MDeformWeight *dw = dvert->dw;
		unsigned int i;

		for (i= dvert->totweight; i != 0; i--, dw++) {
			if (dw->def_nr == defgroup) {
				return dw;
			}
		}
	}

	return NULL;
}

/* Ensures that mv has a deform weight entry for the specified defweight group */
/* Note this function is mirrored in editmesh_tools.c, for use for editvertices */
MDeformWeight *defvert_verify_index(MDeformVert *dvert, const int defgroup)
{
	MDeformWeight *dw_new;

	/* do this check always, this function is used to check for it */
	if (!dvert || defgroup < 0)
		return NULL;

	dw_new= defvert_find_index(dvert, defgroup);
	if (dw_new)
		return dw_new;

	dw_new= BLI_cellalloc_calloc(sizeof(MDeformWeight)*(dvert->totweight+1), "deformWeight");
	if (dvert->dw) {
		memcpy(dw_new, dvert->dw, sizeof(MDeformWeight)*dvert->totweight);
		BLI_cellalloc_free(dvert->dw);
	}
	dvert->dw= dw_new;
	dw_new += dvert->totweight;
	dw_new->weight= 0.0f;
	dw_new->def_nr= defgroup;
	/* Group index */

	dvert->totweight++;

	return dw_new;
}

/* TODO. merge with code above! */

/* Adds the given vertex to the specified vertex group, with given weight.
 * warning, this does NOT check for existign, assume caller already knows its not there */
void defvert_add_index_notest(MDeformVert *dvert, int defgroup, const float weight)
{
	MDeformWeight *dw_new;

	/* do this check always, this function is used to check for it */
	if (!dvert || defgroup < 0)
		return;

	dw_new = BLI_cellalloc_calloc(sizeof(MDeformWeight)*(dvert->totweight+1), "defvert_add_to group, new deformWeight");
	if(dvert->dw) {
		memcpy(dw_new, dvert->dw, sizeof(MDeformWeight)*dvert->totweight);
		BLI_cellalloc_free(dvert->dw);
	}
	dvert->dw = dw_new;
	dw_new += dvert->totweight;
	dw_new->weight = weight;
	dw_new->def_nr = defgroup;
	dvert->totweight++;
}


/* Removes the given vertex from the vertex group.
 * WARNING: This function frees the given MDeformWeight, do not use it afterward! */
void defvert_remove_group(MDeformVert *dvert, MDeformWeight *dw)
{
	if (dvert && dw) {
		MDeformWeight *dw_new;
		int i = dw - dvert->dw;

		/* Security check! */
		if(i < 0 || i >= dvert->totweight) {
			return;
		}

		dvert->totweight--;
		/* If there are still other deform weights attached to this vert then remove
		 * this deform weight, and reshuffle the others.
		 */
		if (dvert->totweight) {
<<<<<<< HEAD
			dw_new = BLI_cellalloc_malloc(sizeof(MDeformWeight)*(dvert->totweight), __func__);
			if (dvert->dw){
				memcpy(dw_new, dvert->dw, sizeof(MDeformWeight)*i);
				memcpy(dw_new+i, dvert->dw+i+1, sizeof(MDeformWeight)*(dvert->totweight-i));
				BLI_cellalloc_free(dvert->dw);
=======
			dw_new = MEM_mallocN(sizeof(MDeformWeight)*(dvert->totweight), __func__);
			if (dvert->dw) {
#if 1			/* since we dont care about order, swap this with the last, save a memcpy */
				if (i != dvert->totweight) {
					dvert->dw[i]= dvert->dw[dvert->totweight];
				}
				memcpy(dw_new, dvert->dw, sizeof(MDeformWeight) * dvert->totweight);
				MEM_freeN(dvert->dw);
#else
				memcpy(dw_new, dvert->dw, sizeof(MDeformWeight)*i);
				memcpy(dw_new+i, dvert->dw+i+1, sizeof(MDeformWeight)*(dvert->totweight-i));
#endif
>>>>>>> 0dbd9ea7
			}
			dvert->dw = dw_new;
		}
		else {
			/* If there are no other deform weights left then just remove this one. */
			BLI_cellalloc_free(dvert->dw);
			dvert->dw = NULL;
		}
	}
}<|MERGE_RESOLUTION|>--- conflicted
+++ resolved
@@ -646,26 +646,18 @@
 		 * this deform weight, and reshuffle the others.
 		 */
 		if (dvert->totweight) {
-<<<<<<< HEAD
 			dw_new = BLI_cellalloc_malloc(sizeof(MDeformWeight)*(dvert->totweight), __func__);
-			if (dvert->dw){
-				memcpy(dw_new, dvert->dw, sizeof(MDeformWeight)*i);
-				memcpy(dw_new+i, dvert->dw+i+1, sizeof(MDeformWeight)*(dvert->totweight-i));
-				BLI_cellalloc_free(dvert->dw);
-=======
-			dw_new = MEM_mallocN(sizeof(MDeformWeight)*(dvert->totweight), __func__);
 			if (dvert->dw) {
 #if 1			/* since we dont care about order, swap this with the last, save a memcpy */
 				if (i != dvert->totweight) {
 					dvert->dw[i]= dvert->dw[dvert->totweight];
 				}
 				memcpy(dw_new, dvert->dw, sizeof(MDeformWeight) * dvert->totweight);
-				MEM_freeN(dvert->dw);
 #else
 				memcpy(dw_new, dvert->dw, sizeof(MDeformWeight)*i);
 				memcpy(dw_new+i, dvert->dw+i+1, sizeof(MDeformWeight)*(dvert->totweight-i));
 #endif
->>>>>>> 0dbd9ea7
+				BLI_cellalloc_free(dvert->dw);
 			}
 			dvert->dw = dw_new;
 		}
