--- conflicted
+++ resolved
@@ -2878,10 +2878,10 @@
 		}
 		else if (sl->spacetype == SPACE_IPO) {
 			SpaceIpo *sipo = (SpaceIpo *)sl;
-			ListBase tmpGhosts = sipo->ghostCurves;
+			ListBase tmpGhosts = sipo->runtime.ghost_curves;
 
 			/* temporarily disable ghost curves when saving */
-			sipo->ghostCurves.first = sipo->ghostCurves.last = NULL;
+			BLI_listbase_clear(&sipo->runtime.ghost_curves);
 
 			writestruct(wd, DATA, SpaceIpo, 1, sl);
 			if (sipo->ads) {
@@ -2889,7 +2889,7 @@
 			}
 
 			/* reenable ghost curves */
-			sipo->ghostCurves = tmpGhosts;
+			sipo->runtime.ghost_curves = tmpGhosts;
 		}
 		else if (sl->spacetype == SPACE_BUTS) {
 			writestruct(wd, DATA, SpaceButs, 1, sl);
@@ -2949,7 +2949,6 @@
 				writestruct(wd, DATA, ConsoleLine, 1, cl);
 				writedata(wd, DATA, cl->len + 1, cl->line);
 			}
-<<<<<<< HEAD
 			writestruct(wd, DATA, SpaceConsole, 1, sl);
 		}
 #ifdef WITH_GLOBAL_AREA_WRITING
@@ -2978,31 +2977,12 @@
 	writelist(wd, DATA, ScrEdge, &area_map->edgebase);
 	for (ScrArea *area = area_map->areabase.first; area; area = area->next) {
 		area->butspacetype = area->spacetype; /* Just for compatibility, will be reset below. */
-=======
-			else if (sl->spacetype == SPACE_IPO) {
-				SpaceIpo *sipo = (SpaceIpo *)sl;
-				ListBase tmpGhosts = sipo->runtime.ghost_curves;
-
-				/* temporarily disable ghost curves when saving */
-				BLI_listbase_clear(&sipo->runtime.ghost_curves);
->>>>>>> 9df2b6da
 
 		writestruct(wd, DATA, ScrArea, 1, area);
 
-<<<<<<< HEAD
 #ifdef WITH_GLOBAL_AREA_WRITING
 		writestruct(wd, DATA, ScrGlobalAreaData, 1, area->global);
 #endif
-=======
-				/* reenable ghost curves */
-				sipo->runtime.ghost_curves = tmpGhosts;
-			}
-			else if (sl->spacetype == SPACE_BUTS) {
-				writestruct(wd, DATA, SpaceButs, 1, sl);
-			}
-			else if (sl->spacetype == SPACE_FILE) {
-				SpaceFile *sfile = (SpaceFile *)sl;
->>>>>>> 9df2b6da
 
 		write_area_regions(wd, area);
 
