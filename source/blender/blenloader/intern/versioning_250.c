/*
 * ***** BEGIN GPL LICENSE BLOCK *****
 *
 * This program is free software; you can redistribute it and/or
 * modify it under the terms of the GNU General Public License
 * as published by the Free Software Foundation; either version 2
 * of the License, or (at your option) any later version.
 *
 * This program is distributed in the hope that it will be useful,
 * but WITHOUT ANY WARRANTY; without even the implied warranty of
 * MERCHANTABILITY or FITNESS FOR A PARTICULAR PURPOSE.  See the
 * GNU General Public License for more details.
 *
 * You should have received a copy of the GNU General Public License
 * along with this program; if not, write to the Free Software Foundation,
 * Inc., 51 Franklin Street, Fifth Floor, Boston, MA 02110-1301, USA.
 *
 * Contributor(s): Blender Foundation
 *
 * ***** END GPL LICENSE BLOCK *****
 *
 */

/** \file blender/blenloader/intern/versioning_250.c
 *  \ingroup blenloader
 */

#ifndef WIN32
#  include <unistd.h>  /* for read close */
#else
#  include <zlib.h>  /* odd include order-issue */
#  include <io.h> // for open close read
#  include "winsock2.h"
#  include "BLI_winstuff.h"
#endif

/* allow readfile to use deprecated functionality */
#define DNA_DEPRECATED_ALLOW

#include "DNA_anim_types.h"
#include "DNA_armature_types.h"
#include "DNA_brush_types.h"
#include "DNA_camera_types.h"
#include "DNA_cloth_types.h"
#include "DNA_constraint_types.h"
#include "DNA_ipo_types.h"
#include "DNA_key_types.h"
#include "DNA_lattice_types.h"
#include "DNA_lamp_types.h"
#include "DNA_material_types.h"
#include "DNA_mesh_types.h"
#include "DNA_meshdata_types.h"
#include "DNA_node_types.h"
#include "DNA_object_fluidsim_types.h"
#include "DNA_object_types.h"
#include "DNA_view3d_types.h"
#include "DNA_screen_types.h"
#include "DNA_sdna_types.h"
#include "DNA_sequence_types.h"
#include "DNA_smoke_types.h"
#include "DNA_sound_types.h"
#include "DNA_space_types.h"
#include "DNA_world_types.h"

#include "MEM_guardedalloc.h"

#include "BLI_utildefines.h"
#include "BLI_blenlib.h"
#include "BLI_math.h"

#include "BKE_anim.h"
#include "BKE_armature.h"
#include "BKE_colortools.h"
#include "BKE_global.h" // for G
#include "BKE_library.h" // for which_libbase
#include "BKE_main.h" // for Main
#include "BKE_mesh.h" // for ME_ defines (patching)
#include "BKE_modifier.h"
#include "BKE_multires.h"
#include "BKE_particle.h"
#include "BKE_pointcache.h"
#include "BKE_screen.h"
#include "BKE_sequencer.h"
#include "BKE_texture.h"
#include "BKE_sound.h"

#include "NOD_socket.h"

#include "BLO_readfile.h"

#include "readfile.h"

#include <errno.h>

/* 2.50 patch */
static void area_add_header_region(ScrArea *sa, ListBase *lb)
{
	ARegion *ar = MEM_callocN(sizeof(ARegion), "area region from do_versions");

	BLI_addtail(lb, ar);
	ar->regiontype = RGN_TYPE_HEADER;
	if (sa->headertype == 1)
		ar->alignment = RGN_ALIGN_BOTTOM;
	else
		ar->alignment = RGN_ALIGN_TOP;

	/* initialize view2d data for header region, to allow panning */
	/* is copy from ui_view2d.c */
	ar->v2d.keepzoom = (V2D_LOCKZOOM_X|V2D_LOCKZOOM_Y|V2D_LIMITZOOM|V2D_KEEPASPECT);
	ar->v2d.keepofs = V2D_LOCKOFS_Y;
	ar->v2d.keeptot = V2D_KEEPTOT_STRICT;
	ar->v2d.align = V2D_ALIGN_NO_NEG_X|V2D_ALIGN_NO_NEG_Y;
	ar->v2d.flag = (V2D_PIXELOFS_X|V2D_PIXELOFS_Y);
}

static void sequencer_init_preview_region(ARegion *ar)
{
	// XXX a bit ugly still, copied from space_sequencer
	/* NOTE: if you change values here, also change them in space_sequencer.c, sequencer_new */
	ar->regiontype = RGN_TYPE_PREVIEW;
	ar->alignment = RGN_ALIGN_TOP;
	ar->flag |= RGN_FLAG_HIDDEN;
	ar->v2d.keepzoom = V2D_KEEPASPECT | V2D_KEEPZOOM;
	ar->v2d.minzoom = 0.00001f;
	ar->v2d.maxzoom = 100000.0f;
	ar->v2d.tot.xmin = -960.0f; /* 1920 width centered */
	ar->v2d.tot.ymin = -540.0f; /* 1080 height centered */
	ar->v2d.tot.xmax = 960.0f;
	ar->v2d.tot.ymax = 540.0f;
	ar->v2d.min[0] = 0.0f;
	ar->v2d.min[1] = 0.0f;
	ar->v2d.max[0] = 12000.0f;
	ar->v2d.max[1] = 12000.0f;
	ar->v2d.cur = ar->v2d.tot;
	ar->v2d.align = V2D_ALIGN_FREE; // (V2D_ALIGN_NO_NEG_X|V2D_ALIGN_NO_NEG_Y);
	ar->v2d.keeptot = V2D_KEEPTOT_FREE;
}

static void area_add_window_regions(ScrArea *sa, SpaceLink *sl, ListBase *lb)
{
	ARegion *ar;
	ARegion *ar_main;

	if (sl) {
		/* first channels for ipo action nla... */
		switch (sl->spacetype) {
			case SPACE_IPO:
				ar = MEM_callocN(sizeof(ARegion), "area region from do_versions");
				BLI_addtail(lb, ar);
				ar->regiontype = RGN_TYPE_CHANNELS;
				ar->alignment = RGN_ALIGN_LEFT;
				ar->v2d.scroll = (V2D_SCROLL_RIGHT|V2D_SCROLL_BOTTOM);

				/* for some reason, this doesn't seem to go auto like for NLA... */
				ar = MEM_callocN(sizeof(ARegion), "area region from do_versions");
				BLI_addtail(lb, ar);
				ar->regiontype = RGN_TYPE_UI;
				ar->alignment = RGN_ALIGN_RIGHT;
				ar->v2d.scroll = V2D_SCROLL_RIGHT;
				ar->v2d.flag = RGN_FLAG_HIDDEN;
				break;

			case SPACE_ACTION:
				ar = MEM_callocN(sizeof(ARegion), "area region from do_versions");
				BLI_addtail(lb, ar);
				ar->regiontype = RGN_TYPE_CHANNELS;
				ar->alignment = RGN_ALIGN_LEFT;
				ar->v2d.scroll = V2D_SCROLL_BOTTOM;
				ar->v2d.flag = V2D_VIEWSYNC_AREA_VERTICAL;
				break;

			case SPACE_NLA:
				ar = MEM_callocN(sizeof(ARegion), "area region from do_versions");
				BLI_addtail(lb, ar);
				ar->regiontype = RGN_TYPE_CHANNELS;
				ar->alignment = RGN_ALIGN_LEFT;
				ar->v2d.scroll = V2D_SCROLL_BOTTOM;
				ar->v2d.flag = V2D_VIEWSYNC_AREA_VERTICAL;

				/* for some reason, some files still don't get this auto */
				ar = MEM_callocN(sizeof(ARegion), "area region from do_versions");
				BLI_addtail(lb, ar);
				ar->regiontype = RGN_TYPE_UI;
				ar->alignment = RGN_ALIGN_RIGHT;
				ar->v2d.scroll = V2D_SCROLL_RIGHT;
				ar->v2d.flag = RGN_FLAG_HIDDEN;
				break;

			case SPACE_NODE:
				ar = MEM_callocN(sizeof(ARegion), "nodetree area for node");
				BLI_addtail(lb, ar);
				ar->regiontype = RGN_TYPE_UI;
				ar->alignment = RGN_ALIGN_LEFT;
				ar->v2d.scroll = (V2D_SCROLL_RIGHT|V2D_SCROLL_BOTTOM);
				ar->v2d.flag = V2D_VIEWSYNC_AREA_VERTICAL;
				/* temporarily hide it */
				ar->flag = RGN_FLAG_HIDDEN;
				break;
			case SPACE_FILE:
				ar = MEM_callocN(sizeof(ARegion), "nodetree area for node");
				BLI_addtail(lb, ar);
				ar->regiontype = RGN_TYPE_CHANNELS;
				ar->alignment = RGN_ALIGN_LEFT;

				ar = MEM_callocN(sizeof(ARegion), "ui area for file");
				BLI_addtail(lb, ar);
				ar->regiontype = RGN_TYPE_UI;
				ar->alignment = RGN_ALIGN_TOP;
				break;
			case SPACE_SEQ:
				ar_main = (ARegion*) lb->first;
				for (; ar_main; ar_main = ar_main->next) {
					if (ar_main->regiontype == RGN_TYPE_WINDOW)
						break;
				}
				ar = MEM_callocN(sizeof(ARegion), "preview area for sequencer");
				BLI_insertlinkbefore(lb, ar_main, ar);
				sequencer_init_preview_region(ar);
				break;
			case SPACE_VIEW3D:
				/* toolbar */
				ar = MEM_callocN(sizeof(ARegion), "toolbar for view3d");

				BLI_addtail(lb, ar);
				ar->regiontype = RGN_TYPE_TOOLS;
				ar->alignment = RGN_ALIGN_LEFT;
				ar->flag = RGN_FLAG_HIDDEN;

				/* tool properties */
				ar = MEM_callocN(sizeof(ARegion), "tool properties for view3d");

				BLI_addtail(lb, ar);
				ar->regiontype = RGN_TYPE_TOOL_PROPS;
				ar->alignment = RGN_ALIGN_BOTTOM|RGN_SPLIT_PREV;
				ar->flag = RGN_FLAG_HIDDEN;

				/* buttons/list view */
				ar = MEM_callocN(sizeof(ARegion), "buttons for view3d");

				BLI_addtail(lb, ar);
				ar->regiontype = RGN_TYPE_UI;
				ar->alignment = RGN_ALIGN_RIGHT;
				ar->flag = RGN_FLAG_HIDDEN;
#if 0
			case SPACE_BUTS:
				/* context UI region */
				ar = MEM_callocN(sizeof(ARegion), "area region from do_versions");
				BLI_addtail(lb, ar);
				ar->regiontype = RGN_TYPE_UI;
				ar->alignment = RGN_ALIGN_RIGHT;

				break;
#endif
		}
	}

	/* main region */
	ar = MEM_callocN(sizeof(ARegion), "area region from do_versions");

	BLI_addtail(lb, ar);
	ar->winrct = sa->totrct;

	ar->regiontype = RGN_TYPE_WINDOW;

	if (sl) {
		/* if active spacetype has view2d data, copy that over to main region */
		/* and we split view3d */
		switch (sl->spacetype) {
			case SPACE_VIEW3D:
				blo_do_versions_view3d_split_250((View3D *)sl, lb);
				break;

			case SPACE_OUTLINER:
				{
					SpaceOops *soops = (SpaceOops *)sl;

					memcpy(&ar->v2d, &soops->v2d, sizeof(View2D));

					ar->v2d.scroll &= ~V2D_SCROLL_LEFT;
					ar->v2d.scroll |= (V2D_SCROLL_RIGHT|V2D_SCROLL_BOTTOM);
					ar->v2d.align = (V2D_ALIGN_NO_NEG_X|V2D_ALIGN_NO_POS_Y);
					ar->v2d.keepzoom |= (V2D_LOCKZOOM_X|V2D_LOCKZOOM_Y|V2D_KEEPASPECT);
					ar->v2d.keeptot = V2D_KEEPTOT_STRICT;
					ar->v2d.minzoom = ar->v2d.maxzoom = 1.0f;
					//ar->v2d.flag |= V2D_IS_INITIALISED;
				}
				break;
			case SPACE_IPO:
				{
					SpaceIpo *sipo = (SpaceIpo *)sl;
					memcpy(&ar->v2d, &sipo->v2d, sizeof(View2D));

					/* init mainarea view2d */
					ar->v2d.scroll |= (V2D_SCROLL_BOTTOM|V2D_SCROLL_SCALE_HORIZONTAL);
					ar->v2d.scroll |= (V2D_SCROLL_LEFT|V2D_SCROLL_SCALE_VERTICAL);

					ar->v2d.min[0] = FLT_MIN;
					ar->v2d.min[1] = FLT_MIN;

					ar->v2d.max[0] = MAXFRAMEF;
					ar->v2d.max[1] = FLT_MAX;

					//ar->v2d.flag |= V2D_IS_INITIALISED;
					break;
				}
			case SPACE_NLA:
				{
					SpaceNla *snla = (SpaceNla *)sl;
					memcpy(&ar->v2d, &snla->v2d, sizeof(View2D));

					ar->v2d.tot.ymin = (float)(-sa->winy) / 3.0f;
					ar->v2d.tot.ymax = 0.0f;

					ar->v2d.scroll |= (V2D_SCROLL_BOTTOM|V2D_SCROLL_SCALE_HORIZONTAL);
					ar->v2d.scroll |= (V2D_SCROLL_RIGHT);
					ar->v2d.align = V2D_ALIGN_NO_POS_Y;
					ar->v2d.flag |= V2D_VIEWSYNC_AREA_VERTICAL;
					break;
				}
			case SPACE_ACTION:
				{
					SpaceAction *saction = (SpaceAction *) sl;

					/* we totally reinit the view for the Action Editor, as some old instances had some weird cruft set */
					ar->v2d.tot.xmin = -20.0f;
					ar->v2d.tot.ymin = (float)(-sa->winy) / 3.0f;
					ar->v2d.tot.xmax = (float)((sa->winx > 120) ? (sa->winx) : 120);
					ar->v2d.tot.ymax = 0.0f;

					ar->v2d.cur = ar->v2d.tot;

					ar->v2d.min[0] = 0.0f;
					ar->v2d.min[1] = 0.0f;

					ar->v2d.max[0] = MAXFRAMEF;
					ar->v2d.max[1] = FLT_MAX;

					ar->v2d.minzoom = 0.01f;
					ar->v2d.maxzoom = 50;
					ar->v2d.scroll = (V2D_SCROLL_BOTTOM|V2D_SCROLL_SCALE_HORIZONTAL);
					ar->v2d.scroll |= (V2D_SCROLL_RIGHT);
					ar->v2d.keepzoom = V2D_LOCKZOOM_Y;
					ar->v2d.align = V2D_ALIGN_NO_POS_Y;
					ar->v2d.flag = V2D_VIEWSYNC_AREA_VERTICAL;

					/* for old files with ShapeKey editors open + an action set, clear the action as
					 * it doesn't make sense in the new system (i.e. violates concept that ShapeKey edit
					 * only shows ShapeKey-rooted actions only)
					 */
					if (saction->mode == SACTCONT_SHAPEKEY)
						saction->action = NULL;
					break;
				}
			case SPACE_SEQ:
				{
					SpaceSeq *sseq = (SpaceSeq *)sl;
					memcpy(&ar->v2d, &sseq->v2d, sizeof(View2D));

					ar->v2d.scroll |= (V2D_SCROLL_BOTTOM|V2D_SCROLL_SCALE_HORIZONTAL);
					ar->v2d.scroll |= (V2D_SCROLL_LEFT|V2D_SCROLL_SCALE_VERTICAL);
					ar->v2d.align = V2D_ALIGN_NO_NEG_Y;
					ar->v2d.flag |= V2D_IS_INITIALISED;
					break;
				}
			case SPACE_NODE:
				{
					SpaceNode *snode = (SpaceNode *)sl;
					memcpy(&ar->v2d, &snode->v2d, sizeof(View2D));

					ar->v2d.scroll = (V2D_SCROLL_RIGHT|V2D_SCROLL_BOTTOM);
					ar->v2d.keepzoom = V2D_LIMITZOOM|V2D_KEEPASPECT;
					break;
				}
			case SPACE_BUTS:
				{
					SpaceButs *sbuts = (SpaceButs *)sl;
					memcpy(&ar->v2d, &sbuts->v2d, sizeof(View2D));

					ar->v2d.scroll |= (V2D_SCROLL_RIGHT|V2D_SCROLL_BOTTOM);
					break;
				}
			case SPACE_FILE:
				{
					// SpaceFile *sfile = (SpaceFile *)sl;
					ar->v2d.tot.xmin = ar->v2d.tot.ymin = 0;
					ar->v2d.tot.xmax = ar->winx;
					ar->v2d.tot.ymax = ar->winy;
					ar->v2d.cur = ar->v2d.tot;
					ar->regiontype = RGN_TYPE_WINDOW;
					ar->v2d.scroll = (V2D_SCROLL_RIGHT|V2D_SCROLL_BOTTOM);
					ar->v2d.align = (V2D_ALIGN_NO_NEG_X|V2D_ALIGN_NO_POS_Y);
					ar->v2d.keepzoom = (V2D_LOCKZOOM_X|V2D_LOCKZOOM_Y|V2D_LIMITZOOM|V2D_KEEPASPECT);
					break;
				}
			case SPACE_TEXT:
				{
					SpaceText *st = (SpaceText *)sl;
					st->flags |= ST_FIND_WRAP;
				}
				//case SPACE_XXX: // FIXME... add other ones
				//	memcpy(&ar->v2d, &((SpaceXxx *)sl)->v2d, sizeof(View2D));
				//	break;
		}
	}
}

static void do_versions_windowmanager_2_50(bScreen *screen)
{
	ScrArea *sa;
	SpaceLink *sl;

	/* add regions */
	for (sa = screen->areabase.first; sa; sa = sa->next) {
		/* we keep headertype variable to convert old files only */
		if (sa->headertype)
			area_add_header_region(sa, &sa->regionbase);

		area_add_window_regions(sa, sa->spacedata.first, &sa->regionbase);

		/* space imageselect is deprecated */
		for (sl = sa->spacedata.first; sl; sl = sl->next) {
			if (sl->spacetype == SPACE_IMASEL)
				sl->spacetype = SPACE_EMPTY;	/* spacedata then matches */
		}

		/* space sound is deprecated */
		for (sl = sa->spacedata.first; sl; sl = sl->next) {
			if (sl->spacetype == SPACE_SOUND)
				sl->spacetype = SPACE_EMPTY;	/* spacedata then matches */
		}

		/* pushed back spaces also need regions! */
		if (sa->spacedata.first) {
			sl = sa->spacedata.first;
			for (sl = sl->next; sl; sl = sl->next) {
				if (sa->headertype)
					area_add_header_region(sa, &sl->regionbase);
				area_add_window_regions(sa, sl, &sl->regionbase);
			}
		}
	}
}

static void versions_gpencil_add_main(ListBase *lb, ID *id, const char *name)
{
	BLI_addtail(lb, id);
	id->us = 1;
	id->flag = LIB_FAKEUSER;
	*( (short *)id->name )= ID_GD;

	new_id(lb, id, name);
	/* alphabetic insertion: is in new_id */

	if (G.debug & G_DEBUG)
		printf("Converted GPencil to ID: %s\n", id->name + 2);
}

static void do_versions_gpencil_2_50(Main *main, bScreen *screen)
{
	ScrArea *sa;
	SpaceLink *sl;

	/* add regions */
	for (sa = screen->areabase.first; sa; sa = sa->next) {
		for (sl = sa->spacedata.first; sl; sl = sl->next) {
			if (sl->spacetype == SPACE_VIEW3D) {
				View3D *v3d = (View3D*) sl;
				if (v3d->gpd) {
					versions_gpencil_add_main(&main->gpencil, (ID *)v3d->gpd, "GPencil View3D");
					v3d->gpd = NULL;
				}
			}
			else if (sl->spacetype == SPACE_NODE) {
				SpaceNode *snode = (SpaceNode *) sl;
				if (snode->gpd) {
					versions_gpencil_add_main(&main->gpencil, (ID *)snode->gpd, "GPencil Node");
					snode->gpd = NULL;
				}
			}
			else if (sl->spacetype == SPACE_SEQ) {
				SpaceSeq *sseq = (SpaceSeq *) sl;
				if (sseq->gpd) {
					versions_gpencil_add_main(&main->gpencil, (ID *)sseq->gpd, "GPencil Node");
					sseq->gpd = NULL;
				}
			}
			else if (sl->spacetype == SPACE_IMAGE) {
				SpaceImage *sima = (SpaceImage *) sl;
#if 0			/* see comment on r28002 */
				if (sima->gpd) {
					versions_gpencil_add_main(&main->gpencil, (ID *)sima->gpd, "GPencil Image");
					sima->gpd = NULL;
				}
#else
				sima->gpd = NULL;
#endif
			}
		}
	}
}

static void do_version_mdef_250(Main *main)
{
	Object *ob;
	ModifierData *md;
	MeshDeformModifierData *mmd;

	for (ob = main->object.first; ob; ob = ob->id.next) {
		for (md = ob->modifiers.first; md; md = md->next) {
			if (md->type == eModifierType_MeshDeform) {
				mmd = (MeshDeformModifierData*) md;

				if (mmd->bindcos) {
					/* make bindcos NULL in order to trick older versions
					 * into thinking that the mesh was not bound yet */
					mmd->bindcagecos = mmd->bindcos;
					mmd->bindcos = NULL;

					modifier_mdef_compact_influences(md);
				}
			}
		}
	}
}

static void do_version_constraints_radians_degrees_250(ListBase *lb)
{
	bConstraint *con;

	for (con = lb->first; con; con = con->next) {
		if (con->type == CONSTRAINT_TYPE_KINEMATIC) {
			bKinematicConstraint *data = con->data;
			data->poleangle *= (float)(M_PI / 180.0);
		}
		else if (con->type == CONSTRAINT_TYPE_ROTLIMIT) {
			bRotLimitConstraint *data = con->data;

			data->xmin *= (float)(M_PI / 180.0);
			data->xmax *= (float)(M_PI / 180.0);
			data->ymin *= (float)(M_PI / 180.0);
			data->ymax *= (float)(M_PI / 180.0);
			data->zmin *= (float)(M_PI / 180.0);
			data->zmax *= (float)(M_PI / 180.0);
		}
	}
}

/* NOTE: this version patch is intended for versions < 2.52.2, but was initially introduced in 2.27 already */
static void do_versions_seq_unique_name_all_strips(Scene *sce, ListBase *seqbasep)
{
	Sequence * seq = seqbasep->first;

	while (seq) {
		BKE_sequence_base_unique_name_recursive(&sce->ed->seqbase, seq);
		if (seq->seqbase.first) {
			do_versions_seq_unique_name_all_strips(sce, &seq->seqbase);
		}
		seq = seq->next;
	}
}

static void do_version_bone_roll_256(Bone *bone)
{
	Bone *child;
	float submat[3][3];

	copy_m3_m4(submat, bone->arm_mat);
	mat3_to_vec_roll(submat, NULL, &bone->arm_roll);

	for (child = bone->childbase.first; child; child = child->next)
		do_version_bone_roll_256(child);
}

/* deprecated, only keep this for readfile.c */
/* XXX Deprecated function to add a socket in ntree->inputs/ntree->outputs list
 * (previously called node_group_add_socket). This function has been superseded
 * by the implementation of proxy nodes. It is still necessary though
 * for do_versions of pre-2.56.2 code (r35033), so later proxy nodes
 * can be generated consistently from ntree socket lists.
 */
static bNodeSocket *do_versions_node_group_add_socket_2_56_2(bNodeTree *ngroup, const char *name, int type, int in_out)
{
//	bNodeSocketType *stype = ntreeGetSocketType(type);
	bNodeSocket *gsock = MEM_callocN(sizeof(bNodeSocket), "bNodeSocket");
	
	BLI_strncpy(gsock->name, name, sizeof(gsock->name));
	gsock->type = type;

	gsock->next = gsock->prev = NULL;
	gsock->new_sock = NULL;
	gsock->link = NULL;
	/* assign new unique index */
	gsock->own_index = ngroup->cur_index++;
	gsock->limit = (in_out==SOCK_IN ? 0xFFF : 1);
	
//	if (stype->value_structsize > 0)
//		gsock->default_value = MEM_callocN(stype->value_structsize, "default socket value");
	
	BLI_addtail(in_out==SOCK_IN ? &ngroup->inputs : &ngroup->outputs, gsock);
	
	ngroup->update |= (in_out==SOCK_IN ? NTREE_UPDATE_GROUP_IN : NTREE_UPDATE_GROUP_OUT);
	
	return gsock;
}

/* Create default_value structs for node sockets from the internal bNodeStack value.
 * These structs were used from 2.59.2 on, but are replaced in the subsequent do_versions for custom nodes
 * by generic ID property values. This conversion happened _after_ do_versions originally due to messy type initialization
 * for node sockets. Now created here intermediately for convenience and to keep do_versions consistent.
 *
 * Node compatibility code is gross ...
 */
static void do_versions_socket_default_value_259(bNodeSocket *sock)
{
	bNodeSocketValueFloat *valfloat;
	bNodeSocketValueVector *valvector;
	bNodeSocketValueRGBA *valrgba;
	
	if (sock->default_value)
		return;
	
	switch (sock->type) {
		case SOCK_FLOAT:
			valfloat = sock->default_value = MEM_callocN(sizeof(bNodeSocketValueFloat), "default socket value");
			valfloat->value = sock->ns.vec[0];
			valfloat->min = sock->ns.min;
			valfloat->max = sock->ns.max;
			valfloat->subtype = PROP_NONE;
			break;
		case SOCK_VECTOR:
			valvector = sock->default_value = MEM_callocN(sizeof(bNodeSocketValueVector), "default socket value");
			copy_v3_v3(valvector->value, sock->ns.vec);
			valvector->min = sock->ns.min;
			valvector->max = sock->ns.max;
			valvector->subtype = PROP_NONE;
			break;
		case SOCK_RGBA:
			valrgba = sock->default_value = MEM_callocN(sizeof(bNodeSocketValueRGBA), "default socket value");
			copy_v4_v4(valrgba->value, sock->ns.vec);
			break;
	}
}

void blo_do_versions_250(FileData *fd, Library *lib, Main *bmain)
{
	/* WATCH IT!!!: pointers from libdata have not been converted */

	if (bmain->versionfile < 250) {
		bScreen *screen;
		Scene *scene;
		Base *base;
		Material *ma;
		Camera *cam;
		Mesh *me;
		Curve *cu;
		Scene *sce;
		Tex *tx;
		ParticleSettings *part;
		Object *ob;
		//PTCacheID *pid;
		//ListBase pidlist;

		bSound *sound;
		Sequence *seq;

		for (sound = bmain->sound.first; sound; sound = sound->id.next) {
			if (sound->newpackedfile) {
				sound->packedfile = sound->newpackedfile;
				sound->newpackedfile = NULL;
			}
		}

<<<<<<< HEAD
		for (scene = main->scene.first; scene; scene = scene->id.next) {
=======
		for (ob = bmain->object.first; ob; ob = ob->id.next) {
			for (act = ob->actuators.first; act; act = act->next) {
				if (act->type == ACT_SOUND) {
					bSoundActuator *sAct = (bSoundActuator*) act->data;
					if (sAct->sound) {
						sound = blo_do_versions_newlibadr(fd, lib, sAct->sound);
						sAct->flag = (sound->flags & SOUND_FLAGS_3D) ? ACT_SND_3D_SOUND : 0;
						sAct->pitch = sound->pitch;
						sAct->volume = sound->volume;
						sAct->sound3D.reference_distance = sound->distance;
						sAct->sound3D.max_gain = sound->max_gain;
						sAct->sound3D.min_gain = sound->min_gain;
						sAct->sound3D.rolloff_factor = sound->attenuation;
					}
					else {
						sAct->sound3D.reference_distance = 1.0f;
						sAct->volume = 1.0f;
						sAct->sound3D.max_gain = 1.0f;
						sAct->sound3D.rolloff_factor = 1.0f;
					}
					sAct->sound3D.cone_inner_angle = 360.0f;
					sAct->sound3D.cone_outer_angle = 360.0f;
					sAct->sound3D.max_distance = FLT_MAX;
				}
			}
		}

		for (scene = bmain->scene.first; scene; scene = scene->id.next) {
>>>>>>> 481cdb08
			if (scene->ed && scene->ed->seqbasep) {
				SEQ_BEGIN (scene->ed, seq)
				{
					if (seq->type == SEQ_TYPE_SOUND_HD) {
						char str[FILE_MAX];
						BLI_join_dirfile(str, sizeof(str), seq->strip->dir, seq->strip->stripdata->name);
						BLI_path_abs(str, BKE_main_blendfile_path(bmain));
						seq->sound = BKE_sound_new_file(bmain, str);
					}
#define SEQ_USE_PROXY_CUSTOM_DIR (1 << 19)
#define SEQ_USE_PROXY_CUSTOM_FILE (1 << 21)
					/* don't know, if anybody used that this way, but just in case, upgrade to new way... */
					if ((seq->flag & SEQ_USE_PROXY_CUSTOM_FILE) &&
					   !(seq->flag & SEQ_USE_PROXY_CUSTOM_DIR))
					{
						BLI_snprintf(seq->strip->proxy->dir, FILE_MAXDIR, "%s/BL_proxy", seq->strip->dir);
					}
#undef SEQ_USE_PROXY_CUSTOM_DIR
#undef SEQ_USE_PROXY_CUSTOM_FILE
				}
				SEQ_END
			}
		}

		for (screen = bmain->screen.first; screen; screen = screen->id.next) {
			do_versions_windowmanager_2_50(screen);
			do_versions_gpencil_2_50(bmain, screen);
		}

		/* shader, composite and texture node trees have id.name empty, put something in
		 * to have them show in RNA viewer and accessible otherwise.
		 */
		for (ma = bmain->mat.first; ma; ma = ma->id.next) {
			if (ma->nodetree && ma->nodetree->id.name[0] == '\0')
				strcpy(ma->nodetree->id.name, "NTShader Nodetree");
		}

		/* and composite trees */
		for (sce = bmain->scene.first; sce; sce = sce->id.next) {
			if (sce->nodetree && sce->nodetree->id.name[0] == '\0')
				strcpy(sce->nodetree->id.name, "NTCompositing Nodetree");

			/* move to cameras */
			if (sce->r.mode & R_PANORAMA) {
				for (base = sce->base.first; base; base = base->next) {
					ob = blo_do_versions_newlibadr(fd, lib, base->object);

					if (ob->type == OB_CAMERA && !ob->id.lib) {
						cam = blo_do_versions_newlibadr(fd, lib, ob->data);
						cam->flag |= CAM_PANORAMA;
					}
				}

				sce->r.mode &= ~R_PANORAMA;
			}
		}

		/* and texture trees */
		for (tx = bmain->tex.first; tx; tx = tx->id.next) {
			bNode *node;

			if (tx->nodetree) {
				if (tx->nodetree->id.name[0] == '\0')
					strcpy(tx->nodetree->id.name, "NTTexture Nodetree");

				/* which_output 0 is now "not specified" */
				for (node = tx->nodetree->nodes.first; node; node = node->next)
					if (node->type == TEX_NODE_OUTPUT)
						node->custom1++;
			}
		}

		/* copy standard draw flag to meshes(used to be global, is not available here) */
		for (me = bmain->mesh.first; me; me = me->id.next) {
			me->drawflag = ME_DRAWEDGES|ME_DRAWFACES|ME_DRAWCREASES;
		}

		/* particle draw and render types */
		for (part = bmain->particle.first; part; part = part->id.next) {
			if (part->draw_as) {
				if (part->draw_as == PART_DRAW_DOT) {
					part->ren_as = PART_DRAW_HALO;
					part->draw_as = PART_DRAW_REND;
				}
				else if (part->draw_as <= PART_DRAW_AXIS) {
					part->ren_as = PART_DRAW_HALO;
				}
				else {
					part->ren_as = part->draw_as;
					part->draw_as = PART_DRAW_REND;
				}
			}
			part->path_end = 1.0f;
			part->clength = 1.0f;
		}

		/* set old pointcaches to have disk cache flag */
		for (ob = bmain->object.first; ob; ob = ob->id.next) {

			//BKE_ptcache_ids_from_object(&pidlist, ob);

			//for (pid = pidlist.first; pid; pid = pid->next)
			//	pid->cache->flag |= PTCACHE_DISK_CACHE;

			//BLI_freelistN(&pidlist);
		}

		/* type was a mixed flag & enum. move the 2d flag elsewhere */
		for (cu = bmain->curve.first; cu; cu = cu->id.next) {
			Nurb *nu;

			for (nu = cu->nurb.first; nu; nu = nu->next) {
				nu->flag |= (nu->type & CU_2D);
				nu->type &= CU_TYPE;
			}
		}
	}

	if (bmain->versionfile < 250 || (bmain->versionfile == 250 && bmain->subversionfile < 1)) {
		Object *ob;
		Tex *tex;
		Scene *sce;
		ToolSettings *ts;
		//PTCacheID *pid;
		//ListBase pidlist;

		for (ob = bmain->object.first; ob; ob = ob->id.next) {
			//BKE_ptcache_ids_from_object(&pidlist, ob);

			//for (pid = pidlist.first; pid; pid = pid->next) {
			//	if (BLI_listbase_is_empty(pid->ptcaches))
			//		pid->ptcaches->first = pid->ptcaches->last = pid->cache;
			//}

			//BLI_freelistN(&pidlist);

			if (ob->type == OB_MESH) {
				Mesh *me = blo_do_versions_newlibadr(fd, lib, ob->data);
				void *olddata = ob->data;
				ob->data = me;

				/* XXX - library meshes crash on loading most yoFrankie levels,
				 * the multires pointer gets invalid -  Campbell */
				if (me && me->id.lib == NULL && me->mr && me->mr->level_count > 1) {
					multires_load_old(ob, me);
				}

				ob->data = olddata;
			}

			if (ob->totcol && ob->matbits == NULL) {
				int a;

				ob->matbits = MEM_calloc_arrayN(ob->totcol, sizeof(char), "ob->matbits");
				for (a = 0; a < ob->totcol; a++)
					ob->matbits[a] = (ob->colbits & (1<<a)) != 0;
			}
		}

		/* texture filter */
		for (tex = bmain->tex.first; tex; tex = tex->id.next) {
			if (tex->afmax == 0)
				tex->afmax = 8;
		}

<<<<<<< HEAD
		for (sce = main->scene.first; sce; sce = sce->id.next) {
=======
		for (ma = bmain->mat.first; ma; ma = ma->id.next) {
			int a;

			if (ma->mode & MA_WIRE) {
				ma->material_type = MA_TYPE_WIRE;
				ma->mode &= ~MA_WIRE;
			}

			if (ma->mode & MA_HALO) {
				ma->material_type = MA_TYPE_HALO;
				ma->mode &= ~MA_HALO;
			}

			if (ma->mode & (MA_ZTRANSP|MA_RAYTRANSP)) {
				ma->mode |= MA_TRANSP;
			}
			else {
				/* ma->mode |= MA_ZTRANSP; */ /* leave ztransp as is even if its not used [#28113] */
				ma->mode &= ~MA_TRANSP;
			}

			/* set new bump for unused slots */
			for (a = 0; a < MAX_MTEX; a++) {
				if (ma->mtex[a]) {
					tex = ma->mtex[a]->tex;
					if (!tex) {
						ma->mtex[a]->texflag |= MTEX_3TAP_BUMP;
						ma->mtex[a]->texflag |= MTEX_BUMP_OBJECTSPACE;
					}
					else {
						tex = (Tex*) blo_do_versions_newlibadr(fd, ma->id.lib, tex);
						if (tex && tex->type == 0) { /* invalid type */
							ma->mtex[a]->texflag |= MTEX_3TAP_BUMP;
							ma->mtex[a]->texflag |= MTEX_BUMP_OBJECTSPACE;
						}
					}
				}
			}

			/* volume rendering settings */
			if (ma->vol.stepsize < 0.0001f) {
				ma->vol.density = 1.0f;
				ma->vol.emission = 0.0f;
				ma->vol.scattering = 1.0f;
				ma->vol.emission_col[0] = ma->vol.emission_col[1] = ma->vol.emission_col[2] = 1.0f;
				ma->vol.density_scale = 1.0f;
				ma->vol.depth_cutoff = 0.01f;
				ma->vol.stepsize_type = MA_VOL_STEP_RANDOMIZED;
				ma->vol.stepsize = 0.2f;
				ma->vol.shade_type = MA_VOL_SHADE_SHADED;
				ma->vol.shadeflag |= MA_VOL_PRECACHESHADING;
				ma->vol.precache_resolution = 50;
			}
		}

		for (sce = bmain->scene.first; sce; sce = sce->id.next) {
>>>>>>> 481cdb08
			ts = sce->toolsettings;
			if (!ts->uv_selectmode || ts->vgroup_weight == 0.0f) {
				ts->selectmode = SCE_SELECT_VERTEX;

				/* autokeying - setting should be taken from the user-prefs
				 * but the userprefs version may not have correct flags set
				 * (i.e. will result in blank box when enabled)
				 */
				ts->autokey_mode = U.autokey_mode;
				if (ts->autokey_mode == 0)
					ts->autokey_mode = 2; /* 'add/replace' but not on */
				ts->uv_selectmode = UV_SELECT_VERTEX;
				ts->vgroup_weight = 1.0f;
			}
		}
	}

<<<<<<< HEAD
	if (main->versionfile < 250 || (main->versionfile == 250 && main->subversionfile < 2)) {
		Object *ob;

		for (ob = main->object.first; ob; ob = ob->id.next) {
=======
	if (bmain->versionfile < 250 || (bmain->versionfile == 250 && bmain->subversionfile < 2)) {
		Scene *sce;
		Object *ob;

		for (sce = bmain->scene.first; sce; sce = sce->id.next) {
			if (fd->fileflags & G_FILE_ENABLE_ALL_FRAMES)
				sce->gm.flag |= GAME_ENABLE_ALL_FRAMES;
			if (fd->fileflags & G_FILE_SHOW_DEBUG_PROPS)
				sce->gm.flag |= GAME_SHOW_DEBUG_PROPS;
			if (fd->fileflags & G_FILE_SHOW_FRAMERATE)
				sce->gm.flag |= GAME_SHOW_FRAMERATE;
			if (fd->fileflags & G_FILE_SHOW_PHYSICS)
				sce->gm.flag |= GAME_SHOW_PHYSICS;
			if (fd->fileflags & G_FILE_GLSL_NO_SHADOWS)
				sce->gm.flag |= GAME_GLSL_NO_SHADOWS;
			if (fd->fileflags & G_FILE_GLSL_NO_SHADERS)
				sce->gm.flag |= GAME_GLSL_NO_SHADERS;
			if (fd->fileflags & G_FILE_GLSL_NO_RAMPS)
				sce->gm.flag |= GAME_GLSL_NO_RAMPS;
			if (fd->fileflags & G_FILE_GLSL_NO_NODES)
				sce->gm.flag |= GAME_GLSL_NO_NODES;
			if (fd->fileflags & G_FILE_GLSL_NO_EXTRA_TEX)
				sce->gm.flag |= GAME_GLSL_NO_EXTRA_TEX;
			if (fd->fileflags & G_FILE_GLSL_NO_ENV_LIGHTING)
				sce->gm.flag |= GAME_GLSL_NO_ENV_LIGHTING;
			if (fd->fileflags & G_FILE_IGNORE_DEPRECATION_WARNINGS)
				sce->gm.flag |= GAME_IGNORE_DEPRECATION_WARNINGS;

			if (fd->fileflags & G_FILE_GAME_MAT_GLSL)
				sce->gm.matmode = GAME_MAT_GLSL;
			else if (fd->fileflags & G_FILE_GAME_MAT)
				sce->gm.matmode = GAME_MAT_MULTITEX;
			else
				sce->gm.matmode = GAME_MAT_TEXFACE;

			sce->gm.flag |= GAME_DISPLAY_LISTS;
		}

		for (ob = bmain->object.first; ob; ob = ob->id.next) {
>>>>>>> 481cdb08
			if (ob->flag & 8192) // OB_POSEMODE = 8192
				ob->mode |= OB_MODE_POSE;
		}
	}

	if (bmain->versionfile < 250 || (bmain->versionfile == 250 && bmain->subversionfile < 4)) {
		Scene *sce;
		Object *ob;
		ParticleSettings *part;
		bool do_gravity = false;

		for (sce = bmain->scene.first; sce; sce = sce->id.next)
			if (sce->unit.scale_length == 0.0f)
				sce->unit.scale_length = 1.0f;

		for (ob = bmain->object.first; ob; ob = ob->id.next) {
			/* fluid-sim stuff */
			FluidsimModifierData *fluidmd = (FluidsimModifierData *) modifiers_findByType(ob, eModifierType_Fluidsim);
			if (fluidmd)
				fluidmd->fss->fmd = fluidmd;

			/* rotation modes were added, but old objects would now default to being 'quaternion based' */
			ob->rotmode = ROT_MODE_EUL;
		}

<<<<<<< HEAD
		for (sce = main->scene.first; sce; sce = sce->id.next) {
=======
		for (ma = bmain->mat.first; ma; ma = ma->id.next) {
			if (ma->vol.reflection == 0.f) {
				ma->vol.reflection = 1.f;
				ma->vol.transmission_col[0] = ma->vol.transmission_col[1] = ma->vol.transmission_col[2] = 1.0f;
				ma->vol.reflection_col[0] = ma->vol.reflection_col[1] = ma->vol.reflection_col[2] = 1.0f;
			}

			do_version_mtex_factor_2_50(ma->mtex, ID_MA);
		}

		for (la = bmain->lamp.first; la; la = la->id.next)
			do_version_mtex_factor_2_50(la->mtex, ID_LA);

		for (wo = bmain->world.first; wo; wo = wo->id.next)
			do_version_mtex_factor_2_50(wo->mtex, ID_WO);

		for (tex = bmain->tex.first; tex; tex = tex->id.next)
			if (tex->vd)
				if (tex->vd->extend == 0)
					tex->vd->extend = TEX_CLIP;

		for (sce = bmain->scene.first; sce; sce = sce->id.next) {
>>>>>>> 481cdb08
			if (sce->audio.main == 0.0f)
				sce->audio.main = 1.0f;

			sce->r.ffcodecdata.audio_mixrate = sce->audio.mixrate;
			sce->r.ffcodecdata.audio_volume = sce->audio.main;
			sce->audio.distance_model = 2;
			sce->audio.doppler_factor = 1.0f;
			sce->audio.speed_of_sound = 343.3f;
		}

		/* Add default gravity to scenes */
		for (sce = bmain->scene.first; sce; sce = sce->id.next) {
			if ((sce->physics_settings.flag & PHYS_GLOBAL_GRAVITY) == 0 &&
			    is_zero_v3(sce->physics_settings.gravity))
			{
				sce->physics_settings.gravity[0] = sce->physics_settings.gravity[1] = 0.0f;
				sce->physics_settings.gravity[2] = -9.81f;
				sce->physics_settings.flag = PHYS_GLOBAL_GRAVITY;
				do_gravity = true;
			}
		}

		/* Assign proper global gravity weights for dynamics (only z-coordinate is taken into account) */
		if (do_gravity) {
			for (part = bmain->particle.first; part; part = part->id.next)
				part->effector_weights->global_gravity = part->acc[2]/-9.81f;
		}

		for (ob = bmain->object.first; ob; ob = ob->id.next) {
			ModifierData *md;

			if (do_gravity) {
				for (md = ob->modifiers.first; md; md = md->next) {
					ClothModifierData *clmd = (ClothModifierData *) modifiers_findByType(ob, eModifierType_Cloth);
					if (clmd)
						clmd->sim_parms->effector_weights->global_gravity = clmd->sim_parms->gravity[2]/-9.81f;
				}

				if (ob->soft)
					ob->soft->effector_weights->global_gravity = ob->soft->grav/9.81f;
			}

			/* Normal wind shape is plane */
			if (ob->pd) {
				if (ob->pd->forcefield == PFIELD_WIND)
					ob->pd->shape = PFIELD_SHAPE_PLANE;

				if (ob->pd->flag & PFIELD_PLANAR)
					ob->pd->shape = PFIELD_SHAPE_PLANE;
				else if (ob->pd->flag & PFIELD_SURFACE)
					ob->pd->shape = PFIELD_SHAPE_SURFACE;

				ob->pd->flag |= PFIELD_DO_LOCATION;
			}
		}
	}

	if (bmain->versionfile < 250 || (bmain->versionfile == 250 && bmain->subversionfile < 6)) {
		Object *ob;

		/* New variables for axis-angle rotations and/or quaternion rotations were added, and need proper initialization */
		for (ob = bmain->object.first; ob; ob = ob->id.next) {
			/* new variables for all objects */
			ob->quat[0] = 1.0f;
			ob->rotAxis[1] = 1.0f;

			/* bones */
			if (ob->pose) {
				bPoseChannel *pchan;

				for (pchan = ob->pose->chanbase.first; pchan; pchan = pchan->next) {
					/* just need to initalise rotation axis properly... */
					pchan->rotAxis[1] = 1.0f;
				}
			}
		}
<<<<<<< HEAD
=======

		for (la = bmain->lamp.first; la; la = la->id.next)
			la->compressthresh = 0.05f;
>>>>>>> 481cdb08
	}

	if (bmain->versionfile < 250 || (bmain->versionfile == 250 && bmain->subversionfile < 7)) {
		Mesh *me;
		Nurb *nu;
		Lattice *lt;
		Curve *cu;
		Key *key;
		const float *data;
		int a, tot;

		/* shape keys are no longer applied to the mesh itself, but rather
		 * to the derivedmesh/displist, so here we ensure that the basis
		 * shape key is always set in the mesh coordinates. */
		for (me = bmain->mesh.first; me; me = me->id.next) {
			if ((key = blo_do_versions_newlibadr(fd, lib, me->key)) && key->refkey) {
				data = key->refkey->data;
				tot = MIN2(me->totvert, key->refkey->totelem);

				for (a = 0; a < tot; a++, data += 3)
					copy_v3_v3(me->mvert[a].co, data);
			}
		}

		for (lt = bmain->latt.first; lt; lt = lt->id.next) {
			if ((key = blo_do_versions_newlibadr(fd, lib, lt->key)) && key->refkey) {
				data = key->refkey->data;
				tot = MIN2(lt->pntsu*lt->pntsv*lt->pntsw, key->refkey->totelem);

				for (a = 0; a < tot; a++, data += 3)
					copy_v3_v3(lt->def[a].vec, data);
			}
		}

		for (cu = bmain->curve.first; cu; cu = cu->id.next) {
			if ((key = blo_do_versions_newlibadr(fd, lib, cu->key)) && key->refkey) {
				data = key->refkey->data;

				for (nu = cu->nurb.first; nu; nu = nu->next) {
					if (nu->bezt) {
						BezTriple *bezt = nu->bezt;

						for (a = 0; a < nu->pntsu; a++, bezt++) {
							copy_v3_v3(bezt->vec[0], data); data+=3;
							copy_v3_v3(bezt->vec[1], data); data+=3;
							copy_v3_v3(bezt->vec[2], data); data+=3;
							bezt->alfa = *data; data++;
						}
					}
					else if (nu->bp) {
						BPoint *bp = nu->bp;

						for (a = 0; a < nu->pntsu*nu->pntsv; a++, bp++) {
							copy_v3_v3(bp->vec, data); data += 3;
							bp->alfa = *data; data++;
						}
					}
				}
			}
		}
	}

	if (bmain->versionfile < 250 || (bmain->versionfile == 250 && bmain->subversionfile < 8)) {
		{
			Scene *sce = bmain->scene.first;
			while (sce) {
				if (sce->r.frame_step == 0)
					sce->r.frame_step = 1;

				if (sce->ed && sce->ed->seqbase.first) {
					do_versions_seq_unique_name_all_strips(sce, &sce->ed->seqbase);
				}

				sce = sce->id.next;
			}
		}

		{
			/* ensure all nodes have unique names */
			bNodeTree *ntree = bmain->nodetree.first;
			while (ntree) {
				bNode *node = ntree->nodes.first;

				while (node) {
					nodeUniqueName(ntree, node);
					node = node->next;
				}

				ntree = ntree->id.next;
			}
		}

		{
			Object *ob = bmain->object.first;
			while (ob) {
				/* shaded mode disabled for now */
				if (ob->dt == OB_MATERIAL)
					ob->dt = OB_TEXTURE;
				ob = ob->id.next;
			}
		}

		{
			bScreen *screen;
			ScrArea *sa;
			SpaceLink *sl;

			for (screen = bmain->screen.first; screen; screen = screen->id.next) {
				for (sa = screen->areabase.first; sa; sa = sa->next) {
					for (sl = sa->spacedata.first; sl; sl = sl->next) {
						if (sl->spacetype == SPACE_VIEW3D) {
							View3D *v3d = (View3D *) sl;
							if (v3d->drawtype == OB_MATERIAL)
								v3d->drawtype = OB_SOLID;
						}
					}
				}
			}
		}

		/* only convert old 2.50 files with color management */
<<<<<<< HEAD
		if (main->versionfile == 250) {
			Scene *sce = main->scene.first;
			Material *ma = main->mat.first;
			Tex *tex = main->tex.first;
=======
		if (bmain->versionfile == 250) {
			Scene *sce = bmain->scene.first;
			Material *ma = bmain->mat.first;
			World *wo = bmain->world.first;
			Tex *tex = bmain->tex.first;
>>>>>>> 481cdb08
			int i, convert = 0;

			/* convert to new color management system:
			 * while previously colors were stored as srgb,
			 * now they are stored as linear internally,
			 * with screen gamma correction in certain places in the UI. */

			/* don't know what scene is active, so we'll convert if any scene has it enabled... */
			while (sce) {
				if (sce->r.color_mgt_flag & R_COLOR_MANAGEMENT)
					convert = 1;
				sce = sce->id.next;
			}

			if (convert) {
				while (ma) {
					srgb_to_linearrgb_v3_v3(&ma->r, &ma->r);
					srgb_to_linearrgb_v3_v3(&ma->specr, &ma->specr);
					ma = ma->id.next;
				}

				while (tex) {
					if (tex->coba) {
						ColorBand *band = (ColorBand *)tex->coba;
						for (i = 0; i < band->tot; i++) {
							CBData *data = band->data + i;
							srgb_to_linearrgb_v3_v3(&data->r, &data->r);
						}
					}
					tex = tex->id.next;
				}
			}
		}
	}

	if (bmain->versionfile < 250 || (bmain->versionfile == 250 && bmain->subversionfile < 9)) {
		Scene *sce;
		Mesh *me;
		Object *ob;

		for (sce = bmain->scene.first; sce; sce = sce->id.next)
			if (!sce->toolsettings->particle.selectmode)
				sce->toolsettings->particle.selectmode = SCE_SELECT_PATH;

		if (bmain->versionfile == 250 && bmain->subversionfile > 1) {
			for (me = bmain->mesh.first; me; me = me->id.next)
				multires_load_old_250(me);

			for (ob = bmain->object.first; ob; ob = ob->id.next) {
				MultiresModifierData *mmd = (MultiresModifierData *) modifiers_findByType(ob, eModifierType_Multires);

				if (mmd) {
					mmd->totlvl--;
					mmd->lvl--;
					mmd->sculptlvl = mmd->lvl;
					mmd->renderlvl = mmd->lvl;
				}
			}
		}
	}

	if (bmain->versionfile < 250 || (bmain->versionfile == 250 && bmain->subversionfile < 10)) {
		Object *ob;

		/* properly initialize hair clothsim data on old files */
		for (ob = bmain->object.first; ob; ob = ob->id.next) {
			ModifierData *md;
			for (md = ob->modifiers.first; md; md = md->next) {
				if (md->type == eModifierType_Cloth) {
					ClothModifierData *clmd = (ClothModifierData *)md;
					if (clmd->sim_parms->velocity_smooth < 0.01f)
						clmd->sim_parms->velocity_smooth = 0.f;
				}
			}
		}
	}

	/* fix bad area setup in subversion 10 */
	if (bmain->versionfile == 250 && bmain->subversionfile == 10) {
		/* fix for new view type in sequencer */
		bScreen *screen;
		ScrArea *sa;
		SpaceLink *sl;

		/* remove all preview window in wrong spaces */
		for (screen = bmain->screen.first; screen; screen = screen->id.next) {
			for (sa = screen->areabase.first; sa; sa = sa->next) {
				for (sl = sa->spacedata.first; sl; sl = sl->next) {
					if (sl->spacetype != SPACE_SEQ) {
						ARegion *ar;
						ListBase *regionbase;

						if (sl == sa->spacedata.first) {
							regionbase = &sa->regionbase;
						}
						else {
							regionbase = &sl->regionbase;
						}

						for (ar = regionbase->first; ar; ar = ar->next) {
							if (ar->regiontype == RGN_TYPE_PREVIEW)
								break;
						}

						if (ar && (ar->regiontype == RGN_TYPE_PREVIEW)) {
							SpaceType *st = BKE_spacetype_from_id(SPACE_SEQ);
							BKE_area_region_free(st, ar);
							BLI_freelinkN(regionbase, ar);
						}
					}
				}
			}
		}
	}

	if (bmain->versionfile < 250 || (bmain->versionfile == 250 && bmain->subversionfile < 11)) {
		{
			/* fix for new view type in sequencer */
			bScreen *screen;
			ScrArea *sa;
			SpaceLink *sl;

			for (screen = bmain->screen.first; screen; screen = screen->id.next) {
				for (sa = screen->areabase.first; sa; sa = sa->next) {
					for (sl = sa->spacedata.first; sl; sl = sl->next) {
						if (sl->spacetype == SPACE_SEQ) {
							ARegion *ar;
							ARegion *ar_main;
							ListBase *regionbase;
							SpaceSeq *sseq = (SpaceSeq *)sl;

							if (sl == sa->spacedata.first) {
								regionbase = &sa->regionbase;
							}
							else {
								regionbase = &sl->regionbase;
							}

							if (sseq->view == 0)
								sseq->view = SEQ_VIEW_SEQUENCE;
							if (sseq->mainb == 0)
								sseq->mainb = SEQ_DRAW_IMG_IMBUF;

							ar_main = (ARegion*)regionbase->first;
							for (; ar_main; ar_main = ar_main->next) {
								if (ar_main->regiontype == RGN_TYPE_WINDOW)
									break;
							}
							ar = MEM_callocN(sizeof(ARegion), "preview area for sequencer");
							BLI_insertlinkbefore(regionbase, ar_main, ar);
							sequencer_init_preview_region(ar);
						}
					}
				}
			}
		}
	}

<<<<<<< HEAD
	if (main->versionfile < 250 || (main->versionfile == 250 && main->subversionfile < 12)) {
		Object *ob;
		Brush *brush;
=======
	if (bmain->versionfile < 250 || (bmain->versionfile == 250 && bmain->subversionfile < 12)) {
		Scene *sce;
		Object *ob;
		Brush *brush;
		Material *ma;

		/* game engine changes */
		for (sce = bmain->scene.first; sce; sce = sce->id.next) {
			sce->gm.eyeseparation = 0.10f;
		}
>>>>>>> 481cdb08

		/* anim viz changes */
		for (ob = bmain->object.first; ob; ob = ob->id.next) {
			/* initialize object defaults */
			animviz_settings_init(&ob->avs);

			/* if armature, copy settings for pose from armature data
			 * performing initialization where appropriate
			 */
			if (ob->pose && ob->data) {
				bArmature *arm = blo_do_versions_newlibadr(fd, lib, ob->data);
				if (arm) { /* XXX - why does this fail in some cases? */
					bAnimVizSettings *avs = &ob->pose->avs;

					/* ghosting settings ---------------- */
					/* ranges */
					avs->ghost_bc = avs->ghost_ac = arm->ghostep;

					avs->ghost_sf = arm->ghostsf;
					avs->ghost_ef = arm->ghostef;
					if ((avs->ghost_sf == avs->ghost_ef) && (avs->ghost_sf == 0)) {
						avs->ghost_sf = 1;
						avs->ghost_ef = 100;
					}

					/* type */
					if (arm->ghostep == 0)
						avs->ghost_type = GHOST_TYPE_NONE;
					else
						avs->ghost_type = arm->ghosttype + 1;

					/* stepsize */
					avs->ghost_step = arm->ghostsize;
					if (avs->ghost_step == 0)
						avs->ghost_step = 1;

					/* path settings --------------------- */
					/* ranges */
					avs->path_bc = arm->pathbc;
					avs->path_ac = arm->pathac;
					if ((avs->path_bc == avs->path_ac) && (avs->path_bc == 0))
						avs->path_bc = avs->path_ac = 10;

					avs->path_sf = arm->pathsf;
					avs->path_ef = arm->pathef;
					if ((avs->path_sf == avs->path_ef) && (avs->path_sf == 0)) {
						avs->path_sf = 1;
						avs->path_ef = 250;
					}

					/* flags */
					if (arm->pathflag & ARM_PATH_FNUMS)
						avs->path_viewflag |= MOTIONPATH_VIEW_FNUMS;
					if (arm->pathflag & ARM_PATH_KFRAS)
						avs->path_viewflag |= MOTIONPATH_VIEW_KFRAS;
					if (arm->pathflag & ARM_PATH_KFNOS)
						avs->path_viewflag |= MOTIONPATH_VIEW_KFNOS;

					/* bake flags */
					if (arm->pathflag & ARM_PATH_HEADS)
						avs->path_bakeflag |= MOTIONPATH_BAKE_HEADS;

					/* type */
					if (arm->pathflag & ARM_PATH_ACFRA)
						avs->path_type = MOTIONPATH_TYPE_ACFRA;

					/* stepsize */
					avs->path_step = arm->pathsize;
					if (avs->path_step == 0)
						avs->path_step = 1;
				}
				else
					animviz_settings_init(&ob->pose->avs);
			}
		}

		/* brush texture changes */
		for (brush = bmain->brush.first; brush; brush = brush->id.next) {
			BKE_texture_mtex_default(&brush->mtex);
			BKE_texture_mtex_default(&brush->mask_mtex);
		}
<<<<<<< HEAD
=======

		for (ma = bmain->mat.first; ma; ma = ma->id.next) {
			if (ma->vol.ms_spread < 0.0001f) {
				ma->vol.ms_spread = 0.2f;
				ma->vol.ms_diff = 1.f;
				ma->vol.ms_intensity = 1.f;
			}
		}
>>>>>>> 481cdb08
	}

	if (bmain->versionfile < 250 || (bmain->versionfile == 250 && bmain->subversionfile < 13)) {
		/* NOTE: if you do more conversion, be sure to do it outside of this and
		 * increase subversion again, otherwise it will not be correct */
		Object *ob;

		/* convert degrees to radians for internal use */
		for (ob = bmain->object.first; ob; ob = ob->id.next) {
			bPoseChannel *pchan;

			do_version_constraints_radians_degrees_250(&ob->constraints);

			if (ob->pose) {
				for (pchan = ob->pose->chanbase.first; pchan; pchan = pchan->next) {
					pchan->limitmin[0] *= (float)(M_PI / 180.0);
					pchan->limitmin[1] *= (float)(M_PI / 180.0);
					pchan->limitmin[2] *= (float)(M_PI / 180.0);
					pchan->limitmax[0] *= (float)(M_PI / 180.0);
					pchan->limitmax[1] *= (float)(M_PI / 180.0);
					pchan->limitmax[2] *= (float)(M_PI / 180.0);

					do_version_constraints_radians_degrees_250(&pchan->constraints);
				}
			}
		}
	}

	if (bmain->versionfile < 250 || (bmain->versionfile == 250 && bmain->subversionfile < 14)) {
		/* fix for bad View2D extents for Animation Editors */
		bScreen *screen;
		ScrArea *sa;
		SpaceLink *sl;

		for (screen = bmain->screen.first; screen; screen = screen->id.next) {
			for (sa = screen->areabase.first; sa; sa = sa->next) {
				for (sl = sa->spacedata.first; sl; sl = sl->next) {
					ListBase *regionbase;
					ARegion *ar;

					if (sl == sa->spacedata.first)
						regionbase = &sa->regionbase;
					else
						regionbase = &sl->regionbase;

					if (ELEM(sl->spacetype, SPACE_ACTION, SPACE_NLA)) {
						for (ar = (ARegion*) regionbase->first; ar; ar = ar->next) {
							if (ar->regiontype == RGN_TYPE_WINDOW) {
								ar->v2d.cur.ymax = ar->v2d.tot.ymax = 0.0f;
								ar->v2d.cur.ymin = ar->v2d.tot.ymin = (float)(-sa->winy) / 3.0f;
							}
						}
					}
				}
			}
		}
	}

<<<<<<< HEAD
	if (main->versionfile < 250 || (main->versionfile == 250 && main->subversionfile < 17)) {
=======
	if (bmain->versionfile < 250 || (bmain->versionfile == 250 && bmain->subversionfile < 15)) {
		World *wo;
		Material *ma;

		/* ambient default from 0.5f to 1.0f */
		for (ma = bmain->mat.first; ma; ma = ma->id.next)
			ma->amb *= 2.0f;

		for (wo = bmain->world.first; wo; wo = wo->id.next) {
			/* ao splitting into ao/env/indirect */
			wo->ao_env_energy = wo->aoenergy;
			wo->aoenergy = 1.0f;

			if (wo->ao_indirect_bounces == 0)
				wo->ao_indirect_bounces = 1;
			else
				wo->mode |= WO_INDIRECT_LIGHT;

			if (wo->aomix == WO_AOSUB)
				wo->ao_env_energy = -wo->ao_env_energy;
			else if (wo->aomix == WO_AOADDSUB)
				wo->mode |= WO_AMB_OCC;

			wo->aomix = WO_AOMUL;

			/* ambient default from 0.5f to 1.0f */
			mul_v3_fl(&wo->ambr, 0.5f);
			wo->ao_env_energy *= 0.5f;
		}
	}

	if (bmain->versionfile < 250 || (bmain->versionfile == 250 && bmain->subversionfile < 17)) {
>>>>>>> 481cdb08
		Scene *sce;
		Sequence *seq;

		/* initialize to sane default so toggling on border shows something */
		for (sce = bmain->scene.first; sce; sce = sce->id.next) {
			if (sce->r.border.xmin == 0.0f && sce->r.border.ymin == 0.0f &&
			    sce->r.border.xmax == 0.0f && sce->r.border.ymax == 0.0f)
			{
				sce->r.border.xmin = 0.0f;
				sce->r.border.ymin = 0.0f;
				sce->r.border.xmax = 1.0f;
				sce->r.border.ymax = 1.0f;
			}

			if ((sce->r.ffcodecdata.flags & FFMPEG_MULTIPLEX_AUDIO) == 0)
				sce->r.ffcodecdata.audio_codec = 0x0; // CODEC_ID_NONE

			SEQ_BEGIN (sce->ed, seq)
			{
				seq->volume = 1.0f;
			}
			SEQ_END
		}

		/* particle brush strength factor was changed from int to float */
		for (sce = bmain->scene.first; sce; sce = sce->id.next) {
			ParticleEditSettings *pset = &sce->toolsettings->particle;
			int a;

			for (a = 0; a < ARRAY_SIZE(pset->brush); a++)
				pset->brush[a].strength /= 100.0f;
		}

<<<<<<< HEAD
=======
		for (ma = bmain->mat.first; ma; ma = ma->id.next)
			if (ma->mode & MA_TRACEBLE)
				ma->shade_flag |= MA_APPROX_OCCLUSION;

>>>>>>> 481cdb08
		/* sequencer changes */
		{
			bScreen *screen;
			ScrArea *sa;
			SpaceLink *sl;

			for (screen = bmain->screen.first; screen; screen = screen->id.next) {
				for (sa = screen->areabase.first; sa; sa = sa->next) {
					for (sl = sa->spacedata.first; sl; sl = sl->next) {
						if (sl->spacetype == SPACE_SEQ) {
							ARegion *ar_preview;
							ListBase *regionbase;

							if (sl == sa->spacedata.first) {
								regionbase = &sa->regionbase;
							}
							else {
								regionbase = &sl->regionbase;
							}

							ar_preview = (ARegion*) regionbase->first;
							for (; ar_preview; ar_preview = ar_preview->next) {
								if (ar_preview->regiontype == RGN_TYPE_PREVIEW)
									break;
							}
							if (ar_preview && (ar_preview->regiontype == RGN_TYPE_PREVIEW)) {
								sequencer_init_preview_region(ar_preview);
							}
						}
					}
				}
			}
		} /* sequencer changes */
	}

	if (bmain->versionfile <= 251) {	/* 2.5.1 had no subversions */
		bScreen *sc;

		/* Blender 2.5.2 - subversion 0 introduced a new setting: V3D_RENDER_OVERRIDE.
		 * This bit was used in the past for V3D_TRANSFORM_SNAP, which is now deprecated.
		 * Here we clear it for old files so they don't come in with V3D_RENDER_OVERRIDE set,
		 * which would cause cameras, lamps, etc to become invisible */
		for (sc = bmain->screen.first; sc; sc = sc->id.next) {
			ScrArea *sa;
			for (sa = sc->areabase.first; sa; sa = sa->next) {
				SpaceLink *sl;
				for (sl = sa->spacedata.first; sl; sl = sl->next) {
					if (sl->spacetype == SPACE_VIEW3D) {
						View3D *v3d = (View3D *)sl;
						v3d->flag2 &= ~V3D_RENDER_OVERRIDE;
					}
				}
			}
		}
	}

	if (bmain->versionfile < 252 || (bmain->versionfile == 252 && bmain->subversionfile < 1)) {
		Brush *brush;
		Object *ob;
		Scene *scene;
		bNodeTree *ntree;

		for (brush = bmain->brush.first; brush; brush = brush->id.next) {
			if (brush->curve)
				brush->curve->preset = CURVE_PRESET_SMOOTH;
		}

		/* properly initialize active flag for fluidsim modifiers */
		for (ob = bmain->object.first; ob; ob = ob->id.next) {
			ModifierData *md;
			for (md = ob->modifiers.first; md; md = md->next) {
				if (md->type == eModifierType_Fluidsim) {
					FluidsimModifierData *fmd = (FluidsimModifierData *) md;
					fmd->fss->flag |= OB_FLUIDSIM_ACTIVE;
					fmd->fss->flag |= OB_FLUIDSIM_OVERRIDE_TIME;
				}
			}
		}

		/* adjustment to color balance node values */
		for (scene = bmain->scene.first; scene; scene = scene->id.next) {
			if (scene->nodetree) {
				bNode *node = scene->nodetree->nodes.first;

				while (node) {
					if (node->type == CMP_NODE_COLORBALANCE) {
						NodeColorBalance *n = (NodeColorBalance *) node->storage;
						n->lift[0] += 1.f;
						n->lift[1] += 1.f;
						n->lift[2] += 1.f;
					}
					node = node->next;
				}
			}
		}
		/* check inside node groups too */
		for (ntree = bmain->nodetree.first; ntree; ntree = ntree->id.next) {
			bNode *node = ntree->nodes.first;

			while (node) {
				if (node->type == CMP_NODE_COLORBALANCE) {
					NodeColorBalance *n = (NodeColorBalance *) node->storage;
					n->lift[0] += 1.f;
					n->lift[1] += 1.f;
					n->lift[2] += 1.f;
				}

				node = node->next;
			}
		}
	}

	/* old-track -> constraints (this time we're really doing it!) */
	if (bmain->versionfile < 252 || (bmain->versionfile == 252 && bmain->subversionfile < 2)) {
		Object *ob;

		for (ob = bmain->object.first; ob; ob = ob->id.next)
			blo_do_version_old_trackto_to_constraints(ob);
	}

	if (bmain->versionfile < 252 || (bmain->versionfile == 252 && bmain->subversionfile < 5)) {
		bScreen *sc;

		/* Image editor scopes */
		for (sc = bmain->screen.first; sc; sc = sc->id.next) {
			ScrArea *sa;

			for (sa = sc->areabase.first; sa; sa = sa->next) {
				SpaceLink *sl;

				for (sl = sa->spacedata.first; sl; sl = sl->next) {
					if (sl->spacetype == SPACE_IMAGE) {
						SpaceImage *sima = (SpaceImage *) sl;
						scopes_new(&sima->scopes);
					}
				}
			}
		}
	}

	if (bmain->versionfile < 253) {
		Object *ob;
		Scene *scene;
		bScreen *sc;
		Tex *tex;
		Brush *brush;

		for (sc = bmain->screen.first; sc; sc = sc->id.next) {
			ScrArea *sa;
			for (sa = sc->areabase.first; sa; sa = sa->next) {
				SpaceLink *sl;

				for (sl = sa->spacedata.first; sl; sl = sl->next) {
					if (sl->spacetype == SPACE_NODE) {
						SpaceNode *snode = (SpaceNode *) sl;
						ListBase *regionbase;
						ARegion *ar;

						if (sl == sa->spacedata.first)
							regionbase = &sa->regionbase;
						else
							regionbase = &sl->regionbase;

						if (snode->v2d.minzoom > 0.09f)
							snode->v2d.minzoom = 0.09f;
						if (snode->v2d.maxzoom < 2.31f)
							snode->v2d.maxzoom = 2.31f;

						for (ar = regionbase->first; ar; ar = ar->next) {
							if (ar->regiontype == RGN_TYPE_WINDOW) {
								if (ar->v2d.minzoom > 0.09f)
									ar->v2d.minzoom = 0.09f;
								if (ar->v2d.maxzoom < 2.31f)
									ar->v2d.maxzoom = 2.31f;
							}
						}
					}
				}
			}
		}

		do_version_mdef_250(bmain);

		/* parent type to modifier */
		for (ob = bmain->object.first; ob; ob = ob->id.next) {
			if (ob->parent) {
				Object *parent = (Object *) blo_do_versions_newlibadr(fd, lib, ob->parent);
				if (parent) { /* parent may not be in group */
					if (parent->type == OB_ARMATURE && ob->partype == PARSKEL) {
						ArmatureModifierData *amd;
						bArmature *arm = (bArmature *) blo_do_versions_newlibadr(fd, lib, parent->data);

						amd = (ArmatureModifierData*) modifier_new(eModifierType_Armature);
						amd->object = ob->parent;
						BLI_addtail((ListBase*)&ob->modifiers, amd);
						amd->deformflag = arm->deformflag;
						ob->partype = PAROBJECT;
					}
					else if (parent->type == OB_LATTICE && ob->partype == PARSKEL) {
						LatticeModifierData *lmd;

						lmd = (LatticeModifierData*) modifier_new(eModifierType_Lattice);
						lmd->object = ob->parent;
						BLI_addtail((ListBase*)&ob->modifiers, lmd);
						ob->partype = PAROBJECT;
					}
					else if (parent->type == OB_CURVE && ob->partype == PARCURVE) {
						CurveModifierData *cmd;

						cmd = (CurveModifierData*) modifier_new(eModifierType_Curve);
						cmd->object = ob->parent;
						BLI_addtail((ListBase*)&ob->modifiers, cmd);
						ob->partype = PAROBJECT;
					}
				}
			}
		}

		/* initialize scene active layer */
		for (scene = bmain->scene.first; scene; scene = scene->id.next) {
			int i;
			for (i = 0; i < 20; i++) {
				if (scene->lay & (1<<i)) {
					scene->layact = 1<<i;
					break;
				}
			}
		}

		for (tex = bmain->tex.first; tex; tex = tex->id.next) {
			/* if youre picky, this isn't correct until we do a version bump
			 * since you could set saturation to be 0.0*/
			if (tex->saturation == 0.0f)
				tex->saturation = 1.0f;
		}

		{
			Curve *cu;
			for (cu = bmain->curve.first; cu; cu = cu->id.next) {
				cu->smallcaps_scale = 0.75f;
			}
		}

		for (scene = bmain->scene.first; scene; scene = scene->id.next) {
			if (scene) {
				Sequence *seq;
				SEQ_BEGIN (scene->ed, seq)
				{
					if (seq->sat == 0.0f) {
						seq->sat = 1.0f;
					}
				}
				SEQ_END
			}
		}

		/* GSOC 2010 Sculpt - New settings for Brush */

		for (brush = bmain->brush.first; brush; brush = brush->id.next) {
			/* Sanity Check */

			/* infinite number of dabs */
			if (brush->spacing == 0)
				brush->spacing = 10;

			/* will have no effect */
			if (brush->alpha == 0)
				brush->alpha = 0.5f;

			/* bad radius */
			if (brush->unprojected_radius == 0)
				brush->unprojected_radius = 0.125f;

			/* unusable size */
			if (brush->size == 0)
				brush->size = 35;

			/* can't see overlay */
			if (brush->texture_overlay_alpha == 0)
				brush->texture_overlay_alpha = 33;

			/* same as draw brush */
			if (brush->crease_pinch_factor == 0)
				brush->crease_pinch_factor = 0.5f;

			/* will sculpt no vertexes */
			if (brush->plane_trim == 0)
				brush->plane_trim = 0.5f;

			/* same as smooth stroke off */
			if (brush->smooth_stroke_radius == 0)
				brush->smooth_stroke_radius = 75;

			/* will keep cursor in one spot */
			if (brush->smooth_stroke_radius == 1)
				brush->smooth_stroke_factor = 0.9f;

			/* same as dots */
			if (brush->rate == 0)
				brush->rate = 0.1f;

			/* New Settings */
			if (bmain->versionfile < 252 || (bmain->versionfile == 252 && bmain->subversionfile < 5)) {
				brush->flag |= BRUSH_SPACE_ATTEN; // explicitly enable adaptive space

				/* spacing was originally in pixels, convert it to percentage for new version
				 * size should not be zero due to sanity check above
				 */
				brush->spacing = (int)(100 * ((float)brush->spacing) / ((float) brush->size));

				if (brush->add_col[0] == 0 &&
					brush->add_col[1] == 0 &&
					brush->add_col[2] == 0)
				{
					brush->add_col[0] = 1.00f;
					brush->add_col[1] = 0.39f;
					brush->add_col[2] = 0.39f;
				}

				if (brush->sub_col[0] == 0 &&
					brush->sub_col[1] == 0 &&
					brush->sub_col[2] == 0)
				{
					brush->sub_col[0] = 0.39f;
					brush->sub_col[1] = 0.39f;
					brush->sub_col[2] = 1.00f;
				}
			}
		}
	}

	/* GSOC Sculpt 2010 - Sanity check on Sculpt/Paint settings */
	if (bmain->versionfile < 253) {
		Scene *sce;
		for (sce = bmain->scene.first; sce; sce = sce->id.next) {
			if (sce->toolsettings->sculpt_paint_unified_alpha == 0)
				sce->toolsettings->sculpt_paint_unified_alpha = 0.5f;

			if (sce->toolsettings->sculpt_paint_unified_unprojected_radius == 0)
				sce->toolsettings->sculpt_paint_unified_unprojected_radius = 0.125f;

			if (sce->toolsettings->sculpt_paint_unified_size == 0)
				sce->toolsettings->sculpt_paint_unified_size = 35;
		}
	}

	if (bmain->versionfile < 253 || (bmain->versionfile == 253 && bmain->subversionfile < 1)) {
		Object *ob;

		for (ob = bmain->object.first; ob; ob = ob->id.next) {
			ModifierData *md;

			for (md = ob->modifiers.first; md; md = md->next) {
				if (md->type == eModifierType_Smoke) {
					SmokeModifierData *smd = (SmokeModifierData *)md;

					if ((smd->type & MOD_SMOKE_TYPE_DOMAIN) && smd->domain) {
						smd->domain->vorticity = 2.0f;
						smd->domain->time_scale = 1.0f;

						if (!(smd->domain->flags & (1<<4)))
							continue;

						/* delete old MOD_SMOKE_INITVELOCITY flag */
						smd->domain->flags &= ~(1<<4);

						/* for now just add it to all flow objects in the scene */
						{
							Object *ob2;
							for (ob2 = bmain->object.first; ob2; ob2 = ob2->id.next) {
								ModifierData *md2;
								for (md2 = ob2->modifiers.first; md2; md2 = md2->next) {
									if (md2->type == eModifierType_Smoke) {
										SmokeModifierData *smd2 = (SmokeModifierData *)md2;

										if ((smd2->type & MOD_SMOKE_TYPE_FLOW) && smd2->flow) {
											smd2->flow->flags |= MOD_SMOKE_FLOW_INITVELOCITY;
										}
									}
								}
							}
						}

					}
					else if ((smd->type & MOD_SMOKE_TYPE_FLOW) && smd->flow) {
						smd->flow->vel_multi = 1.0f;
					}
				}
			}
		}
	}

	if (bmain->versionfile < 255 || (bmain->versionfile == 255 && bmain->subversionfile < 1)) {
		Brush *br;
		ParticleSettings *part;
		bScreen *sc;

		for (br = bmain->brush.first; br; br = br->id.next) {
			if (br->ob_mode == 0)
				br->ob_mode = OB_MODE_ALL_PAINT;
		}

		for (part = bmain->particle.first; part; part = part->id.next) {
			if (part->boids)
				part->boids->pitch = 1.0f;

			part->flag &= ~PART_HAIR_REGROW; /* this was a deprecated flag before */
			part->kink_amp_clump = 1.f; /* keep old files looking similar */
		}

		for (sc = bmain->screen.first; sc; sc = sc->id.next) {
			ScrArea *sa;
			for (sa = sc->areabase.first; sa; sa = sa->next) {
				SpaceLink *sl;
				for (sl = sa->spacedata.first; sl; sl = sl->next) {
					if (sl->spacetype == SPACE_INFO) {
						SpaceInfo *sinfo = (SpaceInfo *) sl;
						ARegion *ar;

						sinfo->rpt_mask = INFO_RPT_OP;

						for (ar = sa->regionbase.first; ar; ar = ar->next) {
							if (ar->regiontype == RGN_TYPE_WINDOW) {
								ar->v2d.scroll = (V2D_SCROLL_RIGHT);
								ar->v2d.align = V2D_ALIGN_NO_NEG_X|V2D_ALIGN_NO_NEG_Y; /* align bottom left */
								ar->v2d.keepofs = V2D_LOCKOFS_X;
								ar->v2d.keepzoom = (V2D_LOCKZOOM_X|V2D_LOCKZOOM_Y|V2D_LIMITZOOM|V2D_KEEPASPECT);
								ar->v2d.keeptot = V2D_KEEPTOT_BOUNDS;
								ar->v2d.minzoom = ar->v2d.maxzoom = 1.0f;
							}
						}
					}
				}
			}
		}
<<<<<<< HEAD
=======

		/* fix rotation actuators for objects so they use real angles (radians)
		 * since before blender went opensource this strange scalar was used: (1 / 0.02) * 2 * math.pi/360 */
		for (ob = bmain->object.first; ob; ob = ob->id.next) {
			bActuator *act = ob->actuators.first;
			while (act) {
				if (act->type == ACT_OBJECT) {
					/* multiply velocity with 50 in old files */
					bObjectActuator *oa = act->data;
					mul_v3_fl(oa->drot, 0.8726646259971648f);
				}
				act = act->next;
			}
		}
	}

	/* init facing axis property of steering actuators */
	{
		Object *ob;
		for (ob = bmain->object.first; ob; ob = ob->id.next) {
			bActuator *act;
			for (act = ob->actuators.first; act; act = act->next) {
				if (act->type == ACT_STEERING) {
					bSteeringActuator *stact = act->data;
					if (stact == NULL) {//HG1
						init_actuator(act);
					}
					else {
						if (stact->facingaxis == 0) {
							stact->facingaxis = 1;
						}
					}
				}
			}
		}
>>>>>>> 481cdb08
	}

	if (bmain->versionfile < 255 || (bmain->versionfile == 255 && bmain->subversionfile < 3)) {
		Object *ob;

		/* ocean res is now squared, reset old ones - will be massive */
		for (ob = bmain->object.first; ob; ob = ob->id.next) {
			ModifierData *md;
			for (md = ob->modifiers.first; md; md = md->next) {
				if (md->type == eModifierType_Ocean) {
					OceanModifierData *omd = (OceanModifierData *)md;
					omd->resolution = 7;
					omd->oceancache = NULL;
				}
			}
		}
	}

	if (bmain->versionfile < 256) {
		bScreen *sc;
		ScrArea *sa;
		Key *key;

		/* Fix for sample line scope initializing with no height */
		for (sc = bmain->screen.first; sc; sc = sc->id.next) {
			sa = sc->areabase.first;
			while (sa) {
				SpaceLink *sl;
				for (sl = sa->spacedata.first; sl; sl = sl->next) {
					if (sl->spacetype == SPACE_IMAGE) {
						SpaceImage *sima = (SpaceImage *) sl;
						if (sima->sample_line_hist.height == 0)
							sima->sample_line_hist.height = 100;
					}
				}
				sa = sa->next;
			}
		}

		/* old files could have been saved with slidermin = slidermax = 0.0, but the UI in
		 * 2.4x would never reveal this to users as a dummy value always ended up getting used
		 * instead
		 */
		for (key = bmain->key.first; key; key = key->id.next) {
			KeyBlock *kb;

			for (kb = key->block.first; kb; kb = kb->next) {
				if (IS_EQF(kb->slidermin, kb->slidermax) && IS_EQF(kb->slidermax, 0.0f))
					kb->slidermax = kb->slidermin + 1.0f;
			}
		}
	}

	if (bmain->versionfile < 256 || (bmain->versionfile == 256 && bmain->subversionfile < 1)) {
		/* fix for bones that didn't have arm_roll before */
		bArmature *arm;
		Bone *bone;
		Object *ob;

		for (arm = bmain->armature.first; arm; arm = arm->id.next)
			for (bone = arm->bonebase.first; bone; bone = bone->next)
				do_version_bone_roll_256(bone);

		/* fix for objects which have zero dquat's
		 * since this is multiplied with the quat rather than added */
		for (ob = bmain->object.first; ob; ob = ob->id.next) {
			if (is_zero_v4(ob->dquat)) {
				unit_qt(ob->dquat);
			}
			if (is_zero_v3(ob->drotAxis) && ob->drotAngle == 0.0f) {
				unit_axis_angle(ob->drotAxis, &ob->drotAngle);
			}
		}
	}

	if (bmain->versionfile < 256 || (bmain->versionfile == 256 && bmain->subversionfile < 2)) {
		bNodeTree *ntree;
		bNode *node;
		bNodeSocket *sock, *gsock;
		bNodeLink *link;
		
		/* node sockets are not exposed automatically any more,
		 * this mimics the old behavior by adding all unlinked sockets to groups.
		 */
		for (ntree=bmain->nodetree.first; ntree; ntree=ntree->id.next) {
			/* this adds copies and links from all unlinked internal sockets to group inputs/outputs. */
			
			/* first make sure the own_index for new sockets is valid */
			for (node=ntree->nodes.first; node; node=node->next) {
				for (sock = node->inputs.first; sock; sock = sock->next)
					if (sock->own_index >= ntree->cur_index)
						ntree->cur_index = sock->own_index+1;
				for (sock = node->outputs.first; sock; sock = sock->next)
					if (sock->own_index >= ntree->cur_index)
						ntree->cur_index = sock->own_index+1;
			}
			
			/* add ntree->inputs/ntree->outputs sockets for all unlinked sockets in the group tree. */
			for (node=ntree->nodes.first; node; node=node->next) {
				for (sock = node->inputs.first; sock; sock = sock->next) {
					if (!sock->link && !nodeSocketIsHidden(sock)) {
						
						gsock = do_versions_node_group_add_socket_2_56_2(ntree, sock->name, sock->type, SOCK_IN);
						
						/* initialize the default socket value */
						copy_v4_v4(gsock->ns.vec, sock->ns.vec);
						
						/* XXX nodeAddLink does not work with incomplete (node==NULL) links any longer,
						 * have to create these directly here. These links are updated again in subsequent do_version!
						 */
						link = MEM_callocN(sizeof(bNodeLink), "link");
						BLI_addtail(&ntree->links, link);
						link->fromnode = NULL;
						link->fromsock = gsock;
						link->tonode = node;
						link->tosock = sock;
						ntree->update |= NTREE_UPDATE_LINKS;
						
						sock->link = link;
					}
				}
				for (sock = node->outputs.first; sock; sock = sock->next) {
					if (nodeCountSocketLinks(ntree, sock)==0 && !nodeSocketIsHidden(sock)) {
						gsock = do_versions_node_group_add_socket_2_56_2(ntree, sock->name, sock->type, SOCK_OUT);
						
						/* initialize the default socket value */
						copy_v4_v4(gsock->ns.vec, sock->ns.vec);
						
						/* XXX nodeAddLink does not work with incomplete (node==NULL) links any longer,
						 * have to create these directly here. These links are updated again in subsequent do_version!
						 */
						link = MEM_callocN(sizeof(bNodeLink), "link");
						BLI_addtail(&ntree->links, link);
						link->fromnode = node;
						link->fromsock = sock;
						link->tonode = NULL;
						link->tosock = gsock;
						ntree->update |= NTREE_UPDATE_LINKS;
						
						gsock->link = link;
					}
				}
			}
			
			/* XXX The external group node sockets needs to adjust their own_index to point at
			 * associated ntree inputs/outputs internal sockets. However, this can only happen
			 * after lib-linking (needs access to internal node group tree)!
			 * Setting a temporary flag here, actual do_versions happens in lib_verify_nodetree.
			 */
			ntree->flag |= NTREE_DO_VERSIONS_GROUP_EXPOSE_2_56_2;
		}
	}

	if (bmain->versionfile < 256 || (bmain->versionfile == 256 && bmain->subversionfile < 3)) {
		bScreen *sc;
		Brush *brush;
		Object *ob;
		ParticleSettings *part;
<<<<<<< HEAD
=======
		Material *mat;
		int tex_nr, transp_tex;

		for (mat = bmain->mat.first; mat; mat = mat->id.next) {
			if (!(mat->mode & MA_TRANSP) && !(mat->material_type & MA_TYPE_VOLUME)) {
				transp_tex = 0;

				for (tex_nr = 0; tex_nr < MAX_MTEX; tex_nr++) {
					if (!mat->mtex[tex_nr])
						continue;
					if (mat->mtex[tex_nr]->mapto & MAP_ALPHA)
						transp_tex = 1;
				}

				/* weak! material alpha could be animated */
				if (mat->alpha < 1.0f || mat->fresnel_tra > 0.0f || transp_tex) {
					mat->mode |= MA_TRANSP;
					mat->mode &= ~(MA_ZTRANSP|MA_RAYTRANSP);
				}
			}
		}
>>>>>>> 481cdb08

		/* redraws flag in SpaceTime has been moved to Screen level */
		for (sc = bmain->screen.first; sc; sc = sc->id.next) {
			if (sc->redraws_flag == 0) {
				/* just initialize to default? */
				/* XXX: we could also have iterated through areas, and taken them from the first timeline available... */
				sc->redraws_flag = TIME_ALL_3D_WIN|TIME_ALL_ANIM_WIN;
			}
		}

		for (brush = bmain->brush.first; brush; brush = brush->id.next) {
			if (brush->height == 0)
				brush->height = 0.4f;
		}

		/* replace 'rim material' option for in offset*/
		for (ob = bmain->object.first; ob; ob = ob->id.next) {
			ModifierData *md;
			for (md = ob->modifiers.first; md; md = md->next) {
				if (md->type == eModifierType_Solidify) {
					SolidifyModifierData *smd = (SolidifyModifierData *) md;
					if (smd->flag & MOD_SOLIDIFY_RIM_MATERIAL) {
						smd->mat_ofs_rim = 1;
						smd->flag &= ~MOD_SOLIDIFY_RIM_MATERIAL;
					}
				}
			}
		}

		/* particle draw color from material */
		for (part = bmain->particle.first; part; part = part->id.next) {
			if (part->draw & PART_DRAW_MAT_COL)
				part->draw_col = PART_DRAW_COL_MAT;
		}
	}

	if (bmain->versionfile < 256 || (bmain->versionfile == 256 && bmain->subversionfile < 6)) {
		Mesh *me;

		for (me = bmain->mesh.first; me; me = me->id.next)
			BKE_mesh_calc_normals_tessface(me->mvert, me->totvert, me->mface, me->totface, NULL);
	}

	if (bmain->versionfile < 256 || (bmain->versionfile == 256 && bmain->subversionfile < 2)) {
		/* update blur area sizes from 0..1 range to 0..100 percentage */
		Scene *scene;
		bNode *node;
		for (scene = bmain->scene.first; scene; scene = scene->id.next)
			if (scene->nodetree)
				for (node = scene->nodetree->nodes.first; node; node = node->next)
					if (node->type == CMP_NODE_BLUR) {
						NodeBlurData *nbd = node->storage;
						nbd->percentx *= 100.0f;
						nbd->percenty *= 100.0f;
					}
	}

	if (bmain->versionfile < 258 || (bmain->versionfile == 258 && bmain->subversionfile < 1)) {
		/* screen view2d settings were not properly initialized [#27164]
		 * v2d->scroll caused the bug but best reset other values too which are in old blend files only.
		 * need to make less ugly - possibly an iterator? */
		bScreen *screen;

		for (screen = bmain->screen.first; screen; screen = screen->id.next) {
			ScrArea *sa;
			/* add regions */
			for (sa = screen->areabase.first; sa; sa = sa->next) {
				SpaceLink *sl = sa->spacedata.first;
				if (sl->spacetype == SPACE_IMAGE) {
					ARegion *ar;
					for (ar = sa->regionbase.first; ar; ar = ar->next) {
						if (ar->regiontype == RGN_TYPE_WINDOW) {
							View2D *v2d = &ar->v2d;
							v2d->minzoom = v2d->maxzoom = v2d->scroll = v2d->keeptot = v2d->keepzoom = v2d->keepofs = v2d->align = 0;
						}
					}
				}

				for (sl = sa->spacedata.first; sl; sl = sl->next) {
					if (sl->spacetype == SPACE_IMAGE) {
						ARegion *ar;
						for (ar = sl->regionbase.first; ar; ar = ar->next) {
							if (ar->regiontype == RGN_TYPE_WINDOW) {
								View2D *v2d = &ar->v2d;
								v2d->minzoom = v2d->maxzoom = v2d->scroll = v2d->keeptot = v2d->keepzoom = v2d->keepofs = v2d->align = 0;
							}
						}
					}
				}
			}
		}

		{
<<<<<<< HEAD
=======
			/* Initialize texture point density curve falloff */
			Tex *tex;
			for (tex = bmain->tex.first; tex; tex = tex->id.next) {
				if (tex->pd) {
					if (tex->pd->falloff_speed_scale == 0.0f)
						tex->pd->falloff_speed_scale = 100.0f;

					if (!tex->pd->falloff_curve) {
						tex->pd->falloff_curve = curvemapping_add(1, 0, 0, 1, 1);

						tex->pd->falloff_curve->preset = CURVE_PRESET_LINE;
						tex->pd->falloff_curve->cm->flag &= ~CUMA_EXTEND_EXTRAPOLATE;
						curvemap_reset(tex->pd->falloff_curve->cm, &tex->pd->falloff_curve->clipr, tex->pd->falloff_curve->preset, CURVEMAP_SLOPE_POSITIVE);
						curvemapping_changed(tex->pd->falloff_curve, false);
					}
				}
			}
		}

		{
			/* add default value for behind strength of camera actuator */
			Object *ob;
			bActuator *act;
			for (ob = bmain->object.first; ob; ob = ob->id.next) {
				for (act = ob->actuators.first; act; act = act->next) {
					if (act->type == ACT_CAMERA) {
						bCameraActuator *ba = act->data;

						ba->damping = 1.0/32.0;
					}
				}
			}
		}

		{
>>>>>>> 481cdb08
			ParticleSettings *part;
			for (part = bmain->particle.first; part; part = part->id.next) {
				/* Initialize particle billboard scale */
				part->bb_size[0] = part->bb_size[1] = 1.0f;
			}
		}
	}

	if (bmain->versionfile < 259 || (bmain->versionfile == 259 && bmain->subversionfile < 1)) {
		{
			Scene *scene;
			Sequence *seq;

			for (scene = bmain->scene.first; scene; scene = scene->id.next) {
				scene->r.ffcodecdata.audio_channels = 2;
				scene->audio.volume = 1.0f;
				SEQ_BEGIN (scene->ed, seq)
				{
					seq->pitch = 1.0f;
				}
				SEQ_END
			}
		}

		{
			bScreen *screen;
			for (screen = bmain->screen.first; screen; screen = screen->id.next) {
				ScrArea *sa;

				/* add regions */
				for (sa = screen->areabase.first; sa; sa = sa->next) {
					SpaceLink *sl = sa->spacedata.first;
					if (sl->spacetype == SPACE_SEQ) {
						ARegion *ar;
						for (ar = sa->regionbase.first; ar; ar = ar->next) {
							if (ar->regiontype == RGN_TYPE_WINDOW) {
								if (ar->v2d.min[1] == 4.0f)
									ar->v2d.min[1] = 0.5f;
							}
						}
					}
					for (sl = sa->spacedata.first; sl; sl = sl->next) {
						if (sl->spacetype == SPACE_SEQ) {
							ARegion *ar;
							for (ar = sl->regionbase.first; ar; ar = ar->next) {
								if (ar->regiontype == RGN_TYPE_WINDOW) {
									if (ar->v2d.min[1] == 4.0f)
										ar->v2d.min[1] = 0.5f;
								}
							}
						}
					}
				}
			}
		}

		{
			/* Make "auto-clamped" handles a per-keyframe setting instead of per-FCurve
			 *
			 * We're only patching F-Curves in Actions here, since it is assumed that most
			 * drivers out there won't be using this (and if they are, they're in the minority).
			 * While we should aim to fix everything ideally, in practice it's far too hard
			 * to get to every animdata block, not to mention the performance hit that'd have
			 */
			bAction *act;
			FCurve *fcu;

			for (act = bmain->action.first; act; act = act->id.next) {
				for (fcu = act->curves.first; fcu; fcu = fcu->next) {
					BezTriple *bezt;
					unsigned int i = 0;

					/* only need to touch curves that had this flag set */
					if ((fcu->flag & FCURVE_AUTO_HANDLES) == 0)
						continue;
					if ((fcu->totvert == 0) || (fcu->bezt == NULL))
						continue;

					/* only change auto-handles to auto-clamped */
					for (bezt = fcu->bezt; i < fcu->totvert; i++, bezt++) {
						if (bezt->h1 == HD_AUTO)
							bezt->h1 = HD_AUTO_ANIM;
						if (bezt->h2 == HD_AUTO)
							bezt->h2 = HD_AUTO_ANIM;
					}

					fcu->flag &= ~FCURVE_AUTO_HANDLES;
				}
			}
		}
<<<<<<< HEAD
=======

		{
			/* convert fcurve and shape action actuators to action actuators */
			Object *ob;
			bActuator *act;
			bIpoActuator *ia;
			bActionActuator *aa;

			for (ob = bmain->object.first; ob; ob = ob->id.next) {
				for (act = ob->actuators.first; act; act = act->next) {
					if (act->type == ACT_IPO) {
						/* Create the new actuator */
						ia = act->data;
						aa = MEM_callocN(sizeof(bActionActuator), "fcurve -> action actuator do_version");

						/* Copy values */
						aa->type = ia->type;
						aa->flag = ia->flag;
						aa->sta = ia->sta;
						aa->end = ia->end;
						BLI_strncpy(aa->name, ia->name, sizeof(aa->name));
						BLI_strncpy(aa->frameProp, ia->frameProp, sizeof(aa->frameProp));
						if (ob->adt)
							aa->act = ob->adt->action;

						/* Get rid of the old actuator */
						MEM_freeN(ia);

						/* Assign the new actuator */
						act->data = aa;
						act->type = act->otype = ACT_ACTION;

						/* Fix for converting 2.4x files: if we don't have an action, but we have an
						 * object IPO, then leave the actuator as an IPO actuator for now and let the
						 * IPO conversion code handle it */
						if (ob->ipo && !aa->act)
							act->type = ACT_IPO;
					}
					else if (act->type == ACT_SHAPEACTION) {
						act->type = act->otype = ACT_ACTION;
					}
				}
			}
		}
>>>>>>> 481cdb08
	}

	if (bmain->versionfile < 259 || (bmain->versionfile == 259 && bmain->subversionfile < 2)) {
		{
			/* Convert default socket values from bNodeStack */
			FOREACH_NODETREE(bmain, ntree, id) {
				bNode *node;
				bNodeSocket *sock;
				
				for (node=ntree->nodes.first; node; node=node->next) {
					for (sock = node->inputs.first; sock; sock = sock->next)
						do_versions_socket_default_value_259(sock);
					for (sock = node->outputs.first; sock; sock = sock->next)
						do_versions_socket_default_value_259(sock);
				}
				
				for (sock = ntree->inputs.first; sock; sock = sock->next)
					do_versions_socket_default_value_259(sock);
				for (sock = ntree->outputs.first; sock; sock = sock->next)
					do_versions_socket_default_value_259(sock);
				
				ntree->update |= NTREE_UPDATE;
			}
			FOREACH_NODETREE_END
		}

		{
			/* Initialize group tree nodetypes.
			 * These are used to distinguish tree types and
			 * associate them with specific node types for polling.
			 */
			bNodeTree *ntree;
			/* all node trees in bmain->nodetree are considered groups */
			for (ntree = bmain->nodetree.first; ntree; ntree = ntree->id.next)
				ntree->nodetype = NODE_GROUP;
		}
	}

	if (bmain->versionfile < 259 || (bmain->versionfile == 259 && bmain->subversionfile < 4)) {
		{
			/* Adaptive time step for particle systems */
			ParticleSettings *part;
			for (part = bmain->particle.first; part; part = part->id.next) {
				part->courant_target = 0.2f;
				part->time_flag &= ~PART_TIME_AUTOSF;
			}
		}
<<<<<<< HEAD
=======

		{
			/* set defaults for obstacle avoidance, recast data */
			Scene *sce;
			for (sce = bmain->scene.first; sce; sce = sce->id.next) {
				if (sce->gm.levelHeight == 0.f)
					sce->gm.levelHeight = 2.f;

				if (sce->gm.recastData.cellsize == 0.0f)
					sce->gm.recastData.cellsize = 0.3f;
				if (sce->gm.recastData.cellheight == 0.0f)
					sce->gm.recastData.cellheight = 0.2f;
				if (sce->gm.recastData.agentmaxslope == 0.0f)
					sce->gm.recastData.agentmaxslope = (float)M_PI/4;
				if (sce->gm.recastData.agentmaxclimb == 0.0f)
					sce->gm.recastData.agentmaxclimb = 0.9f;
				if (sce->gm.recastData.agentheight == 0.0f)
					sce->gm.recastData.agentheight = 2.0f;
				if (sce->gm.recastData.agentradius == 0.0f)
					sce->gm.recastData.agentradius = 0.6f;
				if (sce->gm.recastData.edgemaxlen == 0.0f)
					sce->gm.recastData.edgemaxlen = 12.0f;
				if (sce->gm.recastData.edgemaxerror == 0.0f)
					sce->gm.recastData.edgemaxerror = 1.3f;
				if (sce->gm.recastData.regionminsize == 0.0f)
					sce->gm.recastData.regionminsize = 8.f;
				if (sce->gm.recastData.regionmergesize == 0.0f)
					sce->gm.recastData.regionmergesize = 20.f;
				if (sce->gm.recastData.vertsperpoly<3)
					sce->gm.recastData.vertsperpoly = 6;
				if (sce->gm.recastData.detailsampledist == 0.0f)
					sce->gm.recastData.detailsampledist = 6.0f;
				if (sce->gm.recastData.detailsamplemaxerror == 0.0f)
					sce->gm.recastData.detailsamplemaxerror = 1.0f;
			}
		}
>>>>>>> 481cdb08
	}
}<|MERGE_RESOLUTION|>--- conflicted
+++ resolved
@@ -670,38 +670,7 @@
 			}
 		}
 
-<<<<<<< HEAD
-		for (scene = main->scene.first; scene; scene = scene->id.next) {
-=======
-		for (ob = bmain->object.first; ob; ob = ob->id.next) {
-			for (act = ob->actuators.first; act; act = act->next) {
-				if (act->type == ACT_SOUND) {
-					bSoundActuator *sAct = (bSoundActuator*) act->data;
-					if (sAct->sound) {
-						sound = blo_do_versions_newlibadr(fd, lib, sAct->sound);
-						sAct->flag = (sound->flags & SOUND_FLAGS_3D) ? ACT_SND_3D_SOUND : 0;
-						sAct->pitch = sound->pitch;
-						sAct->volume = sound->volume;
-						sAct->sound3D.reference_distance = sound->distance;
-						sAct->sound3D.max_gain = sound->max_gain;
-						sAct->sound3D.min_gain = sound->min_gain;
-						sAct->sound3D.rolloff_factor = sound->attenuation;
-					}
-					else {
-						sAct->sound3D.reference_distance = 1.0f;
-						sAct->volume = 1.0f;
-						sAct->sound3D.max_gain = 1.0f;
-						sAct->sound3D.rolloff_factor = 1.0f;
-					}
-					sAct->sound3D.cone_inner_angle = 360.0f;
-					sAct->sound3D.cone_outer_angle = 360.0f;
-					sAct->sound3D.max_distance = FLT_MAX;
-				}
-			}
-		}
-
 		for (scene = bmain->scene.first; scene; scene = scene->id.next) {
->>>>>>> 481cdb08
 			if (scene->ed && scene->ed->seqbasep) {
 				SEQ_BEGIN (scene->ed, seq)
 				{
@@ -867,66 +836,7 @@
 				tex->afmax = 8;
 		}
 
-<<<<<<< HEAD
-		for (sce = main->scene.first; sce; sce = sce->id.next) {
-=======
-		for (ma = bmain->mat.first; ma; ma = ma->id.next) {
-			int a;
-
-			if (ma->mode & MA_WIRE) {
-				ma->material_type = MA_TYPE_WIRE;
-				ma->mode &= ~MA_WIRE;
-			}
-
-			if (ma->mode & MA_HALO) {
-				ma->material_type = MA_TYPE_HALO;
-				ma->mode &= ~MA_HALO;
-			}
-
-			if (ma->mode & (MA_ZTRANSP|MA_RAYTRANSP)) {
-				ma->mode |= MA_TRANSP;
-			}
-			else {
-				/* ma->mode |= MA_ZTRANSP; */ /* leave ztransp as is even if its not used [#28113] */
-				ma->mode &= ~MA_TRANSP;
-			}
-
-			/* set new bump for unused slots */
-			for (a = 0; a < MAX_MTEX; a++) {
-				if (ma->mtex[a]) {
-					tex = ma->mtex[a]->tex;
-					if (!tex) {
-						ma->mtex[a]->texflag |= MTEX_3TAP_BUMP;
-						ma->mtex[a]->texflag |= MTEX_BUMP_OBJECTSPACE;
-					}
-					else {
-						tex = (Tex*) blo_do_versions_newlibadr(fd, ma->id.lib, tex);
-						if (tex && tex->type == 0) { /* invalid type */
-							ma->mtex[a]->texflag |= MTEX_3TAP_BUMP;
-							ma->mtex[a]->texflag |= MTEX_BUMP_OBJECTSPACE;
-						}
-					}
-				}
-			}
-
-			/* volume rendering settings */
-			if (ma->vol.stepsize < 0.0001f) {
-				ma->vol.density = 1.0f;
-				ma->vol.emission = 0.0f;
-				ma->vol.scattering = 1.0f;
-				ma->vol.emission_col[0] = ma->vol.emission_col[1] = ma->vol.emission_col[2] = 1.0f;
-				ma->vol.density_scale = 1.0f;
-				ma->vol.depth_cutoff = 0.01f;
-				ma->vol.stepsize_type = MA_VOL_STEP_RANDOMIZED;
-				ma->vol.stepsize = 0.2f;
-				ma->vol.shade_type = MA_VOL_SHADE_SHADED;
-				ma->vol.shadeflag |= MA_VOL_PRECACHESHADING;
-				ma->vol.precache_resolution = 50;
-			}
-		}
-
 		for (sce = bmain->scene.first; sce; sce = sce->id.next) {
->>>>>>> 481cdb08
 			ts = sce->toolsettings;
 			if (!ts->uv_selectmode || ts->vgroup_weight == 0.0f) {
 				ts->selectmode = SCE_SELECT_VERTEX;
@@ -944,52 +854,10 @@
 		}
 	}
 
-<<<<<<< HEAD
-	if (main->versionfile < 250 || (main->versionfile == 250 && main->subversionfile < 2)) {
+	if (bmain->versionfile < 250 || (bmain->versionfile == 250 && bmain->subversionfile < 2)) {
 		Object *ob;
 
-		for (ob = main->object.first; ob; ob = ob->id.next) {
-=======
-	if (bmain->versionfile < 250 || (bmain->versionfile == 250 && bmain->subversionfile < 2)) {
-		Scene *sce;
-		Object *ob;
-
-		for (sce = bmain->scene.first; sce; sce = sce->id.next) {
-			if (fd->fileflags & G_FILE_ENABLE_ALL_FRAMES)
-				sce->gm.flag |= GAME_ENABLE_ALL_FRAMES;
-			if (fd->fileflags & G_FILE_SHOW_DEBUG_PROPS)
-				sce->gm.flag |= GAME_SHOW_DEBUG_PROPS;
-			if (fd->fileflags & G_FILE_SHOW_FRAMERATE)
-				sce->gm.flag |= GAME_SHOW_FRAMERATE;
-			if (fd->fileflags & G_FILE_SHOW_PHYSICS)
-				sce->gm.flag |= GAME_SHOW_PHYSICS;
-			if (fd->fileflags & G_FILE_GLSL_NO_SHADOWS)
-				sce->gm.flag |= GAME_GLSL_NO_SHADOWS;
-			if (fd->fileflags & G_FILE_GLSL_NO_SHADERS)
-				sce->gm.flag |= GAME_GLSL_NO_SHADERS;
-			if (fd->fileflags & G_FILE_GLSL_NO_RAMPS)
-				sce->gm.flag |= GAME_GLSL_NO_RAMPS;
-			if (fd->fileflags & G_FILE_GLSL_NO_NODES)
-				sce->gm.flag |= GAME_GLSL_NO_NODES;
-			if (fd->fileflags & G_FILE_GLSL_NO_EXTRA_TEX)
-				sce->gm.flag |= GAME_GLSL_NO_EXTRA_TEX;
-			if (fd->fileflags & G_FILE_GLSL_NO_ENV_LIGHTING)
-				sce->gm.flag |= GAME_GLSL_NO_ENV_LIGHTING;
-			if (fd->fileflags & G_FILE_IGNORE_DEPRECATION_WARNINGS)
-				sce->gm.flag |= GAME_IGNORE_DEPRECATION_WARNINGS;
-
-			if (fd->fileflags & G_FILE_GAME_MAT_GLSL)
-				sce->gm.matmode = GAME_MAT_GLSL;
-			else if (fd->fileflags & G_FILE_GAME_MAT)
-				sce->gm.matmode = GAME_MAT_MULTITEX;
-			else
-				sce->gm.matmode = GAME_MAT_TEXFACE;
-
-			sce->gm.flag |= GAME_DISPLAY_LISTS;
-		}
-
 		for (ob = bmain->object.first; ob; ob = ob->id.next) {
->>>>>>> 481cdb08
 			if (ob->flag & 8192) // OB_POSEMODE = 8192
 				ob->mode |= OB_MODE_POSE;
 		}
@@ -1015,32 +883,7 @@
 			ob->rotmode = ROT_MODE_EUL;
 		}
 
-<<<<<<< HEAD
-		for (sce = main->scene.first; sce; sce = sce->id.next) {
-=======
-		for (ma = bmain->mat.first; ma; ma = ma->id.next) {
-			if (ma->vol.reflection == 0.f) {
-				ma->vol.reflection = 1.f;
-				ma->vol.transmission_col[0] = ma->vol.transmission_col[1] = ma->vol.transmission_col[2] = 1.0f;
-				ma->vol.reflection_col[0] = ma->vol.reflection_col[1] = ma->vol.reflection_col[2] = 1.0f;
-			}
-
-			do_version_mtex_factor_2_50(ma->mtex, ID_MA);
-		}
-
-		for (la = bmain->lamp.first; la; la = la->id.next)
-			do_version_mtex_factor_2_50(la->mtex, ID_LA);
-
-		for (wo = bmain->world.first; wo; wo = wo->id.next)
-			do_version_mtex_factor_2_50(wo->mtex, ID_WO);
-
-		for (tex = bmain->tex.first; tex; tex = tex->id.next)
-			if (tex->vd)
-				if (tex->vd->extend == 0)
-					tex->vd->extend = TEX_CLIP;
-
 		for (sce = bmain->scene.first; sce; sce = sce->id.next) {
->>>>>>> 481cdb08
 			if (sce->audio.main == 0.0f)
 				sce->audio.main = 1.0f;
 
@@ -1117,12 +960,6 @@
 				}
 			}
 		}
-<<<<<<< HEAD
-=======
-
-		for (la = bmain->lamp.first; la; la = la->id.next)
-			la->compressthresh = 0.05f;
->>>>>>> 481cdb08
 	}
 
 	if (bmain->versionfile < 250 || (bmain->versionfile == 250 && bmain->subversionfile < 7)) {
@@ -1244,18 +1081,10 @@
 		}
 
 		/* only convert old 2.50 files with color management */
-<<<<<<< HEAD
-		if (main->versionfile == 250) {
-			Scene *sce = main->scene.first;
-			Material *ma = main->mat.first;
-			Tex *tex = main->tex.first;
-=======
 		if (bmain->versionfile == 250) {
 			Scene *sce = bmain->scene.first;
 			Material *ma = bmain->mat.first;
-			World *wo = bmain->world.first;
 			Tex *tex = bmain->tex.first;
->>>>>>> 481cdb08
 			int i, convert = 0;
 
 			/* convert to new color management system:
@@ -1414,22 +1243,9 @@
 		}
 	}
 
-<<<<<<< HEAD
-	if (main->versionfile < 250 || (main->versionfile == 250 && main->subversionfile < 12)) {
+	if (bmain->versionfile < 250 || (bmain->versionfile == 250 && bmain->subversionfile < 12)) {
 		Object *ob;
 		Brush *brush;
-=======
-	if (bmain->versionfile < 250 || (bmain->versionfile == 250 && bmain->subversionfile < 12)) {
-		Scene *sce;
-		Object *ob;
-		Brush *brush;
-		Material *ma;
-
-		/* game engine changes */
-		for (sce = bmain->scene.first; sce; sce = sce->id.next) {
-			sce->gm.eyeseparation = 0.10f;
-		}
->>>>>>> 481cdb08
 
 		/* anim viz changes */
 		for (ob = bmain->object.first; ob; ob = ob->id.next) {
@@ -1511,17 +1327,6 @@
 			BKE_texture_mtex_default(&brush->mtex);
 			BKE_texture_mtex_default(&brush->mask_mtex);
 		}
-<<<<<<< HEAD
-=======
-
-		for (ma = bmain->mat.first; ma; ma = ma->id.next) {
-			if (ma->vol.ms_spread < 0.0001f) {
-				ma->vol.ms_spread = 0.2f;
-				ma->vol.ms_diff = 1.f;
-				ma->vol.ms_intensity = 1.f;
-			}
-		}
->>>>>>> 481cdb08
 	}
 
 	if (bmain->versionfile < 250 || (bmain->versionfile == 250 && bmain->subversionfile < 13)) {
@@ -1580,42 +1385,7 @@
 		}
 	}
 
-<<<<<<< HEAD
-	if (main->versionfile < 250 || (main->versionfile == 250 && main->subversionfile < 17)) {
-=======
-	if (bmain->versionfile < 250 || (bmain->versionfile == 250 && bmain->subversionfile < 15)) {
-		World *wo;
-		Material *ma;
-
-		/* ambient default from 0.5f to 1.0f */
-		for (ma = bmain->mat.first; ma; ma = ma->id.next)
-			ma->amb *= 2.0f;
-
-		for (wo = bmain->world.first; wo; wo = wo->id.next) {
-			/* ao splitting into ao/env/indirect */
-			wo->ao_env_energy = wo->aoenergy;
-			wo->aoenergy = 1.0f;
-
-			if (wo->ao_indirect_bounces == 0)
-				wo->ao_indirect_bounces = 1;
-			else
-				wo->mode |= WO_INDIRECT_LIGHT;
-
-			if (wo->aomix == WO_AOSUB)
-				wo->ao_env_energy = -wo->ao_env_energy;
-			else if (wo->aomix == WO_AOADDSUB)
-				wo->mode |= WO_AMB_OCC;
-
-			wo->aomix = WO_AOMUL;
-
-			/* ambient default from 0.5f to 1.0f */
-			mul_v3_fl(&wo->ambr, 0.5f);
-			wo->ao_env_energy *= 0.5f;
-		}
-	}
-
 	if (bmain->versionfile < 250 || (bmain->versionfile == 250 && bmain->subversionfile < 17)) {
->>>>>>> 481cdb08
 		Scene *sce;
 		Sequence *seq;
 
@@ -1649,13 +1419,6 @@
 				pset->brush[a].strength /= 100.0f;
 		}
 
-<<<<<<< HEAD
-=======
-		for (ma = bmain->mat.first; ma; ma = ma->id.next)
-			if (ma->mode & MA_TRACEBLE)
-				ma->shade_flag |= MA_APPROX_OCCLUSION;
-
->>>>>>> 481cdb08
 		/* sequencer changes */
 		{
 			bScreen *screen;
@@ -2091,44 +1854,6 @@
 				}
 			}
 		}
-<<<<<<< HEAD
-=======
-
-		/* fix rotation actuators for objects so they use real angles (radians)
-		 * since before blender went opensource this strange scalar was used: (1 / 0.02) * 2 * math.pi/360 */
-		for (ob = bmain->object.first; ob; ob = ob->id.next) {
-			bActuator *act = ob->actuators.first;
-			while (act) {
-				if (act->type == ACT_OBJECT) {
-					/* multiply velocity with 50 in old files */
-					bObjectActuator *oa = act->data;
-					mul_v3_fl(oa->drot, 0.8726646259971648f);
-				}
-				act = act->next;
-			}
-		}
-	}
-
-	/* init facing axis property of steering actuators */
-	{
-		Object *ob;
-		for (ob = bmain->object.first; ob; ob = ob->id.next) {
-			bActuator *act;
-			for (act = ob->actuators.first; act; act = act->next) {
-				if (act->type == ACT_STEERING) {
-					bSteeringActuator *stact = act->data;
-					if (stact == NULL) {//HG1
-						init_actuator(act);
-					}
-					else {
-						if (stact->facingaxis == 0) {
-							stact->facingaxis = 1;
-						}
-					}
-				}
-			}
-		}
->>>>>>> 481cdb08
 	}
 
 	if (bmain->versionfile < 255 || (bmain->versionfile == 255 && bmain->subversionfile < 3)) {
@@ -2287,30 +2012,6 @@
 		Brush *brush;
 		Object *ob;
 		ParticleSettings *part;
-<<<<<<< HEAD
-=======
-		Material *mat;
-		int tex_nr, transp_tex;
-
-		for (mat = bmain->mat.first; mat; mat = mat->id.next) {
-			if (!(mat->mode & MA_TRANSP) && !(mat->material_type & MA_TYPE_VOLUME)) {
-				transp_tex = 0;
-
-				for (tex_nr = 0; tex_nr < MAX_MTEX; tex_nr++) {
-					if (!mat->mtex[tex_nr])
-						continue;
-					if (mat->mtex[tex_nr]->mapto & MAP_ALPHA)
-						transp_tex = 1;
-				}
-
-				/* weak! material alpha could be animated */
-				if (mat->alpha < 1.0f || mat->fresnel_tra > 0.0f || transp_tex) {
-					mat->mode |= MA_TRANSP;
-					mat->mode &= ~(MA_ZTRANSP|MA_RAYTRANSP);
-				}
-			}
-		}
->>>>>>> 481cdb08
 
 		/* redraws flag in SpaceTime has been moved to Screen level */
 		for (sc = bmain->screen.first; sc; sc = sc->id.next) {
@@ -2404,44 +2105,6 @@
 		}
 
 		{
-<<<<<<< HEAD
-=======
-			/* Initialize texture point density curve falloff */
-			Tex *tex;
-			for (tex = bmain->tex.first; tex; tex = tex->id.next) {
-				if (tex->pd) {
-					if (tex->pd->falloff_speed_scale == 0.0f)
-						tex->pd->falloff_speed_scale = 100.0f;
-
-					if (!tex->pd->falloff_curve) {
-						tex->pd->falloff_curve = curvemapping_add(1, 0, 0, 1, 1);
-
-						tex->pd->falloff_curve->preset = CURVE_PRESET_LINE;
-						tex->pd->falloff_curve->cm->flag &= ~CUMA_EXTEND_EXTRAPOLATE;
-						curvemap_reset(tex->pd->falloff_curve->cm, &tex->pd->falloff_curve->clipr, tex->pd->falloff_curve->preset, CURVEMAP_SLOPE_POSITIVE);
-						curvemapping_changed(tex->pd->falloff_curve, false);
-					}
-				}
-			}
-		}
-
-		{
-			/* add default value for behind strength of camera actuator */
-			Object *ob;
-			bActuator *act;
-			for (ob = bmain->object.first; ob; ob = ob->id.next) {
-				for (act = ob->actuators.first; act; act = act->next) {
-					if (act->type == ACT_CAMERA) {
-						bCameraActuator *ba = act->data;
-
-						ba->damping = 1.0/32.0;
-					}
-				}
-			}
-		}
-
-		{
->>>>>>> 481cdb08
 			ParticleSettings *part;
 			for (part = bmain->particle.first; part; part = part->id.next) {
 				/* Initialize particle billboard scale */
@@ -2532,53 +2195,6 @@
 				}
 			}
 		}
-<<<<<<< HEAD
-=======
-
-		{
-			/* convert fcurve and shape action actuators to action actuators */
-			Object *ob;
-			bActuator *act;
-			bIpoActuator *ia;
-			bActionActuator *aa;
-
-			for (ob = bmain->object.first; ob; ob = ob->id.next) {
-				for (act = ob->actuators.first; act; act = act->next) {
-					if (act->type == ACT_IPO) {
-						/* Create the new actuator */
-						ia = act->data;
-						aa = MEM_callocN(sizeof(bActionActuator), "fcurve -> action actuator do_version");
-
-						/* Copy values */
-						aa->type = ia->type;
-						aa->flag = ia->flag;
-						aa->sta = ia->sta;
-						aa->end = ia->end;
-						BLI_strncpy(aa->name, ia->name, sizeof(aa->name));
-						BLI_strncpy(aa->frameProp, ia->frameProp, sizeof(aa->frameProp));
-						if (ob->adt)
-							aa->act = ob->adt->action;
-
-						/* Get rid of the old actuator */
-						MEM_freeN(ia);
-
-						/* Assign the new actuator */
-						act->data = aa;
-						act->type = act->otype = ACT_ACTION;
-
-						/* Fix for converting 2.4x files: if we don't have an action, but we have an
-						 * object IPO, then leave the actuator as an IPO actuator for now and let the
-						 * IPO conversion code handle it */
-						if (ob->ipo && !aa->act)
-							act->type = ACT_IPO;
-					}
-					else if (act->type == ACT_SHAPEACTION) {
-						act->type = act->otype = ACT_ACTION;
-					}
-				}
-			}
-		}
->>>>>>> 481cdb08
 	}
 
 	if (bmain->versionfile < 259 || (bmain->versionfile == 259 && bmain->subversionfile < 2)) {
@@ -2626,44 +2242,5 @@
 				part->time_flag &= ~PART_TIME_AUTOSF;
 			}
 		}
-<<<<<<< HEAD
-=======
-
-		{
-			/* set defaults for obstacle avoidance, recast data */
-			Scene *sce;
-			for (sce = bmain->scene.first; sce; sce = sce->id.next) {
-				if (sce->gm.levelHeight == 0.f)
-					sce->gm.levelHeight = 2.f;
-
-				if (sce->gm.recastData.cellsize == 0.0f)
-					sce->gm.recastData.cellsize = 0.3f;
-				if (sce->gm.recastData.cellheight == 0.0f)
-					sce->gm.recastData.cellheight = 0.2f;
-				if (sce->gm.recastData.agentmaxslope == 0.0f)
-					sce->gm.recastData.agentmaxslope = (float)M_PI/4;
-				if (sce->gm.recastData.agentmaxclimb == 0.0f)
-					sce->gm.recastData.agentmaxclimb = 0.9f;
-				if (sce->gm.recastData.agentheight == 0.0f)
-					sce->gm.recastData.agentheight = 2.0f;
-				if (sce->gm.recastData.agentradius == 0.0f)
-					sce->gm.recastData.agentradius = 0.6f;
-				if (sce->gm.recastData.edgemaxlen == 0.0f)
-					sce->gm.recastData.edgemaxlen = 12.0f;
-				if (sce->gm.recastData.edgemaxerror == 0.0f)
-					sce->gm.recastData.edgemaxerror = 1.3f;
-				if (sce->gm.recastData.regionminsize == 0.0f)
-					sce->gm.recastData.regionminsize = 8.f;
-				if (sce->gm.recastData.regionmergesize == 0.0f)
-					sce->gm.recastData.regionmergesize = 20.f;
-				if (sce->gm.recastData.vertsperpoly<3)
-					sce->gm.recastData.vertsperpoly = 6;
-				if (sce->gm.recastData.detailsampledist == 0.0f)
-					sce->gm.recastData.detailsampledist = 6.0f;
-				if (sce->gm.recastData.detailsamplemaxerror == 0.0f)
-					sce->gm.recastData.detailsamplemaxerror = 1.0f;
-			}
-		}
->>>>>>> 481cdb08
 	}
 }