/* SPDX-License-Identifier: GPL-2.0-or-later */

/** \file
 * \ingroup blenloader
 */
/* allow readfile to use deprecated functionality */
#define DNA_DEPRECATED_ALLOW

#include <cstring>

#include "CLG_log.h"

#include "MEM_guardedalloc.h"

#include "BLI_listbase.h"
#include "BLI_math_vector.h"
#include "BLI_multi_value_map.hh"
#include "BLI_path_util.h"
#include "BLI_string.h"
#include "BLI_string_utils.h"
#include "BLI_utildefines.h"

#include "DNA_anim_types.h"
#include "DNA_armature_types.h"
#include "DNA_brush_types.h"
#include "DNA_collection_types.h"
#include "DNA_constraint_types.h"
#include "DNA_curve_types.h"
#include "DNA_curves_types.h"
#include "DNA_genfile.h"
#include "DNA_gpencil_modifier_types.h"
#include "DNA_light_types.h"
#include "DNA_lineart_types.h"
#include "DNA_listBase.h"
#include "DNA_mask_types.h"
#include "DNA_material_types.h"
#include "DNA_mesh_types.h"
#include "DNA_modifier_types.h"
#include "DNA_movieclip_types.h"
#include "DNA_screen_types.h"
#include "DNA_space_types.h"
#include "DNA_text_types.h"
#include "DNA_tracking_types.h"
#include "DNA_workspace_types.h"

#include "BKE_action.h"
#include "BKE_anim_data.h"
#include "BKE_animsys.h"
#include "BKE_armature.h"
#include "BKE_asset.h"
#include "BKE_attribute.h"
#include "BKE_collection.h"
#include "BKE_colortools.h"
#include "BKE_curve.h"
#include "BKE_curves.hh"
#include "BKE_data_transfer.h"
#include "BKE_deform.h"
#include "BKE_fcurve.h"
#include "BKE_fcurve_driver.h"
#include "BKE_idprop.h"
#include "BKE_image.h"
#include "BKE_lib_id.h"
#include "BKE_lib_override.h"
#include "BKE_main.h"
#include "BKE_main_namemap.h"
#include "BKE_mesh.hh"
#include "BKE_modifier.h"
#include "BKE_node.hh"
#include "BKE_screen.h"
#include "BKE_workspace.h"

#include "RNA_access.h"
#include "RNA_enum_types.h"
#include "RNA_prototypes.h"

#include "BLO_readfile.h"

#include "readfile.h"

#include "SEQ_channels.h"
#include "SEQ_effects.h"
#include "SEQ_iterator.h"
#include "SEQ_retiming.h"
#include "SEQ_sequencer.h"
#include "SEQ_time.h"

#include "versioning_common.h"

static CLG_LogRef LOG = {"blo.readfile.doversion"};

static IDProperty *idproperty_find_ui_container(IDProperty *idprop_group)
{
  LISTBASE_FOREACH (IDProperty *, prop, &idprop_group->data.group) {
    if (prop->type == IDP_GROUP && STREQ(prop->name, "_RNA_UI")) {
      return prop;
    }
  }
  return nullptr;
}

static void version_idproperty_move_data_int(IDPropertyUIDataInt *ui_data,
                                             const IDProperty *prop_ui_data)
{
  IDProperty *min = IDP_GetPropertyFromGroup(prop_ui_data, "min");
  if (min != nullptr) {
    ui_data->min = ui_data->soft_min = IDP_coerce_to_int_or_zero(min);
  }
  IDProperty *max = IDP_GetPropertyFromGroup(prop_ui_data, "max");
  if (max != nullptr) {
    ui_data->max = ui_data->soft_max = IDP_coerce_to_int_or_zero(max);
  }
  IDProperty *soft_min = IDP_GetPropertyFromGroup(prop_ui_data, "soft_min");
  if (soft_min != nullptr) {
    ui_data->soft_min = IDP_coerce_to_int_or_zero(soft_min);
    ui_data->soft_min = MIN2(ui_data->soft_min, ui_data->min);
  }
  IDProperty *soft_max = IDP_GetPropertyFromGroup(prop_ui_data, "soft_max");
  if (soft_max != nullptr) {
    ui_data->soft_max = IDP_coerce_to_int_or_zero(soft_max);
    ui_data->soft_max = MAX2(ui_data->soft_max, ui_data->max);
  }
  IDProperty *step = IDP_GetPropertyFromGroup(prop_ui_data, "step");
  if (step != nullptr) {
    ui_data->step = IDP_coerce_to_int_or_zero(soft_max);
  }
  IDProperty *default_value = IDP_GetPropertyFromGroup(prop_ui_data, "default");
  if (default_value != nullptr) {
    if (default_value->type == IDP_ARRAY) {
      if (default_value->subtype == IDP_INT) {
        ui_data->default_array = static_cast<int *>(
            MEM_malloc_arrayN(default_value->len, sizeof(int), __func__));
        memcpy(ui_data->default_array, IDP_Array(default_value), sizeof(int) * default_value->len);
        ui_data->default_array_len = default_value->len;
      }
    }
    else if (default_value->type == IDP_INT) {
      ui_data->default_value = IDP_coerce_to_int_or_zero(default_value);
    }
  }
}

static void version_idproperty_move_data_float(IDPropertyUIDataFloat *ui_data,
                                               const IDProperty *prop_ui_data)
{
  IDProperty *min = IDP_GetPropertyFromGroup(prop_ui_data, "min");
  if (min != nullptr) {
    ui_data->min = ui_data->soft_min = IDP_coerce_to_double_or_zero(min);
  }
  IDProperty *max = IDP_GetPropertyFromGroup(prop_ui_data, "max");
  if (max != nullptr) {
    ui_data->max = ui_data->soft_max = IDP_coerce_to_double_or_zero(max);
  }
  IDProperty *soft_min = IDP_GetPropertyFromGroup(prop_ui_data, "soft_min");
  if (soft_min != nullptr) {
    ui_data->soft_min = IDP_coerce_to_double_or_zero(soft_min);
    ui_data->soft_min = MAX2(ui_data->soft_min, ui_data->min);
  }
  IDProperty *soft_max = IDP_GetPropertyFromGroup(prop_ui_data, "soft_max");
  if (soft_max != nullptr) {
    ui_data->soft_max = IDP_coerce_to_double_or_zero(soft_max);
    ui_data->soft_max = MIN2(ui_data->soft_max, ui_data->max);
  }
  IDProperty *step = IDP_GetPropertyFromGroup(prop_ui_data, "step");
  if (step != nullptr) {
    ui_data->step = IDP_coerce_to_float_or_zero(step);
  }
  IDProperty *precision = IDP_GetPropertyFromGroup(prop_ui_data, "precision");
  if (precision != nullptr) {
    ui_data->precision = IDP_coerce_to_int_or_zero(precision);
  }
  IDProperty *default_value = IDP_GetPropertyFromGroup(prop_ui_data, "default");
  if (default_value != nullptr) {
    if (default_value->type == IDP_ARRAY) {
      const int array_len = default_value->len;
      ui_data->default_array_len = array_len;
      if (default_value->subtype == IDP_FLOAT) {
        ui_data->default_array = static_cast<double *>(
            MEM_malloc_arrayN(array_len, sizeof(double), __func__));
        const float *old_default_array = static_cast<const float *>(IDP_Array(default_value));
        for (int i = 0; i < ui_data->default_array_len; i++) {
          ui_data->default_array[i] = double(old_default_array[i]);
        }
      }
      else if (default_value->subtype == IDP_DOUBLE) {
        ui_data->default_array = static_cast<double *>(
            MEM_malloc_arrayN(array_len, sizeof(double), __func__));
        memcpy(ui_data->default_array, IDP_Array(default_value), sizeof(double) * array_len);
      }
    }
    else if (ELEM(default_value->type, IDP_DOUBLE, IDP_FLOAT)) {
      ui_data->default_value = IDP_coerce_to_double_or_zero(default_value);
    }
  }
}

static void version_idproperty_move_data_string(IDPropertyUIDataString *ui_data,
                                                const IDProperty *prop_ui_data)
{
  IDProperty *default_value = IDP_GetPropertyFromGroup(prop_ui_data, "default");
  if (default_value != nullptr && default_value->type == IDP_STRING) {
    ui_data->default_value = BLI_strdup(IDP_String(default_value));
  }
}

static void version_idproperty_ui_data(IDProperty *idprop_group)
{
  /* `nullptr` check here to reduce verbosity of calls to this function. */
  if (idprop_group == nullptr) {
    return;
  }

  IDProperty *ui_container = idproperty_find_ui_container(idprop_group);
  if (ui_container == nullptr) {
    return;
  }

  LISTBASE_FOREACH (IDProperty *, prop, &idprop_group->data.group) {
    IDProperty *prop_ui_data = IDP_GetPropertyFromGroup(ui_container, prop->name);
    if (prop_ui_data == nullptr) {
      continue;
    }

    if (!IDP_ui_data_supported(prop)) {
      continue;
    }

    IDPropertyUIData *ui_data = IDP_ui_data_ensure(prop);

    IDProperty *subtype = IDP_GetPropertyFromGroup(prop_ui_data, "subtype");
    if (subtype != nullptr && subtype->type == IDP_STRING) {
      const char *subtype_string = IDP_String(subtype);
      int result = PROP_NONE;
      RNA_enum_value_from_id(rna_enum_property_subtype_items, subtype_string, &result);
      ui_data->rna_subtype = result;
    }

    IDProperty *description = IDP_GetPropertyFromGroup(prop_ui_data, "description");
    if (description != nullptr && description->type == IDP_STRING) {
      ui_data->description = BLI_strdup(IDP_String(description));
    }

    /* Type specific data. */
    switch (IDP_ui_data_type(prop)) {
      case IDP_UI_DATA_TYPE_STRING:
        version_idproperty_move_data_string((IDPropertyUIDataString *)ui_data, prop_ui_data);
        break;
      case IDP_UI_DATA_TYPE_ID:
        break;
      case IDP_UI_DATA_TYPE_INT:
        version_idproperty_move_data_int((IDPropertyUIDataInt *)ui_data, prop_ui_data);
        break;
      case IDP_UI_DATA_TYPE_FLOAT:
        version_idproperty_move_data_float((IDPropertyUIDataFloat *)ui_data, prop_ui_data);
        break;
      case IDP_UI_DATA_TYPE_BOOLEAN:
      case IDP_UI_DATA_TYPE_UNSUPPORTED:
        BLI_assert_unreachable();
        break;
    }

    IDP_FreeFromGroup(ui_container, prop_ui_data);
  }

  IDP_FreeFromGroup(idprop_group, ui_container);
}

static void do_versions_idproperty_bones_recursive(Bone *bone)
{
  version_idproperty_ui_data(bone->prop);
  LISTBASE_FOREACH (Bone *, child_bone, &bone->childbase) {
    do_versions_idproperty_bones_recursive(child_bone);
  }
}

static void do_versions_idproperty_seq_recursive(ListBase *seqbase)
{
  LISTBASE_FOREACH (Sequence *, seq, seqbase) {
    version_idproperty_ui_data(seq->prop);
    if (seq->type == SEQ_TYPE_META) {
      do_versions_idproperty_seq_recursive(&seq->seqbase);
    }
  }
}

/**
 * For every data block that supports them, initialize the new IDProperty UI data struct based on
 * the old more complicated storage. Assumes only the top level of IDProperties below the parent
 * group had UI data in a "_RNA_UI" group.
 *
 * \note The following IDProperty groups in DNA aren't exposed in the UI or are runtime-only, so
 * they don't have UI data: wmOperator, bAddon, bUserMenuItem_Op, wmKeyMapItem, wmKeyConfigPref,
 * uiList, FFMpegCodecData, View3DShading, bToolRef, TimeMarker, ViewLayer, bPoseChannel.
 */
static void do_versions_idproperty_ui_data(Main *bmain)
{
  /* ID data. */
  ID *id;
  FOREACH_MAIN_ID_BEGIN (bmain, id) {
    IDProperty *idprop_group = IDP_GetProperties(id, false);
    version_idproperty_ui_data(idprop_group);
  }
  FOREACH_MAIN_ID_END;

  /* Bones. */
  LISTBASE_FOREACH (bArmature *, armature, &bmain->armatures) {
    LISTBASE_FOREACH (Bone *, bone, &armature->bonebase) {
      do_versions_idproperty_bones_recursive(bone);
    }
  }

  /* Nodes and node sockets. */
  LISTBASE_FOREACH (bNodeTree *, ntree, &bmain->nodetrees) {
    LISTBASE_FOREACH (bNode *, node, &ntree->nodes) {
      version_idproperty_ui_data(node->prop);
    }
    LISTBASE_FOREACH (bNodeSocket *, socket, &ntree->inputs) {
      version_idproperty_ui_data(socket->prop);
    }
    LISTBASE_FOREACH (bNodeSocket *, socket, &ntree->outputs) {
      version_idproperty_ui_data(socket->prop);
    }
  }

  LISTBASE_FOREACH (Object *, ob, &bmain->objects) {
    /* The UI data from exposed node modifier properties is just copied from the corresponding node
     * group, but the copying only runs when necessary, so we still need to version data here. */
    LISTBASE_FOREACH (ModifierData *, md, &ob->modifiers) {
      if (md->type == eModifierType_Nodes) {
        NodesModifierData *nmd = (NodesModifierData *)md;
        version_idproperty_ui_data(nmd->settings.properties);
      }
    }

    /* Object post bones. */
    if (ob->type == OB_ARMATURE && ob->pose != nullptr) {
      LISTBASE_FOREACH (bPoseChannel *, pchan, &ob->pose->chanbase) {
        version_idproperty_ui_data(pchan->prop);
      }
    }
  }

  /* Sequences. */
  LISTBASE_FOREACH (Scene *, scene, &bmain->scenes) {
    if (scene->ed != nullptr) {
      do_versions_idproperty_seq_recursive(&scene->ed->seqbase);
    }
  }
}

static void sort_linked_ids(Main *bmain)
{
  ListBase *lb;
  FOREACH_MAIN_LISTBASE_BEGIN (bmain, lb) {
    ListBase temp_list;
    BLI_listbase_clear(&temp_list);
    LISTBASE_FOREACH_MUTABLE (ID *, id, lb) {
      if (ID_IS_LINKED(id)) {
        BLI_remlink(lb, id);
        BLI_addtail(&temp_list, id);
        id_sort_by_name(&temp_list, id, nullptr);
      }
    }
    BLI_movelisttolist(lb, &temp_list);
  }
  FOREACH_MAIN_LISTBASE_END;
}

static void assert_sorted_ids(Main *bmain)
{
#ifndef NDEBUG
  ListBase *lb;
  FOREACH_MAIN_LISTBASE_BEGIN (bmain, lb) {
    ID *id_prev = nullptr;
    LISTBASE_FOREACH (ID *, id, lb) {
      if (id_prev == nullptr) {
        continue;
      }
      BLI_assert(id_prev->lib != id->lib || BLI_strcasecmp(id_prev->name, id->name) < 0);
    }
  }
  FOREACH_MAIN_LISTBASE_END;
#else
  UNUSED_VARS_NDEBUG(bmain);
#endif
}

static void move_vertex_group_names_to_object_data(Main *bmain)
{
  LISTBASE_FOREACH (Object *, object, &bmain->objects) {
    if (ELEM(object->type, OB_MESH, OB_LATTICE, OB_GPENCIL_LEGACY)) {
      ListBase *new_defbase = BKE_object_defgroup_list_mutable(object);

      /* Choose the longest vertex group name list among all linked duplicates. */
      if (BLI_listbase_count(&object->defbase) < BLI_listbase_count(new_defbase)) {
        BLI_freelistN(&object->defbase);
      }
      else {
        /* Clear the list in case the it was already assigned from another object. */
        BLI_freelistN(new_defbase);
        *new_defbase = object->defbase;
        BKE_object_defgroup_active_index_set(object, object->actdef);
      }
    }
  }
}

static void do_versions_sequencer_speed_effect_recursive(Scene *scene, const ListBase *seqbase)
{
  /* Old SpeedControlVars->flags. */
#define SEQ_SPEED_INTEGRATE (1 << 0)
#define SEQ_SPEED_COMPRESS_IPO_Y (1 << 2)

  LISTBASE_FOREACH (Sequence *, seq, seqbase) {
    if (seq->type == SEQ_TYPE_SPEED) {
      SpeedControlVars *v = (SpeedControlVars *)seq->effectdata;
      const char *substr = nullptr;
      float globalSpeed = v->globalSpeed;
      if (seq->flag & SEQ_USE_EFFECT_DEFAULT_FADE) {
        if (globalSpeed == 1.0f) {
          v->speed_control_type = SEQ_SPEED_STRETCH;
        }
        else {
          v->speed_control_type = SEQ_SPEED_MULTIPLY;
          v->speed_fader = globalSpeed *
                           (float(seq->seq1->len) /
                            max_ff(float(SEQ_time_right_handle_frame_get(scene, seq->seq1) -
                                         seq->seq1->start),
                                   1.0f));
        }
      }
      else if (v->flags & SEQ_SPEED_INTEGRATE) {
        v->speed_control_type = SEQ_SPEED_MULTIPLY;
        v->speed_fader = seq->speed_fader * globalSpeed;
      }
      else if (v->flags & SEQ_SPEED_COMPRESS_IPO_Y) {
        globalSpeed *= 100.0f;
        v->speed_control_type = SEQ_SPEED_LENGTH;
        v->speed_fader_length = seq->speed_fader * globalSpeed;
        substr = "speed_length";
      }
      else {
        v->speed_control_type = SEQ_SPEED_FRAME_NUMBER;
        v->speed_fader_frame_number = int(seq->speed_fader * globalSpeed);
        substr = "speed_frame_number";
      }

      v->flags &= ~(SEQ_SPEED_INTEGRATE | SEQ_SPEED_COMPRESS_IPO_Y);

      if (substr || globalSpeed != 1.0f) {
        FCurve *fcu = id_data_find_fcurve(
            &scene->id, seq, &RNA_Sequence, "speed_factor", 0, nullptr);
        if (fcu) {
          if (globalSpeed != 1.0f) {
            for (int i = 0; i < fcu->totvert; i++) {
              BezTriple *bezt = &fcu->bezt[i];
              bezt->vec[0][1] *= globalSpeed;
              bezt->vec[1][1] *= globalSpeed;
              bezt->vec[2][1] *= globalSpeed;
            }
          }
          if (substr) {
            char *new_path = BLI_str_replaceN(fcu->rna_path, "speed_factor", substr);
            MEM_freeN(fcu->rna_path);
            fcu->rna_path = new_path;
          }
        }
      }
    }
    else if (seq->type == SEQ_TYPE_META) {
      do_versions_sequencer_speed_effect_recursive(scene, &seq->seqbase);
    }
  }

#undef SEQ_SPEED_INTEGRATE
#undef SEQ_SPEED_COMPRESS_IPO_Y
}

static bool do_versions_sequencer_color_tags(Sequence *seq, void * /*user_data*/)
{
  seq->color_tag = SEQUENCE_COLOR_NONE;
  return true;
}

static bool do_versions_sequencer_color_balance_sop(Sequence *seq, void * /*user_data*/)
{
  LISTBASE_FOREACH (SequenceModifierData *, smd, &seq->modifiers) {
    if (smd->type == seqModifierType_ColorBalance) {
      StripColorBalance *cb = &((ColorBalanceModifierData *)smd)->color_balance;
      cb->method = SEQ_COLOR_BALANCE_METHOD_LIFTGAMMAGAIN;
      for (int i = 0; i < 3; i++) {
        copy_v3_fl(cb->slope, 1.0f);
        copy_v3_fl(cb->offset, 1.0f);
        copy_v3_fl(cb->power, 1.0f);
      }
    }
  }
  return true;
}

/**
 * If a node used to realize instances implicitly and will no longer do so in 3.0, add a "Realize
 * Instances" node in front of it to avoid changing behavior. Don't do this if the node will be
 * replaced anyway though.
 */
static void version_geometry_nodes_add_realize_instance_nodes(bNodeTree *ntree)
{
  LISTBASE_FOREACH_MUTABLE (bNode *, node, &ntree->nodes) {
    if (ELEM(node->type,
             GEO_NODE_CAPTURE_ATTRIBUTE,
             GEO_NODE_SEPARATE_COMPONENTS,
             GEO_NODE_CONVEX_HULL,
             GEO_NODE_CURVE_LENGTH,
             GEO_NODE_MESH_BOOLEAN,
             GEO_NODE_FILLET_CURVE,
             GEO_NODE_RESAMPLE_CURVE,
             GEO_NODE_CURVE_TO_MESH,
             GEO_NODE_TRIM_CURVE,
             GEO_NODE_REPLACE_MATERIAL,
             GEO_NODE_SUBDIVIDE_MESH,
             GEO_NODE_TRIANGULATE))
    {
      bNodeSocket *geometry_socket = static_cast<bNodeSocket *>(node->inputs.first);
      add_realize_instances_before_socket(ntree, node, geometry_socket);
    }
    /* Also realize instances for the profile input of the curve to mesh node. */
    if (node->type == GEO_NODE_CURVE_TO_MESH) {
      bNodeSocket *profile_socket = (bNodeSocket *)BLI_findlink(&node->inputs, 1);
      add_realize_instances_before_socket(ntree, node, profile_socket);
    }
  }
}

/**
 * The geometry nodes modifier used to realize instances for the next modifier implicitly. Now it
 * is done with the realize instances node. It also used to convert meshes to point clouds
 * automatically, which is also now done with a specific node.
 */
static bNodeTree *add_realize_node_tree(Main *bmain)
{
  bNodeTree *node_tree = ntreeAddTree(bmain, "Realize Instances 2.93 Legacy", "GeometryNodeTree");

  ntreeAddSocketInterface(node_tree, SOCK_IN, "NodeSocketGeometry", "Geometry");
  ntreeAddSocketInterface(node_tree, SOCK_OUT, "NodeSocketGeometry", "Geometry");

  bNode *group_input = nodeAddStaticNode(nullptr, node_tree, NODE_GROUP_INPUT);
  group_input->locx = -400.0f;
  bNode *group_output = nodeAddStaticNode(nullptr, node_tree, NODE_GROUP_OUTPUT);
  group_output->locx = 500.0f;
  group_output->flag |= NODE_DO_OUTPUT;

  bNode *join = nodeAddStaticNode(nullptr, node_tree, GEO_NODE_JOIN_GEOMETRY);
  join->locx = group_output->locx - 175.0f;
  join->locy = group_output->locy;
  bNode *conv = nodeAddStaticNode(nullptr, node_tree, GEO_NODE_POINTS_TO_VERTICES);
  conv->locx = join->locx - 175.0f;
  conv->locy = join->locy - 70.0;
  bNode *separate = nodeAddStaticNode(nullptr, node_tree, GEO_NODE_SEPARATE_COMPONENTS);
  separate->locx = join->locx - 350.0f;
  separate->locy = join->locy + 50.0f;
  bNode *realize = nodeAddStaticNode(nullptr, node_tree, GEO_NODE_REALIZE_INSTANCES);
  realize->locx = separate->locx - 200.0f;
  realize->locy = join->locy;

  nodeAddLink(node_tree,
              group_input,
              static_cast<bNodeSocket *>(group_input->outputs.first),
              realize,
              static_cast<bNodeSocket *>(realize->inputs.first));
  nodeAddLink(node_tree,
              realize,
              static_cast<bNodeSocket *>(realize->outputs.first),
              separate,
              static_cast<bNodeSocket *>(separate->inputs.first));
  nodeAddLink(node_tree,
              conv,
              static_cast<bNodeSocket *>(conv->outputs.first),
              join,
              static_cast<bNodeSocket *>(join->inputs.first));
  nodeAddLink(node_tree,
              separate,
              static_cast<bNodeSocket *>(BLI_findlink(&separate->outputs, 3)),
              join,
              static_cast<bNodeSocket *>(join->inputs.first));
  nodeAddLink(node_tree,
              separate,
              static_cast<bNodeSocket *>(BLI_findlink(&separate->outputs, 1)),
              conv,
              static_cast<bNodeSocket *>(conv->inputs.first));
  nodeAddLink(node_tree,
              separate,
              static_cast<bNodeSocket *>(BLI_findlink(&separate->outputs, 2)),
              join,
              static_cast<bNodeSocket *>(join->inputs.first));
  nodeAddLink(node_tree,
              separate,
              static_cast<bNodeSocket *>(separate->outputs.first),
              join,
              static_cast<bNodeSocket *>(join->inputs.first));
  nodeAddLink(node_tree,
              join,
              static_cast<bNodeSocket *>(join->outputs.first),
              group_output,
              static_cast<bNodeSocket *>(group_output->inputs.first));

  LISTBASE_FOREACH (bNode *, node, &node_tree->nodes) {
    nodeSetSelected(node, false);
  }

  version_socket_update_is_used(node_tree);
  return node_tree;
}

static void seq_speed_factor_fix_rna_path(Sequence *seq, ListBase *fcurves)
{
  char name_esc[(sizeof(seq->name) - 2) * 2];
  BLI_str_escape(name_esc, seq->name + 2, sizeof(name_esc));
  char *path = BLI_sprintfN("sequence_editor.sequences_all[\"%s\"].pitch", name_esc);
  FCurve *fcu = BKE_fcurve_find(fcurves, path, 0);
  if (fcu != nullptr) {
    MEM_freeN(fcu->rna_path);
    fcu->rna_path = BLI_sprintfN("sequence_editor.sequences_all[\"%s\"].speed_factor", name_esc);
  }
  MEM_freeN(path);
}

static bool version_fix_seq_meta_range(Sequence *seq, void *user_data)
{
  Scene *scene = (Scene *)user_data;
  if (seq->type == SEQ_TYPE_META) {
    SEQ_time_update_meta_strip_range(scene, seq);
  }
  return true;
}

static bool seq_speed_factor_set(Sequence *seq, void *user_data)
{
  const Scene *scene = static_cast<const Scene *>(user_data);
  if (seq->type == SEQ_TYPE_SOUND_RAM) {
    /* Move `pitch` animation to `speed_factor` */
    if (scene->adt && scene->adt->action) {
      seq_speed_factor_fix_rna_path(seq, &scene->adt->action->curves);
    }
    if (scene->adt && !BLI_listbase_is_empty(&scene->adt->drivers)) {
      seq_speed_factor_fix_rna_path(seq, &scene->adt->drivers);
    }

    /* Pitch value of 0 has been found in some files. This would cause problems. */
    if (seq->pitch <= 0.0f) {
      seq->pitch = 1.0f;
    }

    seq->speed_factor = seq->pitch;
  }
  else {
    seq->speed_factor = 1.0f;
  }
  return true;
}

static bool do_versions_sequencer_init_retiming_tool_data(Sequence *seq, void *user_data)
{
  const Scene *scene = static_cast<const Scene *>(user_data);

  if (seq->speed_factor == 1 || !SEQ_retiming_is_allowed(seq)) {
    return true;
  }

  const int content_length = SEQ_time_strip_length_get(scene, seq);

  SEQ_retiming_data_ensure(seq);

  SeqRetimingHandle *handle = &seq->retiming_handles[seq->retiming_handle_num - 1];
  handle->strip_frame_index = round_fl_to_int(content_length / seq->speed_factor);
  seq->speed_factor = 1.0f;

  return true;
}

static void version_geometry_nodes_replace_transfer_attribute_node(bNodeTree *ntree)
{
  using namespace blender;
  /* Otherwise `ntree->typeInfo` is null. */
  ntreeSetTypes(nullptr, ntree);
  LISTBASE_FOREACH_MUTABLE (bNode *, node, &ntree->nodes) {
    if (node->type != GEO_NODE_TRANSFER_ATTRIBUTE_DEPRECATED) {
      continue;
    }
    bNodeSocket *old_geometry_socket = nodeFindSocket(node, SOCK_IN, "Source");
    const NodeGeometryTransferAttribute *storage = (const NodeGeometryTransferAttribute *)
                                                       node->storage;
    switch (storage->mode) {
      case GEO_NODE_ATTRIBUTE_TRANSFER_NEAREST_FACE_INTERPOLATED: {
        bNode *sample_nearest_surface = nodeAddStaticNode(
            nullptr, ntree, GEO_NODE_SAMPLE_NEAREST_SURFACE);
        sample_nearest_surface->parent = node->parent;
        sample_nearest_surface->custom1 = storage->data_type;
        sample_nearest_surface->locx = node->locx;
        sample_nearest_surface->locy = node->locy;
        static auto socket_remap = []() {
          Map<std::string, std::string> map;
          map.add_new("Attribute", "Value_Vector");
          map.add_new("Attribute_001", "Value_Float");
          map.add_new("Attribute_002", "Value_Color");
          map.add_new("Attribute_003", "Value_Bool");
          map.add_new("Attribute_004", "Value_Int");
          map.add_new("Source", "Mesh");
          map.add_new("Source Position", "Sample Position");
          return map;
        }();
        node_tree_relink_with_socket_id_map(*ntree, *node, *sample_nearest_surface, socket_remap);
        break;
      }
      case GEO_NODE_ATTRIBUTE_TRANSFER_NEAREST: {
        /* These domains weren't supported by the index transfer mode, but were selectable. */
        const eAttrDomain domain = ELEM(storage->domain, ATTR_DOMAIN_INSTANCE, ATTR_DOMAIN_CURVE) ?
                                       ATTR_DOMAIN_POINT :
                                       eAttrDomain(storage->domain);

        /* Use a sample index node to retrieve the data with this node's index output. */
        bNode *sample_index = nodeAddStaticNode(nullptr, ntree, GEO_NODE_SAMPLE_INDEX);
        NodeGeometrySampleIndex *sample_storage = static_cast<NodeGeometrySampleIndex *>(
            sample_index->storage);
        sample_storage->data_type = storage->data_type;
        sample_storage->domain = domain;
        sample_index->parent = node->parent;
        sample_index->locx = node->locx + 25.0f;
        sample_index->locy = node->locy;
        if (old_geometry_socket->link) {
          nodeAddLink(ntree,
                      old_geometry_socket->link->fromnode,
                      old_geometry_socket->link->fromsock,
                      sample_index,
                      nodeFindSocket(sample_index, SOCK_IN, "Geometry"));
        }

        bNode *sample_nearest = nodeAddStaticNode(nullptr, ntree, GEO_NODE_SAMPLE_NEAREST);
        sample_nearest->parent = node->parent;
        sample_nearest->custom1 = storage->data_type;
        sample_nearest->custom2 = domain;
        sample_nearest->locx = node->locx - 25.0f;
        sample_nearest->locy = node->locy;
        if (old_geometry_socket->link) {
          nodeAddLink(ntree,
                      old_geometry_socket->link->fromnode,
                      old_geometry_socket->link->fromsock,
                      sample_nearest,
                      nodeFindSocket(sample_nearest, SOCK_IN, "Geometry"));
        }
        static auto sample_nearest_remap = []() {
          Map<std::string, std::string> map;
          map.add_new("Source Position", "Sample Position");
          return map;
        }();
        node_tree_relink_with_socket_id_map(*ntree, *node, *sample_nearest, sample_nearest_remap);

        static auto sample_index_remap = []() {
          Map<std::string, std::string> map;
          map.add_new("Attribute", "Value_Vector");
          map.add_new("Attribute_001", "Value_Float");
          map.add_new("Attribute_002", "Value_Color");
          map.add_new("Attribute_003", "Value_Bool");
          map.add_new("Attribute_004", "Value_Int");
          map.add_new("Source Position", "Sample Position");
          return map;
        }();
        node_tree_relink_with_socket_id_map(*ntree, *node, *sample_index, sample_index_remap);

        nodeAddLink(ntree,
                    sample_nearest,
                    nodeFindSocket(sample_nearest, SOCK_OUT, "Index"),
                    sample_index,
                    nodeFindSocket(sample_index, SOCK_IN, "Index"));
        break;
      }
      case GEO_NODE_ATTRIBUTE_TRANSFER_INDEX: {
        bNode *sample_index = nodeAddStaticNode(nullptr, ntree, GEO_NODE_SAMPLE_INDEX);
        NodeGeometrySampleIndex *sample_storage = static_cast<NodeGeometrySampleIndex *>(
            sample_index->storage);
        sample_storage->data_type = storage->data_type;
        sample_storage->domain = storage->domain;
        sample_storage->clamp = 1;
        sample_index->parent = node->parent;
        sample_index->locx = node->locx;
        sample_index->locy = node->locy;
        const bool index_was_linked = nodeFindSocket(node, SOCK_IN, "Index")->link != nullptr;
        static auto socket_remap = []() {
          Map<std::string, std::string> map;
          map.add_new("Attribute", "Value_Vector");
          map.add_new("Attribute_001", "Value_Float");
          map.add_new("Attribute_002", "Value_Color");
          map.add_new("Attribute_003", "Value_Bool");
          map.add_new("Attribute_004", "Value_Int");
          map.add_new("Source", "Geometry");
          map.add_new("Index", "Index");
          return map;
        }();
        node_tree_relink_with_socket_id_map(*ntree, *node, *sample_index, socket_remap);

        if (!index_was_linked) {
          /* Add an index input node, since the new node doesn't use an implicit input. */
          bNode *index = nodeAddStaticNode(nullptr, ntree, GEO_NODE_INPUT_INDEX);
          index->parent = node->parent;
          index->locx = node->locx - 25.0f;
          index->locy = node->locy - 25.0f;
          nodeAddLink(ntree,
                      index,
                      nodeFindSocket(index, SOCK_OUT, "Index"),
                      sample_index,
                      nodeFindSocket(sample_index, SOCK_IN, "Index"));
        }
        break;
      }
    }
    /* The storage must be freed manually because the node type isn't defined anymore. */
    MEM_freeN(node->storage);
    nodeRemoveNode(nullptr, ntree, node, false);
  }
}

/**
 * The mesh primitive nodes created a uv map with a hardcoded name. Now they are outputting the uv
 * map as a socket instead. The versioning just inserts a Store Named Attribute node after
 * primitive nodes.
 */
static void version_geometry_nodes_primitive_uv_maps(bNodeTree &ntree)
{
  blender::Vector<bNode *> new_nodes;
  LISTBASE_FOREACH_MUTABLE (bNode *, node, &ntree.nodes) {
    if (!ELEM(node->type,
              GEO_NODE_MESH_PRIMITIVE_CONE,
              GEO_NODE_MESH_PRIMITIVE_CUBE,
              GEO_NODE_MESH_PRIMITIVE_CYLINDER,
              GEO_NODE_MESH_PRIMITIVE_GRID,
              GEO_NODE_MESH_PRIMITIVE_ICO_SPHERE,
              GEO_NODE_MESH_PRIMITIVE_UV_SPHERE))
    {
      continue;
    }
    bNodeSocket *primitive_output_socket = nullptr;
    bNodeSocket *uv_map_output_socket = nullptr;
    LISTBASE_FOREACH (bNodeSocket *, socket, &node->outputs) {
      if (STREQ(socket->name, "UV Map")) {
        uv_map_output_socket = socket;
      }
      if (socket->type == SOCK_GEOMETRY) {
        primitive_output_socket = socket;
      }
    }
    if (uv_map_output_socket != nullptr) {
      continue;
    }
    uv_map_output_socket = nodeAddStaticSocket(
        &ntree, node, SOCK_OUT, SOCK_VECTOR, PROP_NONE, "UV Map", "UV Map");

    bNode *store_attribute_node = nodeAddStaticNode(
        nullptr, &ntree, GEO_NODE_STORE_NAMED_ATTRIBUTE);
    new_nodes.append(store_attribute_node);
    store_attribute_node->parent = node->parent;
    store_attribute_node->locx = node->locx + 25;
    store_attribute_node->locy = node->locy;
    store_attribute_node->offsetx = node->offsetx;
    store_attribute_node->offsety = node->offsety;
    NodeGeometryStoreNamedAttribute &storage = *static_cast<NodeGeometryStoreNamedAttribute *>(
        store_attribute_node->storage);
    storage.domain = ATTR_DOMAIN_CORNER;
    /* Intentionally use 3D instead of 2D vectors, because 2D vectors did not exist in older
     * releases and would make the file crash when trying to open it. */
    storage.data_type = CD_PROP_FLOAT3;

    bNodeSocket *store_attribute_geometry_input = static_cast<bNodeSocket *>(
        store_attribute_node->inputs.first);
    bNodeSocket *store_attribute_name_input = store_attribute_geometry_input->next->next;
    bNodeSocket *store_attribute_value_input = nullptr;
    LISTBASE_FOREACH (bNodeSocket *, socket, &store_attribute_node->inputs) {
      if (socket->type == SOCK_VECTOR) {
        store_attribute_value_input = socket;
        break;
      }
    }
    bNodeSocket *store_attribute_geometry_output = static_cast<bNodeSocket *>(
        store_attribute_node->outputs.first);
    LISTBASE_FOREACH (bNodeLink *, link, &ntree.links) {
      if (link->fromsock == primitive_output_socket) {
        link->fromnode = store_attribute_node;
        link->fromsock = store_attribute_geometry_output;
      }
    }

    bNodeSocketValueString *name_value = static_cast<bNodeSocketValueString *>(
        store_attribute_name_input->default_value);
    const char *uv_map_name = node->type == GEO_NODE_MESH_PRIMITIVE_ICO_SPHERE ? "UVMap" :
                                                                                 "uv_map";
    STRNCPY(name_value->value, uv_map_name);

    nodeAddLink(&ntree,
                node,
                primitive_output_socket,
                store_attribute_node,
                store_attribute_geometry_input);
    nodeAddLink(
        &ntree, node, uv_map_output_socket, store_attribute_node, store_attribute_value_input);
  }

  /* Move nodes to the front so that they are drawn behind existing nodes. */
  for (bNode *node : new_nodes) {
    BLI_remlink(&ntree.nodes, node);
    BLI_addhead(&ntree.nodes, node);
  }
  if (!new_nodes.is_empty()) {
    blender::bke::nodeRebuildIDVector(&ntree);
  }
}

/**
 * When extruding from loose edges, the extrude geometry node used to create flat faces due to the
 * default of the old "shade_smooth" attribute. Since the "false" value has changed with the
 * "sharp_face" attribute, add nodes to propagate the new attribute in its inverted "smooth" form.
 */
static void version_geometry_nodes_extrude_smooth_propagation(bNodeTree &ntree)
{
  using namespace blender;
  Vector<bNode *> new_nodes;
  LISTBASE_FOREACH_MUTABLE (bNode *, node, &ntree.nodes) {
    if (node->idname != StringRef("GeometryNodeExtrudeMesh")) {
      continue;
    }
    if (static_cast<const NodeGeometryExtrudeMesh *>(node->storage)->mode !=
        GEO_NODE_EXTRUDE_MESH_EDGES)
    {
      continue;
    }
    bNodeSocket *geometry_in_socket = nodeFindSocket(node, SOCK_IN, "Mesh");
    bNodeSocket *geometry_out_socket = nodeFindSocket(node, SOCK_OUT, "Mesh");

    Map<bNodeSocket *, bNodeLink *> in_links_per_socket;
    MultiValueMap<bNodeSocket *, bNodeLink *> out_links_per_socket;
    LISTBASE_FOREACH (bNodeLink *, link, &ntree.links) {
      in_links_per_socket.add(link->tosock, link);
      out_links_per_socket.add(link->fromsock, link);
    }

    bNodeLink *geometry_in_link = in_links_per_socket.lookup_default(geometry_in_socket, nullptr);
    Span<bNodeLink *> geometry_out_links = out_links_per_socket.lookup(geometry_out_socket);
    if (!geometry_in_link || geometry_out_links.is_empty()) {
      continue;
    }

    const bool versioning_already_done = [&]() {
      if (geometry_in_link->fromnode->idname != StringRef("GeometryNodeCaptureAttribute")) {
        return false;
      }
      bNode *capture_node = geometry_in_link->fromnode;
      const NodeGeometryAttributeCapture &capture_storage =
          *static_cast<const NodeGeometryAttributeCapture *>(capture_node->storage);
      if (capture_storage.data_type != CD_PROP_BOOL || capture_storage.domain != ATTR_DOMAIN_FACE)
      {
        return false;
      }
      bNodeSocket *capture_in_socket = nodeFindSocket(capture_node, SOCK_IN, "Value_003");
      bNodeLink *capture_in_link = in_links_per_socket.lookup_default(capture_in_socket, nullptr);
      if (!capture_in_link) {
        return false;
      }
      if (capture_in_link->fromnode->idname != StringRef("GeometryNodeInputShadeSmooth")) {
        return false;
      }
      if (geometry_out_links.size() != 1) {
        return false;
      }
      bNodeLink *geometry_out_link = geometry_out_links.first();
      if (geometry_out_link->tonode->idname != StringRef("GeometryNodeSetShadeSmooth")) {
        return false;
      }
      bNode *set_smooth_node = geometry_out_link->tonode;
      bNodeSocket *smooth_in_socket = nodeFindSocket(set_smooth_node, SOCK_IN, "Shade Smooth");
      bNodeLink *connecting_link = in_links_per_socket.lookup_default(smooth_in_socket, nullptr);
      if (!connecting_link) {
        return false;
      }
      if (connecting_link->fromnode != capture_node) {
        return false;
      }
      return true;
    }();
    if (versioning_already_done) {
      continue;
    }

    bNode *capture_node = nodeAddNode(nullptr, &ntree, "GeometryNodeCaptureAttribute");
    capture_node->parent = node->parent;
    capture_node->locx = node->locx - 25;
    capture_node->locy = node->locy;
    new_nodes.append(capture_node);
    static_cast<NodeGeometryAttributeCapture *>(capture_node->storage)->data_type = CD_PROP_BOOL;
    static_cast<NodeGeometryAttributeCapture *>(capture_node->storage)->domain = ATTR_DOMAIN_FACE;

    bNode *is_smooth_node = nodeAddNode(nullptr, &ntree, "GeometryNodeInputShadeSmooth");
    is_smooth_node->parent = node->parent;
    is_smooth_node->locx = capture_node->locx - 25;
    is_smooth_node->locy = capture_node->locy;
    new_nodes.append(is_smooth_node);
    nodeAddLink(&ntree,
                is_smooth_node,
                nodeFindSocket(is_smooth_node, SOCK_OUT, "Smooth"),
                capture_node,
                nodeFindSocket(capture_node, SOCK_IN, "Value_003"));
    nodeAddLink(&ntree,
                capture_node,
                nodeFindSocket(capture_node, SOCK_OUT, "Geometry"),
                node,
                geometry_in_socket);
    geometry_in_link->tonode = capture_node;
    geometry_in_link->tosock = nodeFindSocket(capture_node, SOCK_IN, "Geometry");

    bNode *set_smooth_node = nodeAddNode(nullptr, &ntree, "GeometryNodeSetShadeSmooth");
    set_smooth_node->parent = node->parent;
    set_smooth_node->locx = node->locx + 25;
    set_smooth_node->locy = node->locy;
    new_nodes.append(set_smooth_node);
    nodeAddLink(&ntree,
                node,
                geometry_out_socket,
                set_smooth_node,
                nodeFindSocket(set_smooth_node, SOCK_IN, "Geometry"));

    bNodeSocket *smooth_geometry_out = nodeFindSocket(set_smooth_node, SOCK_OUT, "Geometry");
    for (bNodeLink *link : geometry_out_links) {
      link->fromnode = set_smooth_node;
      link->fromsock = smooth_geometry_out;
    }
    nodeAddLink(&ntree,
                capture_node,
                nodeFindSocket(capture_node, SOCK_OUT, "Attribute_003"),
                set_smooth_node,
                nodeFindSocket(set_smooth_node, SOCK_IN, "Shade Smooth"));
  }

  /* Move nodes to the front so that they are drawn behind existing nodes. */
  for (bNode *node : new_nodes) {
    BLI_remlink(&ntree.nodes, node);
    BLI_addhead(&ntree.nodes, node);
  }
  if (!new_nodes.is_empty()) {
    blender::bke::nodeRebuildIDVector(&ntree);
  }
}

void do_versions_after_linking_300(FileData * /*fd*/, Main *bmain)
{
  if (MAIN_VERSION_ATLEAST(bmain, 300, 0) && !MAIN_VERSION_ATLEAST(bmain, 300, 1)) {
    /* Set zero user text objects to have a fake user. */
    LISTBASE_FOREACH (Text *, text, &bmain->texts) {
      if (text->id.us == 0) {
        id_fake_user_set(&text->id);
      }
    }
  }

  if (!MAIN_VERSION_ATLEAST(bmain, 300, 3)) {
    sort_linked_ids(bmain);
    assert_sorted_ids(bmain);
  }

  if (MAIN_VERSION_ATLEAST(bmain, 300, 3)) {
    assert_sorted_ids(bmain);
  }

  if (!MAIN_VERSION_ATLEAST(bmain, 300, 11)) {
    move_vertex_group_names_to_object_data(bmain);
  }

  if (!MAIN_VERSION_ATLEAST(bmain, 300, 13)) {
    LISTBASE_FOREACH (Scene *, scene, &bmain->scenes) {
      if (scene->ed != nullptr) {
        do_versions_sequencer_speed_effect_recursive(scene, &scene->ed->seqbase);
      }
    }
  }

  if (!MAIN_VERSION_ATLEAST(bmain, 300, 25)) {
    version_node_socket_index_animdata(bmain, NTREE_SHADER, SH_NODE_BSDF_PRINCIPLED, 4, 2, 25);
  }

  if (!MAIN_VERSION_ATLEAST(bmain, 300, 26)) {
    LISTBASE_FOREACH (Scene *, scene, &bmain->scenes) {
      ToolSettings *tool_settings = scene->toolsettings;
      ImagePaintSettings *imapaint = &tool_settings->imapaint;
      if (imapaint->canvas != nullptr &&
          ELEM(imapaint->canvas->type, IMA_TYPE_R_RESULT, IMA_TYPE_COMPOSITE))
      {
        imapaint->canvas = nullptr;
      }
      if (imapaint->stencil != nullptr &&
          ELEM(imapaint->stencil->type, IMA_TYPE_R_RESULT, IMA_TYPE_COMPOSITE))
      {
        imapaint->stencil = nullptr;
      }
      if (imapaint->clone != nullptr &&
          ELEM(imapaint->clone->type, IMA_TYPE_R_RESULT, IMA_TYPE_COMPOSITE))
      {
        imapaint->clone = nullptr;
      }
    }

    LISTBASE_FOREACH (Brush *, brush, &bmain->brushes) {
      if (brush->clone.image != nullptr &&
          ELEM(brush->clone.image->type, IMA_TYPE_R_RESULT, IMA_TYPE_COMPOSITE))
      {
        brush->clone.image = nullptr;
      }
    }
  }

  if (!MAIN_VERSION_ATLEAST(bmain, 300, 28)) {
    LISTBASE_FOREACH (bNodeTree *, ntree, &bmain->nodetrees) {
      if (ntree->type == NTREE_GEOMETRY) {
        version_geometry_nodes_add_realize_instance_nodes(ntree);
      }
    }
  }

  if (!MAIN_VERSION_ATLEAST(bmain, 300, 30)) {
    do_versions_idproperty_ui_data(bmain);
  }

  if (!MAIN_VERSION_ATLEAST(bmain, 300, 32)) {
    /* Update Switch Node Non-Fields switch input to Switch_001. */
    LISTBASE_FOREACH (bNodeTree *, ntree, &bmain->nodetrees) {
      if (ntree->type != NTREE_GEOMETRY) {
        continue;
      }

      LISTBASE_FOREACH (bNodeLink *, link, &ntree->links) {
        if (link->tonode->type == GEO_NODE_SWITCH) {
          if (STREQ(link->tosock->identifier, "Switch")) {
            bNode *to_node = link->tonode;

            uint8_t mode = ((NodeSwitch *)to_node->storage)->input_type;
            if (ELEM(mode,
                     SOCK_GEOMETRY,
                     SOCK_OBJECT,
                     SOCK_COLLECTION,
                     SOCK_TEXTURE,
                     SOCK_MATERIAL))
            {
              link->tosock = link->tosock->next;
            }
          }
        }
      }
    }
  }

  if (!MAIN_VERSION_ATLEAST(bmain, 300, 33)) {
    /* This was missing from #move_vertex_group_names_to_object_data. */
    LISTBASE_FOREACH (Object *, object, &bmain->objects) {
      if (ELEM(object->type, OB_MESH, OB_LATTICE, OB_GPENCIL_LEGACY)) {
        /* This uses the fact that the active vertex group index starts counting at 1. */
        if (BKE_object_defgroup_active_index_get(object) == 0) {
          BKE_object_defgroup_active_index_set(object, object->actdef);
        }
      }
    }
  }

  if (!MAIN_VERSION_ATLEAST(bmain, 300, 35)) {
    /* Add a new modifier to realize instances from previous modifiers.
     * Previously that was done automatically by geometry nodes. */
    bNodeTree *realize_instances_node_tree = nullptr;
    LISTBASE_FOREACH (Object *, ob, &bmain->objects) {
      LISTBASE_FOREACH_MUTABLE (ModifierData *, md, &ob->modifiers) {
        if (md->type != eModifierType_Nodes) {
          continue;
        }
        if (md->next == nullptr) {
          break;
        }
        if (md->next->type == eModifierType_Nodes) {
          continue;
        }
        NodesModifierData *nmd = (NodesModifierData *)md;
        if (nmd->node_group == nullptr) {
          continue;
        }

        NodesModifierData *new_nmd = (NodesModifierData *)BKE_modifier_new(eModifierType_Nodes);
        STRNCPY(new_nmd->modifier.name, "Realize Instances 2.93 Legacy");
        BKE_modifier_unique_name(&ob->modifiers, &new_nmd->modifier);
        BLI_insertlinkafter(&ob->modifiers, md, new_nmd);
        if (realize_instances_node_tree == nullptr) {
          realize_instances_node_tree = add_realize_node_tree(bmain);
        }
        new_nmd->node_group = realize_instances_node_tree;
      }
    }
  }

  if (!MAIN_VERSION_ATLEAST(bmain, 300, 37)) {
    LISTBASE_FOREACH (bNodeTree *, ntree, &bmain->nodetrees) {
      if (ntree->type == NTREE_GEOMETRY) {
        LISTBASE_FOREACH_MUTABLE (bNode *, node, &ntree->nodes) {
          if (node->type == GEO_NODE_BOUNDING_BOX) {
            bNodeSocket *geometry_socket = static_cast<bNodeSocket *>(node->inputs.first);
            add_realize_instances_before_socket(ntree, node, geometry_socket);
          }
        }
      }
    }
  }

  if (!MAIN_VERSION_ATLEAST(bmain, 301, 6)) {
    { /* Ensure driver variable names are unique within the driver. */
      ID *id;
      FOREACH_MAIN_ID_BEGIN (bmain, id) {
        AnimData *adt = BKE_animdata_from_id(id);
        if (adt == nullptr) {
          continue;
        }
        LISTBASE_FOREACH (FCurve *, fcu, &adt->drivers) {
          ChannelDriver *driver = fcu->driver;
          /* Ensure the uniqueness front to back. Given a list of identically
           * named variables, the last one gets to keep its original name. This
           * matches the evaluation order, and thus shouldn't change the evaluated
           * value of the driver expression. */
          LISTBASE_FOREACH (DriverVar *, dvar, &driver->variables) {
            BLI_uniquename(&driver->variables,
                           dvar,
                           dvar->name,
                           '_',
                           offsetof(DriverVar, name),
                           sizeof(dvar->name));
          }
        }
      }
      FOREACH_MAIN_ID_END;
    }

    /* Ensure tiled image sources contain a UDIM token. */
    LISTBASE_FOREACH (Image *, ima, &bmain->images) {
      if (ima->source == IMA_SRC_TILED) {
        BKE_image_ensure_tile_token(ima->filepath, sizeof(ima->filepath));
      }
    }
  }

  if (!MAIN_VERSION_ATLEAST(bmain, 302, 14)) {
    /* Sequencer channels region. */
    LISTBASE_FOREACH (bScreen *, screen, &bmain->screens) {
      LISTBASE_FOREACH (ScrArea *, area, &screen->areabase) {
        LISTBASE_FOREACH (SpaceLink *, sl, &area->spacedata) {
          if (sl->spacetype != SPACE_SEQ) {
            continue;
          }
          SpaceSeq *sseq = (SpaceSeq *)sl;
          ListBase *regionbase = (sl == area->spacedata.first) ? &area->regionbase :
                                                                 &sl->regionbase;
          sseq->flag |= SEQ_CLAMP_VIEW;

          if (ELEM(sseq->view, SEQ_VIEW_PREVIEW, SEQ_VIEW_SEQUENCE_PREVIEW)) {
            continue;
          }

          ARegion *timeline_region = BKE_region_find_in_listbase_by_type(regionbase,
                                                                         RGN_TYPE_WINDOW);

          if (timeline_region == nullptr) {
            continue;
          }

          timeline_region->v2d.cur.ymax = 8.5f;
          timeline_region->v2d.align &= ~V2D_ALIGN_NO_NEG_Y;
        }
      }
    }
  }

  if (!MAIN_VERSION_ATLEAST(bmain, 303, 5)) {
    LISTBASE_FOREACH (Scene *, scene, &bmain->scenes) {
      Editing *ed = SEQ_editing_get(scene);
      if (ed == nullptr) {
        continue;
      }
      SEQ_for_each_callback(&ed->seqbase, seq_speed_factor_set, scene);
      SEQ_for_each_callback(&ed->seqbase, version_fix_seq_meta_range, scene);
    }
  }

  if (!MAIN_VERSION_ATLEAST(bmain, 303, 6)) {
    /* In the Dope Sheet, for every mode other than Timeline, open the Properties panel. */
    LISTBASE_FOREACH (bScreen *, screen, &bmain->screens) {
      LISTBASE_FOREACH (ScrArea *, area, &screen->areabase) {
        LISTBASE_FOREACH (SpaceLink *, sl, &area->spacedata) {
          if (sl->spacetype != SPACE_ACTION) {
            continue;
          }

          /* Skip the timeline, it shouldn't get its Properties panel opened. */
          SpaceAction *saction = (SpaceAction *)sl;
          if (saction->mode == SACTCONT_TIMELINE) {
            continue;
          }

          const bool is_first_space = sl == area->spacedata.first;
          ListBase *regionbase = is_first_space ? &area->regionbase : &sl->regionbase;
          ARegion *region = BKE_region_find_in_listbase_by_type(regionbase, RGN_TYPE_UI);
          if (region == nullptr) {
            continue;
          }

          region->flag &= ~RGN_FLAG_HIDDEN;
        }
      }
    }
  }

  if (!MAIN_VERSION_ATLEAST(bmain, 304, 1)) {
    /* Split the transfer attribute node into multiple smaller nodes. */
    FOREACH_NODETREE_BEGIN (bmain, ntree, id) {
      if (ntree->type == NTREE_GEOMETRY) {
        version_geometry_nodes_replace_transfer_attribute_node(ntree);
      }
    }
    FOREACH_NODETREE_END;
  }

  if (!MAIN_VERSION_ATLEAST(bmain, 306, 6)) {
    LISTBASE_FOREACH (Scene *, scene, &bmain->scenes) {
      Editing *ed = SEQ_editing_get(scene);
      if (ed == nullptr) {
        continue;
      }

      SEQ_for_each_callback(
          &scene->ed->seqbase, do_versions_sequencer_init_retiming_tool_data, scene);
    }
  }

  /**
   * Versioning code until next subversion bump goes here.
   *
   * \note Be sure to check when bumping the version:
   * - #blo_do_versions_300 in this file.
   * - "versioning_userdef.c", #blo_do_versions_userdef
   * - "versioning_userdef.c", #do_versions_theme
   *
   * \note Keep this message at the bottom of the function.
   */
  {
    /* Keep this block, even when empty. */
  }
}

static void version_switch_node_input_prefix(Main *bmain)
{
  FOREACH_NODETREE_BEGIN (bmain, ntree, id) {
    if (ntree->type == NTREE_GEOMETRY) {
      LISTBASE_FOREACH (bNode *, node, &ntree->nodes) {
        if (node->type == GEO_NODE_SWITCH) {
          LISTBASE_FOREACH (bNodeSocket *, socket, &node->inputs) {
            /* Skip the "switch" socket. */
            if (socket == node->inputs.first) {
              continue;
            }
            strcpy(socket->name, socket->name[0] == 'A' ? "False" : "True");

            /* Replace "A" and "B", but keep the unique number suffix at the end. */
            char number_suffix[8];
            STRNCPY(number_suffix, socket->identifier + 1);
            BLI_string_join(
                socket->identifier, sizeof(socket->identifier), socket->name, number_suffix);
          }
        }
      }
    }
  }
  FOREACH_NODETREE_END;
}

static bool replace_bbone_len_scale_rnapath(char **p_old_path, int *p_index)
{
  char *old_path = *p_old_path;

  if (old_path == nullptr) {
    return false;
  }

  int len = strlen(old_path);

  if (BLI_str_endswith(old_path, ".bbone_curveiny") ||
      BLI_str_endswith(old_path, ".bbone_curveouty"))
  {
    old_path[len - 1] = 'z';
    return true;
  }

  if (BLI_str_endswith(old_path, ".bbone_scaleinx") ||
      BLI_str_endswith(old_path, ".bbone_scaleiny") ||
      BLI_str_endswith(old_path, ".bbone_scaleoutx") ||
      BLI_str_endswith(old_path, ".bbone_scaleouty"))
  {
    int index = (old_path[len - 1] == 'y' ? 2 : 0);

    old_path[len - 1] = 0;

    if (p_index) {
      *p_index = index;
    }
    else {
      *p_old_path = BLI_sprintfN("%s[%d]", old_path, index);
      MEM_freeN(old_path);
    }

    return true;
  }

  return false;
}

static void do_version_bbone_len_scale_fcurve_fix(FCurve *fcu)
{
  /* Update driver variable paths. */
  if (fcu->driver) {
    LISTBASE_FOREACH (DriverVar *, dvar, &fcu->driver->variables) {
      DRIVER_TARGETS_LOOPER_BEGIN (dvar) {
        replace_bbone_len_scale_rnapath(&dtar->rna_path, nullptr);
      }
      DRIVER_TARGETS_LOOPER_END;
    }
  }

  /* Update F-Curve's path. */
  replace_bbone_len_scale_rnapath(&fcu->rna_path, &fcu->array_index);
}

static void do_version_bbone_len_scale_animdata_cb(ID * /*id*/,
                                                   AnimData *adt,
                                                   void * /*wrapper_data*/)
{
  LISTBASE_FOREACH_MUTABLE (FCurve *, fcu, &adt->drivers) {
    do_version_bbone_len_scale_fcurve_fix(fcu);
  }
}

static void do_version_bones_bbone_len_scale(ListBase *lb)
{
  LISTBASE_FOREACH (Bone *, bone, lb) {
    if (bone->flag & BONE_ADD_PARENT_END_ROLL) {
      bone->bbone_flag |= BBONE_ADD_PARENT_END_ROLL;
    }

    copy_v3_fl3(bone->scale_in, bone->scale_in_x, 1.0f, bone->scale_in_z);
    copy_v3_fl3(bone->scale_out, bone->scale_out_x, 1.0f, bone->scale_out_z);

    do_version_bones_bbone_len_scale(&bone->childbase);
  }
}

static void do_version_constraints_spline_ik_joint_bindings(ListBase *lb)
{
  /* Binding array data could be freed without properly resetting its size data. */
  LISTBASE_FOREACH (bConstraint *, con, lb) {
    if (con->type == CONSTRAINT_TYPE_SPLINEIK) {
      bSplineIKConstraint *data = (bSplineIKConstraint *)con->data;
      if (data->points == nullptr) {
        data->numpoints = 0;
      }
    }
  }
}

static bNodeSocket *do_version_replace_float_size_with_vector(bNodeTree *ntree,
                                                              bNode *node,
                                                              bNodeSocket *socket)
{
  const bNodeSocketValueFloat *socket_value = (const bNodeSocketValueFloat *)socket->default_value;
  const float old_value = socket_value->value;
  nodeRemoveSocket(ntree, node, socket);
  bNodeSocket *new_socket = nodeAddSocket(
      ntree, node, SOCK_IN, nodeStaticSocketType(SOCK_VECTOR, PROP_TRANSLATION), "Size", "Size");
  bNodeSocketValueVector *value_vector = (bNodeSocketValueVector *)new_socket->default_value;
  copy_v3_fl(value_vector->value, old_value);
  return new_socket;
}

static bool seq_transform_origin_set(Sequence *seq, void * /*user_data*/)
{
  StripTransform *transform = seq->strip->transform;
  if (seq->strip->transform != nullptr) {
    transform->origin[0] = transform->origin[1] = 0.5f;
  }
  return true;
}

static bool seq_transform_filter_set(Sequence *seq, void * /*user_data*/)
{
  StripTransform *transform = seq->strip->transform;
  if (seq->strip->transform != nullptr) {
    transform->filter = SEQ_TRANSFORM_FILTER_BILINEAR;
  }
  return true;
}

static bool seq_meta_channels_ensure(Sequence *seq, void * /*user_data*/)
{
  if (seq->type == SEQ_TYPE_META) {
    SEQ_channels_ensure(&seq->channels);
  }
  return true;
}

static void do_version_subsurface_methods(bNode *node)
{
  if (node->type == SH_NODE_SUBSURFACE_SCATTERING) {
    if (!ELEM(node->custom1, SHD_SUBSURFACE_BURLEY, SHD_SUBSURFACE_RANDOM_WALK)) {
      node->custom1 = SHD_SUBSURFACE_RANDOM_WALK_FIXED_RADIUS;
    }
  }
  else if (node->type == SH_NODE_BSDF_PRINCIPLED) {
    if (!ELEM(node->custom2, SHD_SUBSURFACE_BURLEY, SHD_SUBSURFACE_RANDOM_WALK)) {
      node->custom2 = SHD_SUBSURFACE_RANDOM_WALK_FIXED_RADIUS;
    }
  }
}

static void version_geometry_nodes_add_attribute_input_settings(NodesModifierData *nmd)
{
  if (nmd->settings.properties == nullptr) {
    return;
  }
  /* Before versioning the properties, make sure it hasn't been done already. */
  LISTBASE_FOREACH (const IDProperty *, property, &nmd->settings.properties->data.group) {
    if (strstr(property->name, "_use_attribute") || strstr(property->name, "_attribute_name")) {
      return;
    }
  }

  LISTBASE_FOREACH_MUTABLE (IDProperty *, property, &nmd->settings.properties->data.group) {
    if (!ELEM(property->type, IDP_FLOAT, IDP_INT, IDP_ARRAY)) {
      continue;
    }

    if (strstr(property->name, "_use_attribute") || strstr(property->name, "_attribute_name")) {
      continue;
    }

    char use_attribute_prop_name[MAX_IDPROP_NAME];
    SNPRINTF(use_attribute_prop_name, "%s%s", property->name, "_use_attribute");

    IDPropertyTemplate idprop = {0};
    IDProperty *use_attribute_prop = IDP_New(IDP_INT, &idprop, use_attribute_prop_name);
    IDP_AddToGroup(nmd->settings.properties, use_attribute_prop);

    char attribute_name_prop_name[MAX_IDPROP_NAME];
    SNPRINTF(attribute_name_prop_name, "%s%s", property->name, "_attribute_name");

    IDProperty *attribute_prop = IDP_New(IDP_STRING, &idprop, attribute_name_prop_name);
    IDP_AddToGroup(nmd->settings.properties, attribute_prop);
  }
}

/* Copy of the function before the fixes. */
static void legacy_vec_roll_to_mat3_normalized(const float nor[3],
                                               const float roll,
                                               float r_mat[3][3])
{
  const float SAFE_THRESHOLD = 1.0e-5f;     /* theta above this value has good enough precision. */
  const float CRITICAL_THRESHOLD = 1.0e-9f; /* above this is safe under certain conditions. */
  const float THRESHOLD_SQUARED = CRITICAL_THRESHOLD * CRITICAL_THRESHOLD;

  const float x = nor[0];
  const float y = nor[1];
  const float z = nor[2];

  const float theta = 1.0f + y;          /* remapping Y from [-1,+1] to [0,2]. */
  const float theta_alt = x * x + z * z; /* Helper value for matrix calculations. */
  float rMatrix[3][3], bMatrix[3][3];

  BLI_ASSERT_UNIT_V3(nor);

  /* When theta is close to zero (nor is aligned close to negative Y Axis),
   * we have to check we do have non-null X/Z components as well.
   * Also, due to float precision errors, nor can be (0.0, -0.99999994, 0.0) which results
   * in theta being close to zero. This will cause problems when theta is used as divisor.
   */
  if (theta > SAFE_THRESHOLD || (theta > CRITICAL_THRESHOLD && theta_alt > THRESHOLD_SQUARED)) {
    /* nor is *not* aligned to negative Y-axis (0,-1,0). */

    bMatrix[0][1] = -x;
    bMatrix[1][0] = x;
    bMatrix[1][1] = y;
    bMatrix[1][2] = z;
    bMatrix[2][1] = -z;

    if (theta > SAFE_THRESHOLD) {
      /* nor differs significantly from negative Y axis (0,-1,0): apply the general case. */
      bMatrix[0][0] = 1 - x * x / theta;
      bMatrix[2][2] = 1 - z * z / theta;
      bMatrix[2][0] = bMatrix[0][2] = -x * z / theta;
    }
    else {
      /* nor is close to negative Y axis (0,-1,0): apply the special case. */
      bMatrix[0][0] = (x + z) * (x - z) / -theta_alt;
      bMatrix[2][2] = -bMatrix[0][0];
      bMatrix[2][0] = bMatrix[0][2] = 2.0f * x * z / theta_alt;
    }
  }
  else {
    /* nor is very close to negative Y axis (0,-1,0): use simple symmetry by Z axis. */
    unit_m3(bMatrix);
    bMatrix[0][0] = bMatrix[1][1] = -1.0;
  }

  /* Make Roll matrix */
  axis_angle_normalized_to_mat3(rMatrix, nor, roll);

  /* Combine and output result */
  mul_m3_m3m3(r_mat, rMatrix, bMatrix);
}

static void correct_bone_roll_value(const float head[3],
                                    const float tail[3],
                                    const float check_x_axis[3],
                                    const float check_y_axis[3],
                                    float *r_roll)
{
  const float SAFE_THRESHOLD = 1.0e-5f;
  float vec[3], bone_mat[3][3], vec2[3];

  /* Compute the Y axis vector. */
  sub_v3_v3v3(vec, tail, head);
  normalize_v3(vec);

  /* Only correct when in the danger zone. */
  if (1.0f + vec[1] < SAFE_THRESHOLD * 2 && (vec[0] || vec[2])) {
    /* Use the armature matrix to double-check if adjustment is needed.
     * This should minimize issues if the file is bounced back and forth between
     * 2.92 and 2.91, provided Edit Mode isn't entered on the armature in 2.91. */
    vec_roll_to_mat3(vec, *r_roll, bone_mat);

    UNUSED_VARS_NDEBUG(check_y_axis);
    BLI_assert(dot_v3v3(bone_mat[1], check_y_axis) > 0.999f);

    if (dot_v3v3(bone_mat[0], check_x_axis) < 0.999f) {
      /* Recompute roll using legacy code to interpret the old value. */
      legacy_vec_roll_to_mat3_normalized(vec, *r_roll, bone_mat);
      mat3_to_vec_roll(bone_mat, vec2, r_roll);
      BLI_assert(compare_v3v3(vec, vec2, 0.001f));
    }
  }
}

/* Update the armature Bone roll fields for bones very close to -Y direction. */
static void do_version_bones_roll(ListBase *lb)
{
  LISTBASE_FOREACH (Bone *, bone, lb) {
    /* Parent-relative orientation (used for posing). */
    correct_bone_roll_value(
        bone->head, bone->tail, bone->bone_mat[0], bone->bone_mat[1], &bone->roll);

    /* Absolute orientation (used for Edit mode). */
    correct_bone_roll_value(
        bone->arm_head, bone->arm_tail, bone->arm_mat[0], bone->arm_mat[1], &bone->arm_roll);

    do_version_bones_roll(&bone->childbase);
  }
}

static void version_geometry_nodes_set_position_node_offset(bNodeTree *ntree)
{
  /* Add the new Offset socket. */
  LISTBASE_FOREACH (bNode *, node, &ntree->nodes) {
    if (node->type != GEO_NODE_SET_POSITION) {
      continue;
    }
    if (BLI_listbase_count(&node->inputs) < 4) {
      /* The offset socket didn't exist in the file yet. */
      return;
    }
    bNodeSocket *old_offset_socket = static_cast<bNodeSocket *>(BLI_findlink(&node->inputs, 3));
    if (old_offset_socket->type == SOCK_VECTOR) {
      /* Versioning happened already. */
      return;
    }
    /* Change identifier of old socket, so that the there is no name collision. */
    STRNCPY(old_offset_socket->identifier, "Offset_old");
    nodeAddStaticSocket(ntree, node, SOCK_IN, SOCK_VECTOR, PROP_TRANSLATION, "Offset", "Offset");
  }

  /* Relink links that were connected to Position while Offset was enabled. */
  LISTBASE_FOREACH (bNodeLink *, link, &ntree->links) {
    if (link->tonode->type != GEO_NODE_SET_POSITION) {
      continue;
    }
    if (!STREQ(link->tosock->identifier, "Position")) {
      continue;
    }
    bNodeSocket *old_offset_socket = static_cast<bNodeSocket *>(
        BLI_findlink(&link->tonode->inputs, 3));
    /* This assumes that the offset is not linked to something else. That seems to be a reasonable
     * assumption, because the node is probably only ever used in one or the other mode. */
    const bool offset_enabled =
        ((bNodeSocketValueBoolean *)old_offset_socket->default_value)->value;
    if (offset_enabled) {
      /* Relink to new offset socket. */
      link->tosock = old_offset_socket->next;
    }
  }

  /* Remove old Offset socket. */
  LISTBASE_FOREACH (bNode *, node, &ntree->nodes) {
    if (node->type != GEO_NODE_SET_POSITION) {
      continue;
    }
    bNodeSocket *old_offset_socket = static_cast<bNodeSocket *>(BLI_findlink(&node->inputs, 3));
    nodeRemoveSocket(ntree, node, old_offset_socket);
  }
}

static void version_node_tree_socket_id_delim(bNodeTree *ntree)
{
  LISTBASE_FOREACH (bNode *, node, &ntree->nodes) {
    LISTBASE_FOREACH (bNodeSocket *, socket, &node->inputs) {
      version_node_socket_id_delim(socket);
    }
    LISTBASE_FOREACH (bNodeSocket *, socket, &node->outputs) {
      version_node_socket_id_delim(socket);
    }
  }
}

static bool version_merge_still_offsets(Sequence *seq, void * /*user_data*/)
{
  seq->startofs -= seq->startstill;
  seq->endofs -= seq->endstill;
  seq->startstill = 0;
  seq->endstill = 0;
  return true;
}

static bool version_fix_delete_flag(Sequence *seq, void * /*user_data*/)
{
  seq->flag &= ~SEQ_FLAG_DELETE;
  return true;
}

static bool version_set_seq_single_frame_content(Sequence *seq, void * /*user_data*/)
{
  if ((seq->len == 1) &&
      (seq->type == SEQ_TYPE_IMAGE ||
       ((seq->type & SEQ_TYPE_EFFECT) && SEQ_effect_get_num_inputs(seq->type) == 0)))
  {
    seq->flag |= SEQ_SINGLE_FRAME_CONTENT;
  }
  return true;
}

static bool version_seq_fix_broken_sound_strips(Sequence *seq, void * /*user_data*/)
{
  if (seq->type != SEQ_TYPE_SOUND_RAM || seq->speed_factor != 0.0f) {
    return true;
  }

  seq->speed_factor = 1.0f;
  SEQ_retiming_data_clear(seq);
  seq->startofs = 0.0f;
  return true;
}

/* Those `version_liboverride_rnacollections_*` functions mimic the old, pre-3.0 code to find
 * anchor and source items in the given list of modifiers, constraints etc., using only the
 * `subitem_local` data of the override property operation.
 *
 * Then they convert it into the new, proper `subitem_reference` data for the anchor, and
 * `subitem_local` for the source.
 *
 * NOTE: Here only the stored override ID is available, unlike in the `override_apply` functions.
 */

static void version_liboverride_rnacollections_insertion_object_constraints(
    ListBase *constraints, IDOverrideLibraryProperty *op)
{
  LISTBASE_FOREACH_MUTABLE (IDOverrideLibraryPropertyOperation *, opop, &op->operations) {
    if (opop->operation != LIBOVERRIDE_OP_INSERT_AFTER) {
      continue;
    }
    bConstraint *constraint_anchor = static_cast<bConstraint *>(
        BLI_listbase_string_or_index_find(constraints,
                                          opop->subitem_local_name,
                                          offsetof(bConstraint, name),
                                          opop->subitem_local_index));
    bConstraint *constraint_src = constraint_anchor != nullptr ?
                                      constraint_anchor->next :
                                      static_cast<bConstraint *>(constraints->first);

    if (constraint_src == nullptr) {
      /* Invalid case, just remove that override property operation. */
      CLOG_ERROR(&LOG, "Could not find source constraint in stored override data");
      BKE_lib_override_library_property_operation_delete(op, opop);
      continue;
    }

    opop->subitem_reference_name = opop->subitem_local_name;
    opop->subitem_local_name = BLI_strdup(constraint_src->name);
    opop->subitem_reference_index = opop->subitem_local_index;
    opop->subitem_local_index++;
  }
}

static void version_liboverride_rnacollections_insertion_object(Object *object)
{
  IDOverrideLibrary *liboverride = object->id.override_library;
  IDOverrideLibraryProperty *op;

  op = BKE_lib_override_library_property_find(liboverride, "modifiers");
  if (op != nullptr) {
    LISTBASE_FOREACH_MUTABLE (IDOverrideLibraryPropertyOperation *, opop, &op->operations) {
      if (opop->operation != LIBOVERRIDE_OP_INSERT_AFTER) {
        continue;
      }
      ModifierData *mod_anchor = static_cast<ModifierData *>(
          BLI_listbase_string_or_index_find(&object->modifiers,
                                            opop->subitem_local_name,
                                            offsetof(ModifierData, name),
                                            opop->subitem_local_index));
      ModifierData *mod_src = mod_anchor != nullptr ?
                                  mod_anchor->next :
                                  static_cast<ModifierData *>(object->modifiers.first);

      if (mod_src == nullptr) {
        /* Invalid case, just remove that override property operation. */
        CLOG_ERROR(&LOG, "Could not find source modifier in stored override data");
        BKE_lib_override_library_property_operation_delete(op, opop);
        continue;
      }

      opop->subitem_reference_name = opop->subitem_local_name;
      opop->subitem_local_name = BLI_strdup(mod_src->name);
      opop->subitem_reference_index = opop->subitem_local_index;
      opop->subitem_local_index++;
    }
  }

  op = BKE_lib_override_library_property_find(liboverride, "grease_pencil_modifiers");
  if (op != nullptr) {
    LISTBASE_FOREACH_MUTABLE (IDOverrideLibraryPropertyOperation *, opop, &op->operations) {
      if (opop->operation != LIBOVERRIDE_OP_INSERT_AFTER) {
        continue;
      }
      GpencilModifierData *gp_mod_anchor = static_cast<GpencilModifierData *>(
          BLI_listbase_string_or_index_find(&object->greasepencil_modifiers,
                                            opop->subitem_local_name,
                                            offsetof(GpencilModifierData, name),
                                            opop->subitem_local_index));
      GpencilModifierData *gp_mod_src = gp_mod_anchor != nullptr ?
                                            gp_mod_anchor->next :
                                            static_cast<GpencilModifierData *>(
                                                object->greasepencil_modifiers.first);

      if (gp_mod_src == nullptr) {
        /* Invalid case, just remove that override property operation. */
        CLOG_ERROR(&LOG, "Could not find source GP modifier in stored override data");
        BKE_lib_override_library_property_operation_delete(op, opop);
        continue;
      }

      opop->subitem_reference_name = opop->subitem_local_name;
      opop->subitem_local_name = BLI_strdup(gp_mod_src->name);
      opop->subitem_reference_index = opop->subitem_local_index;
      opop->subitem_local_index++;
    }
  }

  op = BKE_lib_override_library_property_find(liboverride, "constraints");
  if (op != nullptr) {
    version_liboverride_rnacollections_insertion_object_constraints(&object->constraints, op);
  }

  if (object->pose != nullptr) {
    LISTBASE_FOREACH (bPoseChannel *, pchan, &object->pose->chanbase) {
      char rna_path[26 + (sizeof(pchan->name) * 2) + 1];
      char name_esc[sizeof(pchan->name) * 2];
      BLI_str_escape(name_esc, pchan->name, sizeof(name_esc));
      SNPRINTF(rna_path, "pose.bones[\"%s\"].constraints", name_esc);
      op = BKE_lib_override_library_property_find(liboverride, rna_path);
      if (op != nullptr) {
        version_liboverride_rnacollections_insertion_object_constraints(&pchan->constraints, op);
      }
    }
  }
}

static void version_liboverride_rnacollections_insertion_animdata(ID *id)
{
  AnimData *anim_data = BKE_animdata_from_id(id);
  if (anim_data == nullptr) {
    return;
  }

  IDOverrideLibrary *liboverride = id->override_library;
  IDOverrideLibraryProperty *op;

  op = BKE_lib_override_library_property_find(liboverride, "animation_data.nla_tracks");
  if (op != nullptr) {
    LISTBASE_FOREACH (IDOverrideLibraryPropertyOperation *, opop, &op->operations) {
      if (opop->operation != LIBOVERRIDE_OP_INSERT_AFTER) {
        continue;
      }
      /* NLA tracks are only referenced by index, which limits possibilities, basically they are
       * always added at the end of the list, see #rna_NLA_tracks_override_apply.
       *
       * This makes things simple here. */
      opop->subitem_reference_name = opop->subitem_local_name;
      opop->subitem_local_name = nullptr;
      opop->subitem_reference_index = opop->subitem_local_index;
      opop->subitem_local_index++;
    }
  }
}

static void versioning_replace_legacy_combined_and_separate_color_nodes(bNodeTree *ntree)
{
  /* In geometry nodes, replace shader combine/separate color nodes with function nodes */
  if (ntree->type == NTREE_GEOMETRY) {
    version_node_input_socket_name(ntree, SH_NODE_COMBRGB_LEGACY, "R", "Red");
    version_node_input_socket_name(ntree, SH_NODE_COMBRGB_LEGACY, "G", "Green");
    version_node_input_socket_name(ntree, SH_NODE_COMBRGB_LEGACY, "B", "Blue");
    version_node_output_socket_name(ntree, SH_NODE_COMBRGB_LEGACY, "Image", "Color");

    version_node_output_socket_name(ntree, SH_NODE_SEPRGB_LEGACY, "R", "Red");
    version_node_output_socket_name(ntree, SH_NODE_SEPRGB_LEGACY, "G", "Green");
    version_node_output_socket_name(ntree, SH_NODE_SEPRGB_LEGACY, "B", "Blue");
    version_node_input_socket_name(ntree, SH_NODE_SEPRGB_LEGACY, "Image", "Color");

    LISTBASE_FOREACH (bNode *, node, &ntree->nodes) {
      switch (node->type) {
        case SH_NODE_COMBRGB_LEGACY: {
          node->type = FN_NODE_COMBINE_COLOR;
          NodeCombSepColor *storage = (NodeCombSepColor *)MEM_callocN(sizeof(NodeCombSepColor),
                                                                      __func__);
          storage->mode = NODE_COMBSEP_COLOR_RGB;
          strcpy(node->idname, "FunctionNodeCombineColor");
          node->storage = storage;
          break;
        }
        case SH_NODE_SEPRGB_LEGACY: {
          node->type = FN_NODE_SEPARATE_COLOR;
          NodeCombSepColor *storage = (NodeCombSepColor *)MEM_callocN(sizeof(NodeCombSepColor),
                                                                      __func__);
          storage->mode = NODE_COMBSEP_COLOR_RGB;
          strcpy(node->idname, "FunctionNodeSeparateColor");
          node->storage = storage;
          break;
        }
      }
    }
  }

  /* In compositing nodes, replace combine/separate RGBA/HSVA/YCbCrA/YCCA nodes with
   * combine/separate color */
  if (ntree->type == NTREE_COMPOSIT) {
    version_node_input_socket_name(ntree, CMP_NODE_COMBRGBA_LEGACY, "R", "Red");
    version_node_input_socket_name(ntree, CMP_NODE_COMBRGBA_LEGACY, "G", "Green");
    version_node_input_socket_name(ntree, CMP_NODE_COMBRGBA_LEGACY, "B", "Blue");
    version_node_input_socket_name(ntree, CMP_NODE_COMBRGBA_LEGACY, "A", "Alpha");

    version_node_input_socket_name(ntree, CMP_NODE_COMBHSVA_LEGACY, "H", "Red");
    version_node_input_socket_name(ntree, CMP_NODE_COMBHSVA_LEGACY, "S", "Green");
    version_node_input_socket_name(ntree, CMP_NODE_COMBHSVA_LEGACY, "V", "Blue");
    version_node_input_socket_name(ntree, CMP_NODE_COMBHSVA_LEGACY, "A", "Alpha");

    version_node_input_socket_name(ntree, CMP_NODE_COMBYCCA_LEGACY, "Y", "Red");
    version_node_input_socket_name(ntree, CMP_NODE_COMBYCCA_LEGACY, "Cb", "Green");
    version_node_input_socket_name(ntree, CMP_NODE_COMBYCCA_LEGACY, "Cr", "Blue");
    version_node_input_socket_name(ntree, CMP_NODE_COMBYCCA_LEGACY, "A", "Alpha");

    version_node_input_socket_name(ntree, CMP_NODE_COMBYUVA_LEGACY, "Y", "Red");
    version_node_input_socket_name(ntree, CMP_NODE_COMBYUVA_LEGACY, "U", "Green");
    version_node_input_socket_name(ntree, CMP_NODE_COMBYUVA_LEGACY, "V", "Blue");
    version_node_input_socket_name(ntree, CMP_NODE_COMBYUVA_LEGACY, "A", "Alpha");

    version_node_output_socket_name(ntree, CMP_NODE_SEPRGBA_LEGACY, "R", "Red");
    version_node_output_socket_name(ntree, CMP_NODE_SEPRGBA_LEGACY, "G", "Green");
    version_node_output_socket_name(ntree, CMP_NODE_SEPRGBA_LEGACY, "B", "Blue");
    version_node_output_socket_name(ntree, CMP_NODE_SEPRGBA_LEGACY, "A", "Alpha");

    version_node_output_socket_name(ntree, CMP_NODE_SEPHSVA_LEGACY, "H", "Red");
    version_node_output_socket_name(ntree, CMP_NODE_SEPHSVA_LEGACY, "S", "Green");
    version_node_output_socket_name(ntree, CMP_NODE_SEPHSVA_LEGACY, "V", "Blue");
    version_node_output_socket_name(ntree, CMP_NODE_SEPHSVA_LEGACY, "A", "Alpha");

    version_node_output_socket_name(ntree, CMP_NODE_SEPYCCA_LEGACY, "Y", "Red");
    version_node_output_socket_name(ntree, CMP_NODE_SEPYCCA_LEGACY, "Cb", "Green");
    version_node_output_socket_name(ntree, CMP_NODE_SEPYCCA_LEGACY, "Cr", "Blue");
    version_node_output_socket_name(ntree, CMP_NODE_SEPYCCA_LEGACY, "A", "Alpha");

    version_node_output_socket_name(ntree, CMP_NODE_SEPYUVA_LEGACY, "Y", "Red");
    version_node_output_socket_name(ntree, CMP_NODE_SEPYUVA_LEGACY, "U", "Green");
    version_node_output_socket_name(ntree, CMP_NODE_SEPYUVA_LEGACY, "V", "Blue");
    version_node_output_socket_name(ntree, CMP_NODE_SEPYUVA_LEGACY, "A", "Alpha");

    LISTBASE_FOREACH (bNode *, node, &ntree->nodes) {
      switch (node->type) {
        case CMP_NODE_COMBRGBA_LEGACY: {
          node->type = CMP_NODE_COMBINE_COLOR;
          NodeCMPCombSepColor *storage = (NodeCMPCombSepColor *)MEM_callocN(
              sizeof(NodeCMPCombSepColor), __func__);
          storage->mode = CMP_NODE_COMBSEP_COLOR_RGB;
          strcpy(node->idname, "CompositorNodeCombineColor");
          node->storage = storage;
          break;
        }
        case CMP_NODE_COMBHSVA_LEGACY: {
          node->type = CMP_NODE_COMBINE_COLOR;
          NodeCMPCombSepColor *storage = (NodeCMPCombSepColor *)MEM_callocN(
              sizeof(NodeCMPCombSepColor), __func__);
          storage->mode = CMP_NODE_COMBSEP_COLOR_HSV;
          strcpy(node->idname, "CompositorNodeCombineColor");
          node->storage = storage;
          break;
        }
        case CMP_NODE_COMBYCCA_LEGACY: {
          node->type = CMP_NODE_COMBINE_COLOR;
          NodeCMPCombSepColor *storage = (NodeCMPCombSepColor *)MEM_callocN(
              sizeof(NodeCMPCombSepColor), __func__);
          storage->mode = CMP_NODE_COMBSEP_COLOR_YCC;
          storage->ycc_mode = node->custom1;
          strcpy(node->idname, "CompositorNodeCombineColor");
          node->storage = storage;
          break;
        }
        case CMP_NODE_COMBYUVA_LEGACY: {
          node->type = CMP_NODE_COMBINE_COLOR;
          NodeCMPCombSepColor *storage = (NodeCMPCombSepColor *)MEM_callocN(
              sizeof(NodeCMPCombSepColor), __func__);
          storage->mode = CMP_NODE_COMBSEP_COLOR_YUV;
          strcpy(node->idname, "CompositorNodeCombineColor");
          node->storage = storage;
          break;
        }
        case CMP_NODE_SEPRGBA_LEGACY: {
          node->type = CMP_NODE_SEPARATE_COLOR;
          NodeCMPCombSepColor *storage = (NodeCMPCombSepColor *)MEM_callocN(
              sizeof(NodeCMPCombSepColor), __func__);
          storage->mode = CMP_NODE_COMBSEP_COLOR_RGB;
          strcpy(node->idname, "CompositorNodeSeparateColor");
          node->storage = storage;
          break;
        }
        case CMP_NODE_SEPHSVA_LEGACY: {
          node->type = CMP_NODE_SEPARATE_COLOR;
          NodeCMPCombSepColor *storage = (NodeCMPCombSepColor *)MEM_callocN(
              sizeof(NodeCMPCombSepColor), __func__);
          storage->mode = CMP_NODE_COMBSEP_COLOR_HSV;
          strcpy(node->idname, "CompositorNodeSeparateColor");
          node->storage = storage;
          break;
        }
        case CMP_NODE_SEPYCCA_LEGACY: {
          node->type = CMP_NODE_SEPARATE_COLOR;
          NodeCMPCombSepColor *storage = (NodeCMPCombSepColor *)MEM_callocN(
              sizeof(NodeCMPCombSepColor), __func__);
          storage->mode = CMP_NODE_COMBSEP_COLOR_YCC;
          storage->ycc_mode = node->custom1;
          strcpy(node->idname, "CompositorNodeSeparateColor");
          node->storage = storage;
          break;
        }
        case CMP_NODE_SEPYUVA_LEGACY: {
          node->type = CMP_NODE_SEPARATE_COLOR;
          NodeCMPCombSepColor *storage = (NodeCMPCombSepColor *)MEM_callocN(
              sizeof(NodeCMPCombSepColor), __func__);
          storage->mode = CMP_NODE_COMBSEP_COLOR_YUV;
          strcpy(node->idname, "CompositorNodeSeparateColor");
          node->storage = storage;
          break;
        }
      }
    }
  }

  /* In texture nodes, replace combine/separate RGBA with combine/separate color */
  if (ntree->type == NTREE_TEXTURE) {
    LISTBASE_FOREACH (bNode *, node, &ntree->nodes) {
      switch (node->type) {
        case TEX_NODE_COMPOSE_LEGACY: {
          node->type = TEX_NODE_COMBINE_COLOR;
          node->custom1 = NODE_COMBSEP_COLOR_RGB;
          strcpy(node->idname, "TextureNodeCombineColor");
          break;
        }
        case TEX_NODE_DECOMPOSE_LEGACY: {
          node->type = TEX_NODE_SEPARATE_COLOR;
          node->custom1 = NODE_COMBSEP_COLOR_RGB;
          strcpy(node->idname, "TextureNodeSeparateColor");
          break;
        }
      }
    }
  }

  /* In shader nodes, replace combine/separate RGB/HSV with combine/separate color */
  if (ntree->type == NTREE_SHADER) {
    version_node_input_socket_name(ntree, SH_NODE_COMBRGB_LEGACY, "R", "Red");
    version_node_input_socket_name(ntree, SH_NODE_COMBRGB_LEGACY, "G", "Green");
    version_node_input_socket_name(ntree, SH_NODE_COMBRGB_LEGACY, "B", "Blue");
    version_node_output_socket_name(ntree, SH_NODE_COMBRGB_LEGACY, "Image", "Color");

    version_node_input_socket_name(ntree, SH_NODE_COMBHSV_LEGACY, "H", "Red");
    version_node_input_socket_name(ntree, SH_NODE_COMBHSV_LEGACY, "S", "Green");
    version_node_input_socket_name(ntree, SH_NODE_COMBHSV_LEGACY, "V", "Blue");

    version_node_output_socket_name(ntree, SH_NODE_SEPRGB_LEGACY, "R", "Red");
    version_node_output_socket_name(ntree, SH_NODE_SEPRGB_LEGACY, "G", "Green");
    version_node_output_socket_name(ntree, SH_NODE_SEPRGB_LEGACY, "B", "Blue");
    version_node_input_socket_name(ntree, SH_NODE_SEPRGB_LEGACY, "Image", "Color");

    version_node_output_socket_name(ntree, SH_NODE_SEPHSV_LEGACY, "H", "Red");
    version_node_output_socket_name(ntree, SH_NODE_SEPHSV_LEGACY, "S", "Green");
    version_node_output_socket_name(ntree, SH_NODE_SEPHSV_LEGACY, "V", "Blue");

    LISTBASE_FOREACH (bNode *, node, &ntree->nodes) {
      switch (node->type) {
        case SH_NODE_COMBRGB_LEGACY: {
          node->type = SH_NODE_COMBINE_COLOR;
          NodeCombSepColor *storage = (NodeCombSepColor *)MEM_callocN(sizeof(NodeCombSepColor),
                                                                      __func__);
          storage->mode = NODE_COMBSEP_COLOR_RGB;
          strcpy(node->idname, "ShaderNodeCombineColor");
          node->storage = storage;
          break;
        }
        case SH_NODE_COMBHSV_LEGACY: {
          node->type = SH_NODE_COMBINE_COLOR;
          NodeCombSepColor *storage = (NodeCombSepColor *)MEM_callocN(sizeof(NodeCombSepColor),
                                                                      __func__);
          storage->mode = NODE_COMBSEP_COLOR_HSV;
          strcpy(node->idname, "ShaderNodeCombineColor");
          node->storage = storage;
          break;
        }
        case SH_NODE_SEPRGB_LEGACY: {
          node->type = SH_NODE_SEPARATE_COLOR;
          NodeCombSepColor *storage = (NodeCombSepColor *)MEM_callocN(sizeof(NodeCombSepColor),
                                                                      __func__);
          storage->mode = NODE_COMBSEP_COLOR_RGB;
          strcpy(node->idname, "ShaderNodeSeparateColor");
          node->storage = storage;
          break;
        }
        case SH_NODE_SEPHSV_LEGACY: {
          node->type = SH_NODE_SEPARATE_COLOR;
          NodeCombSepColor *storage = (NodeCombSepColor *)MEM_callocN(sizeof(NodeCombSepColor),
                                                                      __func__);
          storage->mode = NODE_COMBSEP_COLOR_HSV;
          strcpy(node->idname, "ShaderNodeSeparateColor");
          node->storage = storage;
          break;
        }
      }
    }
  }
}

static void versioning_replace_legacy_mix_rgb_node(bNodeTree *ntree)
{
  version_node_input_socket_name(ntree, SH_NODE_MIX_RGB_LEGACY, "Fac", "Factor_Float");
  version_node_input_socket_name(ntree, SH_NODE_MIX_RGB_LEGACY, "Color1", "A_Color");
  version_node_input_socket_name(ntree, SH_NODE_MIX_RGB_LEGACY, "Color2", "B_Color");
  version_node_output_socket_name(ntree, SH_NODE_MIX_RGB_LEGACY, "Color", "Result_Color");
  LISTBASE_FOREACH (bNode *, node, &ntree->nodes) {
    if (node->type == SH_NODE_MIX_RGB_LEGACY) {
      strcpy(node->idname, "ShaderNodeMix");
      node->type = SH_NODE_MIX;
      NodeShaderMix *data = (NodeShaderMix *)MEM_callocN(sizeof(NodeShaderMix), __func__);
      data->blend_type = node->custom1;
      data->clamp_result = (node->custom2 & SHD_MIXRGB_CLAMP) ? 1 : 0;
      data->clamp_factor = 1;
      data->data_type = SOCK_RGBA;
      data->factor_mode = NODE_MIX_MODE_UNIFORM;
      node->storage = data;
    }
  }
}

static void versioning_replace_legacy_glossy_node(bNodeTree *ntree)
{
  LISTBASE_FOREACH (bNode *, node, &ntree->nodes) {
    if (node->type == SH_NODE_BSDF_GLOSSY_LEGACY) {
      strcpy(node->idname, "ShaderNodeBsdfAnisotropic");
      node->type = SH_NODE_BSDF_GLOSSY;
    }
  }
}

static void versioning_remove_microfacet_sharp_distribution(bNodeTree *ntree)
{
  /* Find all glossy, glass and refraction BSDF nodes that have their distribution
   * set to SHARP and set them to GGX, disconnect any link to the Roughness input
   * and set its value to zero. */
  LISTBASE_FOREACH (bNode *, node, &ntree->nodes) {
    if (!ELEM(node->type, SH_NODE_BSDF_GLOSSY, SH_NODE_BSDF_GLASS, SH_NODE_BSDF_REFRACTION)) {
      continue;
    }
    if (node->custom1 != SHD_GLOSSY_SHARP_DEPRECATED) {
      continue;
    }

    node->custom1 = SHD_GLOSSY_GGX;
    LISTBASE_FOREACH (bNodeSocket *, socket, &node->inputs) {
      if (!STREQ(socket->identifier, "Roughness")) {
        continue;
      }

      if (socket->link != nullptr) {
        nodeRemLink(ntree, socket->link);
      }
      bNodeSocketValueFloat *socket_value = (bNodeSocketValueFloat *)socket->default_value;
      socket_value->value = 0.0f;

      break;
    }
  }
}

static void version_fix_image_format_copy(Main *bmain, ImageFormatData *format)
{
  /* Fix bug where curves in image format were not properly copied to file output
   * node, incorrectly sharing a pointer with the scene settings. Copy the data
   * structure now as it should have been done in the first place. */
  if (format->view_settings.curve_mapping) {
    LISTBASE_FOREACH (Scene *, scene, &bmain->scenes) {
      if (format != &scene->r.im_format && ELEM(format->view_settings.curve_mapping,
                                                scene->view_settings.curve_mapping,
                                                scene->r.im_format.view_settings.curve_mapping))
      {
        format->view_settings.curve_mapping = BKE_curvemapping_copy(
            format->view_settings.curve_mapping);
        break;
      }
    }

    /* Remove any invalid curves with missing data. */
    if (format->view_settings.curve_mapping->cm[0].curve == nullptr) {
      BKE_curvemapping_free(format->view_settings.curve_mapping);
      format->view_settings.curve_mapping = nullptr;
      format->view_settings.flag &= ~COLORMANAGE_VIEW_USE_CURVES;
    }
  }
}

/**
 * Some editors would manually manage visibility of regions, or lazy create them based on
 * context. Ensure they are always there now, and use the new #ARegionType.poll().
 */
static void version_ensure_missing_regions(ScrArea *area, SpaceLink *sl)
{
  ListBase *regionbase = (sl == area->spacedata.first) ? &area->regionbase : &sl->regionbase;

  switch (sl->spacetype) {
    case SPACE_FILE: {
      if (ARegion *ui_region = do_versions_add_region_if_not_found(
              regionbase, RGN_TYPE_UI, "versioning: UI region for file", RGN_TYPE_TOOLS))
      {
        ui_region->alignment = RGN_ALIGN_TOP;
        ui_region->flag |= RGN_FLAG_DYNAMIC_SIZE;
      }

      if (ARegion *exec_region = do_versions_add_region_if_not_found(
              regionbase, RGN_TYPE_EXECUTE, "versioning: execute region for file", RGN_TYPE_UI))
      {
        exec_region->alignment = RGN_ALIGN_BOTTOM;
        exec_region->flag = RGN_FLAG_DYNAMIC_SIZE;
      }

      if (ARegion *tool_props_region = do_versions_add_region_if_not_found(
              regionbase,
              RGN_TYPE_TOOL_PROPS,
              "versioning: tool props region for file",
              RGN_TYPE_EXECUTE))
      {
        tool_props_region->alignment = RGN_ALIGN_RIGHT;
        tool_props_region->flag = RGN_FLAG_HIDDEN;
      }
      break;
    }
    case SPACE_CLIP: {
      ARegion *region;

      region = do_versions_ensure_region(
          regionbase, RGN_TYPE_UI, "versioning: properties region for clip", RGN_TYPE_HEADER);
      region->alignment = RGN_ALIGN_RIGHT;
      region->flag &= ~RGN_FLAG_HIDDEN;

      region = do_versions_ensure_region(
          regionbase, RGN_TYPE_CHANNELS, "versioning: channels region for clip", RGN_TYPE_UI);
      region->alignment = RGN_ALIGN_LEFT;
      region->flag &= ~RGN_FLAG_HIDDEN;
      region->v2d.scroll = V2D_SCROLL_BOTTOM;
      region->v2d.flag = V2D_VIEWSYNC_AREA_VERTICAL;

      region = do_versions_ensure_region(
          regionbase, RGN_TYPE_PREVIEW, "versioning: preview region for clip", RGN_TYPE_WINDOW);
      region->flag &= ~RGN_FLAG_HIDDEN;

      break;
    }
    case SPACE_SEQ: {
      ARegion *region;

      do_versions_ensure_region(regionbase,
                                RGN_TYPE_CHANNELS,
                                "versioning: channels region for sequencer",
                                RGN_TYPE_TOOLS);

      region = do_versions_ensure_region(regionbase,
                                         RGN_TYPE_PREVIEW,
                                         "versioning: preview region for sequencer",
                                         RGN_TYPE_CHANNELS);
      sequencer_init_preview_region(region);

      break;
    }
  }
}

/**
 * Change override RNA path from `frame_{start,end}` to `frame_{start,end}_raw`.
 * See #102662.
 */
static void version_liboverride_nla_strip_frame_start_end(IDOverrideLibrary *liboverride,
                                                          const char *parent_rna_path,
                                                          NlaStrip *strip)
{
  if (!strip) {
    return;
  }

  /* Escape the strip name for inclusion in the RNA path. */
  char name_esc_strip[sizeof(strip->name) * 2];
  BLI_str_escape(name_esc_strip, strip->name, sizeof(name_esc_strip));

  const std::string rna_path_strip = std::string(parent_rna_path) + ".strips[\"" + name_esc_strip +
                                     "\"]";

  { /* Rename .frame_start -> .frame_start_raw: */
    const std::string rna_path_prop = rna_path_strip + ".frame_start";
    BKE_lib_override_library_property_rna_path_change(
        liboverride, rna_path_prop.c_str(), (rna_path_prop + "_raw").c_str());
  }

  { /* Rename .frame_end -> .frame_end_raw: */
    const std::string rna_path_prop = rna_path_strip + ".frame_end";
    BKE_lib_override_library_property_rna_path_change(
        liboverride, rna_path_prop.c_str(), (rna_path_prop + "_raw").c_str());
  }

  { /* Remove .frame_start_ui: */
    const std::string rna_path_prop = rna_path_strip + ".frame_start_ui";
    BKE_lib_override_library_property_search_and_delete(liboverride, rna_path_prop.c_str());
  }

  { /* Remove .frame_end_ui: */
    const std::string rna_path_prop = rna_path_strip + ".frame_end_ui";
    BKE_lib_override_library_property_search_and_delete(liboverride, rna_path_prop.c_str());
  }

  /* Handle meta-strip contents. */
  LISTBASE_FOREACH (NlaStrip *, substrip, &strip->strips) {
    version_liboverride_nla_strip_frame_start_end(liboverride, rna_path_strip.c_str(), substrip);
  }
}

/** Fix the `frame_start` and `frame_end` overrides on NLA strips. See #102662. */
static void version_liboverride_nla_frame_start_end(ID *id, AnimData *adt, void * /*user_data*/)
{
  IDOverrideLibrary *liboverride = id->override_library;
  if (!liboverride) {
    return;
  }

  int track_index;
  LISTBASE_FOREACH_INDEX (NlaTrack *, track, &adt->nla_tracks, track_index) {
    char *rna_path_track = BLI_sprintfN("animation_data.nla_tracks[%d]", track_index);

    LISTBASE_FOREACH (NlaStrip *, strip, &track->strips) {
      version_liboverride_nla_strip_frame_start_end(liboverride, rna_path_track, strip);
    }

    MEM_freeN(rna_path_track);
  }
}

/* NOLINTNEXTLINE: readability-function-size */
void blo_do_versions_300(FileData *fd, Library * /*lib*/, Main *bmain)
{
  /* The #SCE_SNAP_SEQ flag has been removed in favor of the #SCE_SNAP which can be used for each
   * snap_flag member individually. */
  enum { SCE_SNAP_SEQ = (1 << 7) };

  if (!MAIN_VERSION_ATLEAST(bmain, 300, 1)) {
    /* Set default value for the new bisect_threshold parameter in the mirror modifier. */
    if (!DNA_struct_elem_find(fd->filesdna, "MirrorModifierData", "float", "bisect_threshold")) {
      LISTBASE_FOREACH (Object *, ob, &bmain->objects) {
        LISTBASE_FOREACH (ModifierData *, md, &ob->modifiers) {
          if (md->type == eModifierType_Mirror) {
            MirrorModifierData *mmd = (MirrorModifierData *)md;
            /* This was the previous hard-coded value. */
            mmd->bisect_threshold = 0.001f;
          }
        }
      }
    }
    /* Grease Pencil: Set default value for dilate pixels. */
    if (!DNA_struct_elem_find(fd->filesdna, "BrushGpencilSettings", "int", "dilate_pixels")) {
      LISTBASE_FOREACH (Brush *, brush, &bmain->brushes) {
        if (brush->gpencil_settings) {
          brush->gpencil_settings->dilate_pixels = 1;
        }
      }
    }
  }

  if (!MAIN_VERSION_ATLEAST(bmain, 300, 2)) {
    version_switch_node_input_prefix(bmain);

    if (!DNA_struct_elem_find(fd->filesdna, "bPoseChannel", "float", "custom_scale_xyz[3]")) {
      LISTBASE_FOREACH (Object *, ob, &bmain->objects) {
        if (ob->pose == nullptr) {
          continue;
        }
        LISTBASE_FOREACH (bPoseChannel *, pchan, &ob->pose->chanbase) {
          copy_v3_fl(pchan->custom_scale_xyz, pchan->custom_scale);
        }
      }
    }
  }

  if (!MAIN_VERSION_ATLEAST(bmain, 300, 4)) {
    /* Add a properties sidebar to the spreadsheet editor. */
    LISTBASE_FOREACH (bScreen *, screen, &bmain->screens) {
      LISTBASE_FOREACH (ScrArea *, area, &screen->areabase) {
        LISTBASE_FOREACH (SpaceLink *, sl, &area->spacedata) {
          if (sl->spacetype == SPACE_SPREADSHEET) {
            ListBase *regionbase = (sl == area->spacedata.first) ? &area->regionbase :
                                                                   &sl->regionbase;
            ARegion *new_sidebar = do_versions_add_region_if_not_found(
                regionbase, RGN_TYPE_UI, "sidebar for spreadsheet", RGN_TYPE_FOOTER);
            if (new_sidebar != nullptr) {
              new_sidebar->alignment = RGN_ALIGN_RIGHT;
              new_sidebar->flag |= RGN_FLAG_HIDDEN;
            }
          }
        }
      }
    }

    /* Enable spreadsheet filtering in old files without row filters. */
    LISTBASE_FOREACH (bScreen *, screen, &bmain->screens) {
      LISTBASE_FOREACH (ScrArea *, area, &screen->areabase) {
        LISTBASE_FOREACH (SpaceLink *, sl, &area->spacedata) {
          if (sl->spacetype == SPACE_SPREADSHEET) {
            SpaceSpreadsheet *sspreadsheet = (SpaceSpreadsheet *)sl;
            sspreadsheet->filter_flag |= SPREADSHEET_FILTER_ENABLE;
          }
        }
      }
    }

    FOREACH_NODETREE_BEGIN (bmain, ntree, id) {
      if (ntree->type == NTREE_GEOMETRY) {
        version_node_socket_name(ntree, GEO_NODE_BOUNDING_BOX, "Mesh", "Bounding Box");
      }
    }
    FOREACH_NODETREE_END;

    if (!DNA_struct_elem_find(fd->filesdna, "FileAssetSelectParams", "short", "import_type")) {
      LISTBASE_FOREACH (bScreen *, screen, &bmain->screens) {
        LISTBASE_FOREACH (ScrArea *, area, &screen->areabase) {
          LISTBASE_FOREACH (SpaceLink *, sl, &area->spacedata) {
            if (sl->spacetype == SPACE_FILE) {
              SpaceFile *sfile = (SpaceFile *)sl;
              if (sfile->asset_params) {
                sfile->asset_params->import_type = FILE_ASSET_IMPORT_APPEND;
              }
            }
          }
        }
      }
    }

    /* Initialize length-wise scale B-Bone settings. */
    if (!DNA_struct_elem_find(fd->filesdna, "Bone", "int", "bbone_flag")) {
      /* Update armature data and pose channels. */
      LISTBASE_FOREACH (bArmature *, arm, &bmain->armatures) {
        do_version_bones_bbone_len_scale(&arm->bonebase);
      }

      LISTBASE_FOREACH (Object *, ob, &bmain->objects) {
        if (ob->pose) {
          LISTBASE_FOREACH (bPoseChannel *, pchan, &ob->pose->chanbase) {
            copy_v3_fl3(pchan->scale_in, pchan->scale_in_x, 1.0f, pchan->scale_in_z);
            copy_v3_fl3(pchan->scale_out, pchan->scale_out_x, 1.0f, pchan->scale_out_z);
          }
        }
      }

      /* Update action curves and drivers. */
      LISTBASE_FOREACH (bAction *, act, &bmain->actions) {
        LISTBASE_FOREACH_MUTABLE (FCurve *, fcu, &act->curves) {
          do_version_bbone_len_scale_fcurve_fix(fcu);
        }
      }

      BKE_animdata_main_cb(bmain, do_version_bbone_len_scale_animdata_cb, nullptr);
    }
  }

  if (!MAIN_VERSION_ATLEAST(bmain, 300, 5)) {
    /* Add a dataset sidebar to the spreadsheet editor. */
    LISTBASE_FOREACH (bScreen *, screen, &bmain->screens) {
      LISTBASE_FOREACH (ScrArea *, area, &screen->areabase) {
        LISTBASE_FOREACH (SpaceLink *, sl, &area->spacedata) {
          if (sl->spacetype == SPACE_SPREADSHEET) {
            ListBase *regionbase = (sl == area->spacedata.first) ? &area->regionbase :
                                                                   &sl->regionbase;
            ARegion *spreadsheet_dataset_region = do_versions_add_region_if_not_found(
                regionbase, RGN_TYPE_CHANNELS, "spreadsheet dataset region", RGN_TYPE_FOOTER);

            if (spreadsheet_dataset_region) {
              spreadsheet_dataset_region->alignment = RGN_ALIGN_LEFT;
              spreadsheet_dataset_region->v2d.scroll = (V2D_SCROLL_RIGHT | V2D_SCROLL_BOTTOM);
            }
          }
        }
      }
    }
  }

  if (!MAIN_VERSION_ATLEAST(bmain, 300, 6)) {
    LISTBASE_FOREACH (bScreen *, screen, &bmain->screens) {
      LISTBASE_FOREACH (ScrArea *, area, &screen->areabase) {
        LISTBASE_FOREACH (SpaceLink *, space, &area->spacedata) {
          /* Disable View Layers filter. */
          if (space->spacetype == SPACE_OUTLINER) {
            SpaceOutliner *space_outliner = (SpaceOutliner *)space;
            space_outliner->filter |= SO_FILTER_NO_VIEW_LAYERS;
          }
        }
      }
    }
  }

  if (!MAIN_VERSION_ATLEAST(bmain, 300, 7)) {
    LISTBASE_FOREACH (Scene *, scene, &bmain->scenes) {
      ToolSettings *tool_settings = scene->toolsettings;
      tool_settings->snap_flag |= SCE_SNAP_SEQ;
      short snap_mode = tool_settings->snap_mode;
      short snap_node_mode = tool_settings->snap_node_mode;
      short snap_uv_mode = tool_settings->snap_uv_mode;
      tool_settings->snap_mode &= ~((1 << 4) | (1 << 5) | (1 << 6));
      tool_settings->snap_node_mode &= ~((1 << 5) | (1 << 6));
      tool_settings->snap_uv_mode &= ~(1 << 4);
      if (snap_mode & (1 << 4)) {
        tool_settings->snap_mode |= (1 << 6); /* SCE_SNAP_MODE_INCREMENT */
      }
      if (snap_mode & (1 << 5)) {
        tool_settings->snap_mode |= (1 << 4); /* SCE_SNAP_MODE_EDGE_MIDPOINT */
      }
      if (snap_mode & (1 << 6)) {
        tool_settings->snap_mode |= (1 << 5); /* SCE_SNAP_MODE_EDGE_PERPENDICULAR */
      }
      if (snap_node_mode & (1 << 5)) {
        tool_settings->snap_node_mode |= (1 << 0); /* SCE_SNAP_MODE_NODE_X */
      }
      if (snap_node_mode & (1 << 6)) {
        tool_settings->snap_node_mode |= (1 << 1); /* SCE_SNAP_MODE_NODE_Y */
      }
      if (snap_uv_mode & (1 << 4)) {
        tool_settings->snap_uv_mode |= (1 << 6); /* SCE_SNAP_MODE_INCREMENT */
      }

      SequencerToolSettings *sequencer_tool_settings = SEQ_tool_settings_ensure(scene);
      sequencer_tool_settings->snap_mode = SEQ_SNAP_TO_STRIPS | SEQ_SNAP_TO_CURRENT_FRAME |
                                           SEQ_SNAP_TO_STRIP_HOLD;
      sequencer_tool_settings->snap_distance = 15;
    }
  }

  if (!MAIN_VERSION_ATLEAST(bmain, 300, 8)) {
    LISTBASE_FOREACH (Scene *, scene, &bmain->scenes) {
      if (scene->master_collection != nullptr) {
        BLI_strncpy(scene->master_collection->id.name + 2,
                    BKE_SCENE_COLLECTION_NAME,
                    sizeof(scene->master_collection->id.name) - 2);
      }
    }
  }

  if (!MAIN_VERSION_ATLEAST(bmain, 300, 9)) {
    /* Fix a bug where reordering FCurves and bActionGroups could cause some corruption. Just
     * reconstruct all the action groups & ensure that the FCurves of a group are continuously
     * stored (i.e. not mixed with other groups) to be sure. See #89435. */
    LISTBASE_FOREACH (bAction *, act, &bmain->actions) {
      BKE_action_groups_reconstruct(act);
    }

    FOREACH_NODETREE_BEGIN (bmain, ntree, id) {
      if (ntree->type == NTREE_GEOMETRY) {
        LISTBASE_FOREACH (bNode *, node, &ntree->nodes) {
          if (node->type == GEO_NODE_SUBDIVIDE_MESH) {
            strcpy(node->idname, "GeometryNodeMeshSubdivide");
          }
        }
      }
    }
    FOREACH_NODETREE_END;
  }

  if (!MAIN_VERSION_ATLEAST(bmain, 300, 10)) {
    LISTBASE_FOREACH (Scene *, scene, &bmain->scenes) {
      ToolSettings *tool_settings = scene->toolsettings;
      if (tool_settings->snap_uv_mode & (1 << 4)) {
        tool_settings->snap_uv_mode |= (1 << 6); /* SCE_SNAP_MODE_INCREMENT */
        tool_settings->snap_uv_mode &= ~(1 << 4);
      }
    }
    LISTBASE_FOREACH (Material *, mat, &bmain->materials) {
      if (!(mat->lineart.flags & LRT_MATERIAL_CUSTOM_OCCLUSION_EFFECTIVENESS)) {
        mat->lineart.mat_occlusion = 1;
      }
    }
  }

  if (!MAIN_VERSION_ATLEAST(bmain, 300, 13)) {
    /* Convert Surface Deform to sparse-capable bind structure. */
    if (!DNA_struct_elem_find(fd->filesdna, "SurfaceDeformModifierData", "int", "num_mesh_verts"))
    {
      LISTBASE_FOREACH (Object *, ob, &bmain->objects) {
        LISTBASE_FOREACH (ModifierData *, md, &ob->modifiers) {
          if (md->type == eModifierType_SurfaceDeform) {
            SurfaceDeformModifierData *smd = (SurfaceDeformModifierData *)md;
            if (smd->bind_verts_num && smd->verts) {
              smd->mesh_verts_num = smd->bind_verts_num;

              for (uint i = 0; i < smd->bind_verts_num; i++) {
                smd->verts[i].vertex_idx = i;
              }
            }
          }
        }
        if (ob->type == OB_GPENCIL_LEGACY) {
          LISTBASE_FOREACH (GpencilModifierData *, md, &ob->greasepencil_modifiers) {
            if (md->type == eGpencilModifierType_Lineart) {
              LineartGpencilModifierData *lmd = (LineartGpencilModifierData *)md;
              lmd->flags |= LRT_GPENCIL_USE_CACHE;
              lmd->chain_smooth_tolerance = 0.2f;
            }
          }
        }
      }
    }

    if (!DNA_struct_elem_find(fd->filesdna, "WorkSpace", "AssetLibraryReference", "asset_library"))
    {
      LISTBASE_FOREACH (WorkSpace *, workspace, &bmain->workspaces) {
        BKE_asset_library_reference_init_default(&workspace->asset_library_ref);
      }
    }

    if (!DNA_struct_elem_find(
            fd->filesdna, "FileAssetSelectParams", "AssetLibraryReference", "asset_library_ref"))
    {
      LISTBASE_FOREACH (bScreen *, screen, &bmain->screens) {
        LISTBASE_FOREACH (ScrArea *, area, &screen->areabase) {
          LISTBASE_FOREACH (SpaceLink *, space, &area->spacedata) {
            if (space->spacetype == SPACE_FILE) {
              SpaceFile *sfile = (SpaceFile *)space;
              if (sfile->browse_mode != FILE_BROWSE_MODE_ASSETS) {
                continue;
              }
              BKE_asset_library_reference_init_default(&sfile->asset_params->asset_library_ref);
            }
          }
        }
      }
    }

    /* Set default 2D annotation placement. */
    LISTBASE_FOREACH (Scene *, scene, &bmain->scenes) {
      ToolSettings *ts = scene->toolsettings;
      ts->gpencil_v2d_align = GP_PROJECT_VIEWSPACE | GP_PROJECT_CURSOR;
    }
  }

  if (!MAIN_VERSION_ATLEAST(bmain, 300, 14)) {
    LISTBASE_FOREACH (Scene *, scene, &bmain->scenes) {
      ToolSettings *tool_settings = scene->toolsettings;
      tool_settings->snap_flag &= ~SCE_SNAP_SEQ;
    }
  }

  if (!MAIN_VERSION_ATLEAST(bmain, 300, 15)) {
    LISTBASE_FOREACH (bScreen *, screen, &bmain->screens) {
      LISTBASE_FOREACH (ScrArea *, area, &screen->areabase) {
        LISTBASE_FOREACH (SpaceLink *, sl, &area->spacedata) {
          if (sl->spacetype == SPACE_SEQ) {
            SpaceSeq *sseq = (SpaceSeq *)sl;
            sseq->flag |= SEQ_TIMELINE_SHOW_GRID;
          }
        }
      }
    }
  }

  /* Font names were copied directly into ID names, see: #90417. */
  if (!MAIN_VERSION_ATLEAST(bmain, 300, 16)) {
    ListBase *lb = which_libbase(bmain, ID_VF);
    BKE_main_id_repair_duplicate_names_listbase(bmain, lb);
  }

  if (!MAIN_VERSION_ATLEAST(bmain, 300, 17)) {
    if (!DNA_struct_elem_find(
            fd->filesdna, "View3DOverlay", "float", "normals_constant_screen_size"))
    {
      LISTBASE_FOREACH (bScreen *, screen, &bmain->screens) {
        LISTBASE_FOREACH (ScrArea *, area, &screen->areabase) {
          LISTBASE_FOREACH (SpaceLink *, sl, &area->spacedata) {
            if (sl->spacetype == SPACE_VIEW3D) {
              View3D *v3d = (View3D *)sl;
              v3d->overlay.normals_constant_screen_size = 7.0f;
            }
          }
        }
      }
    }

    /* Fix SplineIK constraint's inconsistency between binding points array and its stored size.
     */
    LISTBASE_FOREACH (Object *, ob, &bmain->objects) {
      /* NOTE: Objects should never have SplineIK constraint, so no need to apply this fix on
       * their constraints. */
      if (ob->pose) {
        LISTBASE_FOREACH (bPoseChannel *, pchan, &ob->pose->chanbase) {
          do_version_constraints_spline_ik_joint_bindings(&pchan->constraints);
        }
      }
    }
  }

  if (!MAIN_VERSION_ATLEAST(bmain, 300, 18)) {
    if (!DNA_struct_elem_find(
            fd->filesdna, "WorkSpace", "AssetLibraryReference", "asset_library_ref"))
    {
      LISTBASE_FOREACH (WorkSpace *, workspace, &bmain->workspaces) {
        BKE_asset_library_reference_init_default(&workspace->asset_library_ref);
      }
    }

    if (!DNA_struct_elem_find(
            fd->filesdna, "FileAssetSelectParams", "AssetLibraryReference", "asset_library_ref"))
    {
      LISTBASE_FOREACH (bScreen *, screen, &bmain->screens) {
        LISTBASE_FOREACH (ScrArea *, area, &screen->areabase) {
          LISTBASE_FOREACH (SpaceLink *, space, &area->spacedata) {
            if (space->spacetype != SPACE_FILE) {
              continue;
            }

            SpaceFile *sfile = (SpaceFile *)space;
            if (sfile->browse_mode != FILE_BROWSE_MODE_ASSETS) {
              continue;
            }
            BKE_asset_library_reference_init_default(&sfile->asset_params->asset_library_ref);
          }
        }
      }
    }

    /* Previously, only text ending with `.py` would run, apply this logic
     * to existing files so text that happens to have the "Register" enabled
     * doesn't suddenly start running code on startup that was previously ignored. */
    LISTBASE_FOREACH (Text *, text, &bmain->texts) {
      if ((text->flags & TXT_ISSCRIPT) && !BLI_path_extension_check(text->id.name + 2, ".py")) {
        text->flags &= ~TXT_ISSCRIPT;
      }
    }
  }

  if (!MAIN_VERSION_ATLEAST(bmain, 300, 19)) {
    /* Disable Fade Inactive Overlay by default as it is redundant after introducing flash on
     * mode transfer. */
    LISTBASE_FOREACH (bScreen *, screen, &bmain->screens) {
      LISTBASE_FOREACH (ScrArea *, area, &screen->areabase) {
        LISTBASE_FOREACH (SpaceLink *, sl, &area->spacedata) {
          if (sl->spacetype == SPACE_VIEW3D) {
            View3D *v3d = (View3D *)sl;
            v3d->overlay.flag &= ~V3D_OVERLAY_FADE_INACTIVE;
          }
        }
      }
    }

    LISTBASE_FOREACH (Scene *, scene, &bmain->scenes) {
      SequencerToolSettings *sequencer_tool_settings = SEQ_tool_settings_ensure(scene);
      sequencer_tool_settings->overlap_mode = SEQ_OVERLAP_SHUFFLE;
    }
  }

  if (!MAIN_VERSION_ATLEAST(bmain, 300, 20)) {
    /* Use new vector Size socket in Cube Mesh Primitive node. */
    LISTBASE_FOREACH (bNodeTree *, ntree, &bmain->nodetrees) {
      if (ntree->type != NTREE_GEOMETRY) {
        continue;
      }

      LISTBASE_FOREACH_MUTABLE (bNodeLink *, link, &ntree->links) {
        if (link->tonode->type == GEO_NODE_MESH_PRIMITIVE_CUBE) {
          bNode *node = link->tonode;
          if (STREQ(link->tosock->identifier, "Size") && link->tosock->type == SOCK_FLOAT) {
            bNode *link_fromnode = link->fromnode;
            bNodeSocket *link_fromsock = link->fromsock;
            bNodeSocket *socket = link->tosock;
            BLI_assert(socket);

            bNodeSocket *new_socket = do_version_replace_float_size_with_vector(
                ntree, node, socket);
            nodeAddLink(ntree, link_fromnode, link_fromsock, node, new_socket);
          }
        }
      }

      LISTBASE_FOREACH (bNode *, node, &ntree->nodes) {
        if (node->type != GEO_NODE_MESH_PRIMITIVE_CUBE) {
          continue;
        }
        LISTBASE_FOREACH (bNodeSocket *, socket, &node->inputs) {
          if (STREQ(socket->identifier, "Size") && (socket->type == SOCK_FLOAT)) {
            do_version_replace_float_size_with_vector(ntree, node, socket);
            break;
          }
        }
      }
    }
  }

  if (!MAIN_VERSION_ATLEAST(bmain, 300, 22)) {
    if (!DNA_struct_elem_find(
            fd->filesdna, "LineartGpencilModifierData", "bool", "use_crease_on_smooth"))
    {
      LISTBASE_FOREACH (Object *, ob, &bmain->objects) {
        if (ob->type == OB_GPENCIL_LEGACY) {
          LISTBASE_FOREACH (GpencilModifierData *, md, &ob->greasepencil_modifiers) {
            if (md->type == eGpencilModifierType_Lineart) {
              LineartGpencilModifierData *lmd = (LineartGpencilModifierData *)md;
              lmd->calculation_flags |= LRT_USE_CREASE_ON_SMOOTH_SURFACES;
            }
          }
        }
      }
    }
  }

  if (!MAIN_VERSION_ATLEAST(bmain, 300, 23)) {
    LISTBASE_FOREACH (bScreen *, screen, &bmain->screens) {
      LISTBASE_FOREACH (ScrArea *, area, &screen->areabase) {
        LISTBASE_FOREACH (SpaceLink *, sl, &area->spacedata) {
          if (sl->spacetype == SPACE_FILE) {
            SpaceFile *sfile = (SpaceFile *)sl;
            if (sfile->asset_params) {
              sfile->asset_params->base_params.recursion_level = FILE_SELECT_MAX_RECURSIONS;
            }
          }
        }
      }
    }

    LISTBASE_FOREACH (bScreen *, screen, &bmain->screens) {
      LISTBASE_FOREACH (ScrArea *, area, &screen->areabase) {
        LISTBASE_FOREACH (SpaceLink *, sl, &area->spacedata) {
          if (sl->spacetype == SPACE_SEQ) {
            SpaceSeq *sseq = (SpaceSeq *)sl;
            int seq_show_safe_margins = (sseq->flag & SEQ_PREVIEW_SHOW_SAFE_MARGINS);
            int seq_show_gpencil = (sseq->flag & SEQ_PREVIEW_SHOW_GPENCIL);
            int seq_show_fcurves = (sseq->flag & SEQ_TIMELINE_SHOW_FCURVES);
            int seq_show_safe_center = (sseq->flag & SEQ_PREVIEW_SHOW_SAFE_CENTER);
            int seq_show_metadata = (sseq->flag & SEQ_PREVIEW_SHOW_METADATA);
            int seq_show_strip_name = (sseq->flag & SEQ_TIMELINE_SHOW_STRIP_NAME);
            int seq_show_strip_source = (sseq->flag & SEQ_TIMELINE_SHOW_STRIP_SOURCE);
            int seq_show_strip_duration = (sseq->flag & SEQ_TIMELINE_SHOW_STRIP_DURATION);
            int seq_show_grid = (sseq->flag & SEQ_TIMELINE_SHOW_GRID);
            int show_strip_offset = (sseq->draw_flag & SEQ_TIMELINE_SHOW_STRIP_OFFSETS);
            sseq->preview_overlay.flag = (seq_show_safe_margins | seq_show_gpencil |
                                          seq_show_safe_center | seq_show_metadata);
            sseq->timeline_overlay.flag = (seq_show_fcurves | seq_show_strip_name |
                                           seq_show_strip_source | seq_show_strip_duration |
                                           seq_show_grid | show_strip_offset);
          }
        }
      }
    }
  }

  if (!MAIN_VERSION_ATLEAST(bmain, 300, 24)) {
    LISTBASE_FOREACH (Scene *, scene, &bmain->scenes) {
      SequencerToolSettings *sequencer_tool_settings = SEQ_tool_settings_ensure(scene);
      sequencer_tool_settings->pivot_point = V3D_AROUND_CENTER_MEDIAN;

      if (scene->ed != nullptr) {
        SEQ_for_each_callback(&scene->ed->seqbase, seq_transform_origin_set, nullptr);
      }
    }
    LISTBASE_FOREACH (bScreen *, screen, &bmain->screens) {
      LISTBASE_FOREACH (ScrArea *, area, &screen->areabase) {
        LISTBASE_FOREACH (SpaceLink *, sl, &area->spacedata) {
          if (sl->spacetype == SPACE_SEQ) {
            SpaceSeq *sseq = (SpaceSeq *)sl;
            sseq->preview_overlay.flag |= SEQ_PREVIEW_SHOW_OUTLINE_SELECTED;
          }
        }
      }
    }

    LISTBASE_FOREACH (bScreen *, screen, &bmain->screens) {
      LISTBASE_FOREACH (ScrArea *, area, &screen->areabase) {
        LISTBASE_FOREACH (SpaceLink *, sl, &area->spacedata) {
          if (sl->spacetype == SPACE_SEQ) {
            ListBase *regionbase = (sl == area->spacedata.first) ? &area->regionbase :
                                                                   &sl->regionbase;
            LISTBASE_FOREACH (ARegion *, region, regionbase) {
              if (region->regiontype == RGN_TYPE_WINDOW) {
                region->v2d.min[1] = 4.0f;
              }
            }
          }
        }
      }
    }
  }

  if (!MAIN_VERSION_ATLEAST(bmain, 300, 25)) {
    FOREACH_NODETREE_BEGIN (bmain, ntree, id) {
      if (ntree->type == NTREE_SHADER) {
        LISTBASE_FOREACH (bNode *, node, &ntree->nodes) {
          do_version_subsurface_methods(node);
        }
      }
    }
    FOREACH_NODETREE_END;

    enum {
      R_EXR_TILE_FILE = (1 << 10),
      R_FULL_SAMPLE = (1 << 15),
    };
    LISTBASE_FOREACH (Scene *, scene, &bmain->scenes) {
      scene->r.scemode &= ~(R_EXR_TILE_FILE | R_FULL_SAMPLE);
    }
  }

  if (!MAIN_VERSION_ATLEAST(bmain, 300, 26)) {
    LISTBASE_FOREACH (Object *, ob, &bmain->objects) {
      LISTBASE_FOREACH (ModifierData *, md, &ob->modifiers) {
        if (md->type == eModifierType_Nodes) {
          version_geometry_nodes_add_attribute_input_settings((NodesModifierData *)md);
        }
      }
    }

    LISTBASE_FOREACH (bScreen *, screen, &bmain->screens) {
      LISTBASE_FOREACH (ScrArea *, area, &screen->areabase) {
        LISTBASE_FOREACH (SpaceLink *, sl, &area->spacedata) {
          switch (sl->spacetype) {
            case SPACE_FILE: {
              SpaceFile *sfile = (SpaceFile *)sl;
              if (sfile->params) {
                sfile->params->flag &= ~(FILE_PARAMS_FLAG_UNUSED_1 | FILE_PARAMS_FLAG_UNUSED_2 |
                                         FILE_PARAMS_FLAG_UNUSED_3 | FILE_PATH_TOKENS_ALLOW);
              }

              /* New default import type: Append with reuse. */
              if (sfile->asset_params) {
                sfile->asset_params->import_type = FILE_ASSET_IMPORT_APPEND_REUSE;
              }
              break;
            }
            default:
              break;
          }
        }
      }
    }
  }

  if (!MAIN_VERSION_ATLEAST(bmain, 300, 29)) {
    LISTBASE_FOREACH (bScreen *, screen, &bmain->screens) {
      LISTBASE_FOREACH (ScrArea *, area, &screen->areabase) {
        LISTBASE_FOREACH (SpaceLink *, sl, &area->spacedata) {
          switch (sl->spacetype) {
            case SPACE_SEQ: {
              ListBase *regionbase = (sl == area->spacedata.first) ? &area->regionbase :
                                                                     &sl->regionbase;
              LISTBASE_FOREACH (ARegion *, region, regionbase) {
                if (region->regiontype == RGN_TYPE_WINDOW) {
                  region->v2d.max[1] = MAXSEQ;
                }
              }
              break;
            }
          }
        }
      }
    }
  }

  if (!MAIN_VERSION_ATLEAST(bmain, 300, 31)) {
    /* Swap header with the tool header so the regular header is always on the edge. */
    LISTBASE_FOREACH (bScreen *, screen, &bmain->screens) {
      LISTBASE_FOREACH (ScrArea *, area, &screen->areabase) {
        LISTBASE_FOREACH (SpaceLink *, sl, &area->spacedata) {
          ListBase *regionbase = (sl == area->spacedata.first) ? &area->regionbase :
                                                                 &sl->regionbase;
          ARegion *region_tool = nullptr, *region_head = nullptr;
          int region_tool_index = -1, region_head_index = -1, i;
          LISTBASE_FOREACH_INDEX (ARegion *, region, regionbase, i) {
            if (region->regiontype == RGN_TYPE_TOOL_HEADER) {
              region_tool = region;
              region_tool_index = i;
            }
            else if (region->regiontype == RGN_TYPE_HEADER) {
              region_head = region;
              region_head_index = i;
            }
          }
          if ((region_tool && region_head) && (region_head_index > region_tool_index)) {
            BLI_listbase_swaplinks(regionbase, region_tool, region_head);
          }
        }
      }
    }

    /* Set strip color tags to SEQUENCE_COLOR_NONE. */
    LISTBASE_FOREACH (Scene *, scene, &bmain->scenes) {
      if (scene->ed != nullptr) {
        SEQ_for_each_callback(&scene->ed->seqbase, do_versions_sequencer_color_tags, nullptr);
      }
    }

    /* Show sequencer color tags by default. */
    LISTBASE_FOREACH (bScreen *, screen, &bmain->screens) {
      LISTBASE_FOREACH (ScrArea *, area, &screen->areabase) {
        LISTBASE_FOREACH (SpaceLink *, sl, &area->spacedata) {
          if (sl->spacetype == SPACE_SEQ) {
            SpaceSeq *sseq = (SpaceSeq *)sl;
            sseq->timeline_overlay.flag |= SEQ_TIMELINE_SHOW_STRIP_COLOR_TAG;
          }
        }
      }
    }

    /* Set defaults for new color balance modifier parameters. */
    LISTBASE_FOREACH (Scene *, scene, &bmain->scenes) {
      if (scene->ed != nullptr) {
        SEQ_for_each_callback(
            &scene->ed->seqbase, do_versions_sequencer_color_balance_sop, nullptr);
      }
    }
  }

  if (!MAIN_VERSION_ATLEAST(bmain, 300, 33)) {
    LISTBASE_FOREACH (bScreen *, screen, &bmain->screens) {
      LISTBASE_FOREACH (ScrArea *, area, &screen->areabase) {
        LISTBASE_FOREACH (SpaceLink *, sl, &area->spacedata) {
          switch (sl->spacetype) {
            case SPACE_SEQ: {
              SpaceSeq *sseq = (SpaceSeq *)sl;
              enum { SEQ_DRAW_SEQUENCE = 0 };
              if (sseq->mainb == SEQ_DRAW_SEQUENCE) {
                sseq->mainb = SEQ_DRAW_IMG_IMBUF;
              }
              break;
            }
            case SPACE_TEXT: {
              SpaceText *st = (SpaceText *)sl;
              st->flags &= ~ST_FLAG_UNUSED_4;
              break;
            }
          }
        }
      }
    }
  }

  if (!MAIN_VERSION_ATLEAST(bmain, 300, 36)) {
    /* Update the `idnames` for renamed geometry and function nodes. */
    LISTBASE_FOREACH (bNodeTree *, ntree, &bmain->nodetrees) {
      if (ntree->type != NTREE_GEOMETRY) {
        continue;
      }
      version_node_id(ntree, FN_NODE_COMPARE, "FunctionNodeCompareFloats");
      version_node_id(ntree, GEO_NODE_CAPTURE_ATTRIBUTE, "GeometryNodeCaptureAttribute");
      version_node_id(ntree, GEO_NODE_MESH_BOOLEAN, "GeometryNodeMeshBoolean");
      version_node_id(ntree, GEO_NODE_FILL_CURVE, "GeometryNodeFillCurve");
      version_node_id(ntree, GEO_NODE_FILLET_CURVE, "GeometryNodeFilletCurve");
      version_node_id(ntree, GEO_NODE_REVERSE_CURVE, "GeometryNodeReverseCurve");
      version_node_id(ntree, GEO_NODE_SAMPLE_CURVE, "GeometryNodeSampleCurve");
      version_node_id(ntree, GEO_NODE_RESAMPLE_CURVE, "GeometryNodeResampleCurve");
      version_node_id(ntree, GEO_NODE_SUBDIVIDE_CURVE, "GeometryNodeSubdivideCurve");
      version_node_id(ntree, GEO_NODE_TRIM_CURVE, "GeometryNodeTrimCurve");
      version_node_id(ntree, GEO_NODE_REPLACE_MATERIAL, "GeometryNodeReplaceMaterial");
      version_node_id(ntree, GEO_NODE_SUBDIVIDE_MESH, "GeometryNodeSubdivideMesh");
      version_node_id(ntree, GEO_NODE_SET_MATERIAL, "GeometryNodeSetMaterial");
      version_node_id(ntree, GEO_NODE_SPLIT_EDGES, "GeometryNodeSplitEdges");
    }

    /* Update bone roll after a fix to vec_roll_to_mat3_normalized. */
    LISTBASE_FOREACH (bArmature *, arm, &bmain->armatures) {
      do_version_bones_roll(&arm->bonebase);
    }
  }

  if (!MAIN_VERSION_ATLEAST(bmain, 300, 37)) {
    /* Node Editor: toggle overlays on. */
    if (!DNA_struct_find(fd->filesdna, "SpaceNodeOverlay")) {
      LISTBASE_FOREACH (bScreen *, screen, &bmain->screens) {
        LISTBASE_FOREACH (ScrArea *, area, &screen->areabase) {
          LISTBASE_FOREACH (SpaceLink *, space, &area->spacedata) {
            if (space->spacetype == SPACE_NODE) {
              SpaceNode *snode = (SpaceNode *)space;
              snode->overlay.flag |= SN_OVERLAY_SHOW_OVERLAYS;
              snode->overlay.flag |= SN_OVERLAY_SHOW_WIRE_COLORS;
            }
          }
        }
      }
    }
  }

  if (!MAIN_VERSION_ATLEAST(bmain, 300, 38)) {
    LISTBASE_FOREACH (bScreen *, screen, &bmain->screens) {
      LISTBASE_FOREACH (ScrArea *, area, &screen->areabase) {
        LISTBASE_FOREACH (SpaceLink *, space, &area->spacedata) {
          if (space->spacetype == SPACE_FILE) {
            SpaceFile *sfile = (SpaceFile *)space;
            FileAssetSelectParams *asset_params = sfile->asset_params;
            if (asset_params) {
              asset_params->base_params.filter_id = FILTER_ID_ALL;
            }
          }
        }
      }
    }
  }

  if (!MAIN_VERSION_ATLEAST(bmain, 300, 39)) {
    LISTBASE_FOREACH (wmWindowManager *, wm, &bmain->wm) {
      wm->xr.session_settings.base_scale = 1.0f;
      wm->xr.session_settings.draw_flags |= (V3D_OFSDRAW_SHOW_SELECTION |
                                             V3D_OFSDRAW_XR_SHOW_CONTROLLERS |
                                             V3D_OFSDRAW_XR_SHOW_CUSTOM_OVERLAYS);
    }
  }

  if (!MAIN_VERSION_ATLEAST(bmain, 300, 40)) {
    /* Update the `idnames` for renamed geometry and function nodes. */
    LISTBASE_FOREACH (bNodeTree *, ntree, &bmain->nodetrees) {
      if (ntree->type != NTREE_GEOMETRY) {
        continue;
      }
      version_node_id(ntree, FN_NODE_SLICE_STRING, "FunctionNodeSliceString");
      version_geometry_nodes_set_position_node_offset(ntree);
    }

    /* Add storage to viewer node. */
    LISTBASE_FOREACH (bNodeTree *, ntree, &bmain->nodetrees) {
      if (ntree->type != NTREE_GEOMETRY) {
        continue;
      }
      LISTBASE_FOREACH (bNode *, node, &ntree->nodes) {
        if (node->type == GEO_NODE_VIEWER) {
          if (node->storage == nullptr) {
            NodeGeometryViewer *data = (NodeGeometryViewer *)MEM_callocN(
                sizeof(NodeGeometryViewer), __func__);
            data->data_type = CD_PROP_FLOAT;
            node->storage = data;
          }
        }
      }
    }

    LISTBASE_FOREACH (bNodeTree *, ntree, &bmain->nodetrees) {
      if (ntree->type == NTREE_GEOMETRY) {
        version_node_input_socket_name(
            ntree, GEO_NODE_DISTRIBUTE_POINTS_ON_FACES, "Geometry", "Mesh");
        version_node_input_socket_name(ntree, GEO_NODE_POINTS_TO_VOLUME, "Geometry", "Points");
        version_node_output_socket_name(ntree, GEO_NODE_POINTS_TO_VOLUME, "Geometry", "Volume");
        version_node_socket_name(ntree, GEO_NODE_SUBDIVISION_SURFACE, "Geometry", "Mesh");
        version_node_socket_name(ntree, GEO_NODE_RESAMPLE_CURVE, "Geometry", "Curve");
        version_node_socket_name(ntree, GEO_NODE_SUBDIVIDE_CURVE, "Geometry", "Curve");
        version_node_socket_name(ntree, GEO_NODE_SET_CURVE_RADIUS, "Geometry", "Curve");
        version_node_socket_name(ntree, GEO_NODE_SET_CURVE_TILT, "Geometry", "Curve");
        version_node_socket_name(ntree, GEO_NODE_SET_CURVE_HANDLES, "Geometry", "Curve");
        version_node_socket_name(ntree, GEO_NODE_TRANSLATE_INSTANCES, "Geometry", "Instances");
        version_node_socket_name(ntree, GEO_NODE_ROTATE_INSTANCES, "Geometry", "Instances");
        version_node_socket_name(ntree, GEO_NODE_SCALE_INSTANCES, "Geometry", "Instances");
        version_node_output_socket_name(ntree, GEO_NODE_MESH_BOOLEAN, "Geometry", "Mesh");
        version_node_input_socket_name(ntree, GEO_NODE_MESH_BOOLEAN, "Geometry 1", "Mesh 1");
        version_node_input_socket_name(ntree, GEO_NODE_MESH_BOOLEAN, "Geometry 2", "Mesh 2");
        version_node_socket_name(ntree, GEO_NODE_SUBDIVIDE_MESH, "Geometry", "Mesh");
        version_node_socket_name(ntree, GEO_NODE_TRIANGULATE, "Geometry", "Mesh");
        version_node_output_socket_name(ntree, GEO_NODE_MESH_PRIMITIVE_CONE, "Geometry", "Mesh");
        version_node_output_socket_name(ntree, GEO_NODE_MESH_PRIMITIVE_CUBE, "Geometry", "Mesh");
        version_node_output_socket_name(
            ntree, GEO_NODE_MESH_PRIMITIVE_CYLINDER, "Geometry", "Mesh");
        version_node_output_socket_name(ntree, GEO_NODE_MESH_PRIMITIVE_GRID, "Geometry", "Mesh");
        version_node_output_socket_name(
            ntree, GEO_NODE_MESH_PRIMITIVE_ICO_SPHERE, "Geometry", "Mesh");
        version_node_output_socket_name(ntree, GEO_NODE_MESH_PRIMITIVE_CIRCLE, "Geometry", "Mesh");
        version_node_output_socket_name(ntree, GEO_NODE_MESH_PRIMITIVE_LINE, "Geometry", "Mesh");
        version_node_output_socket_name(
            ntree, GEO_NODE_MESH_PRIMITIVE_UV_SPHERE, "Geometry", "Mesh");
        version_node_socket_name(ntree, GEO_NODE_SET_POINT_RADIUS, "Geometry", "Points");
      }
    }
  }

  if (!MAIN_VERSION_ATLEAST(bmain, 300, 42)) {
    /* Use consistent socket identifiers for the math node.
     * The code to make unique identifiers from the names was inconsistent. */
    FOREACH_NODETREE_BEGIN (bmain, ntree, id) {
      if (ntree->type != NTREE_CUSTOM) {
        version_node_tree_socket_id_delim(ntree);
      }
    }
    FOREACH_NODETREE_END;

    LISTBASE_FOREACH (bScreen *, screen, &bmain->screens) {
      LISTBASE_FOREACH (ScrArea *, area, &screen->areabase) {
        LISTBASE_FOREACH (SpaceLink *, sl, &area->spacedata) {
          if (sl->spacetype == SPACE_SEQ) {
            ListBase *regionbase = (sl == area->spacedata.first) ? &area->regionbase :
                                                                   &sl->regionbase;
            LISTBASE_FOREACH (ARegion *, region, regionbase) {
              if (region->regiontype == RGN_TYPE_WINDOW) {
                region->v2d.min[1] = 1.0f;
              }
            }
          }
        }
      }
    }

    /* Change minimum zoom to 0.05f in the node editor. */
    LISTBASE_FOREACH (bScreen *, screen, &bmain->screens) {
      LISTBASE_FOREACH (ScrArea *, area, &screen->areabase) {
        LISTBASE_FOREACH (SpaceLink *, sl, &area->spacedata) {
          if (sl->spacetype == SPACE_NODE) {
            ListBase *regionbase = (sl == area->spacedata.first) ? &area->regionbase :
                                                                   &sl->regionbase;
            LISTBASE_FOREACH (ARegion *, region, regionbase) {
              if (region->regiontype == RGN_TYPE_WINDOW) {
                if (region->v2d.minzoom > 0.05f) {
                  region->v2d.minzoom = 0.05f;
                }
              }
            }
          }
        }
      }
    }
  }

  /* Special case to handle older in-development 3.1 files, before change from 3.0 branch gets
   * merged in master. */
  if (!MAIN_VERSION_ATLEAST(bmain, 300, 42) ||
      (bmain->versionfile == 301 && !MAIN_VERSION_ATLEAST(bmain, 301, 3)))
  {
    /* Update LibOverride operations regarding insertions in RNA collections (i.e. modifiers,
     * constraints and NLA tracks). */
    ID *id_iter;
    FOREACH_MAIN_ID_BEGIN (bmain, id_iter) {
      if (ID_IS_OVERRIDE_LIBRARY_REAL(id_iter)) {
        version_liboverride_rnacollections_insertion_animdata(id_iter);
        if (GS(id_iter->name) == ID_OB) {
          version_liboverride_rnacollections_insertion_object((Object *)id_iter);
        }
      }
    }
    FOREACH_MAIN_ID_END;
  }

  if (!MAIN_VERSION_ATLEAST(bmain, 301, 4)) {
    LISTBASE_FOREACH (bNodeTree *, ntree, &bmain->nodetrees) {
      if (ntree->type != NTREE_GEOMETRY) {
        continue;
      }
      version_node_id(ntree, GEO_NODE_CURVE_SPLINE_PARAMETER, "GeometryNodeSplineParameter");
      LISTBASE_FOREACH (bNode *, node, &ntree->nodes) {
        if (node->type == GEO_NODE_CURVE_SPLINE_PARAMETER) {
          version_node_add_socket_if_not_exist(
              ntree, node, SOCK_OUT, SOCK_INT, PROP_NONE, "Index", "Index");
        }

        /* Convert float compare into a more general compare node. */
        if (node->type == FN_NODE_COMPARE) {
          if (node->storage == nullptr) {
            NodeFunctionCompare *data = (NodeFunctionCompare *)MEM_callocN(
                sizeof(NodeFunctionCompare), __func__);
            data->data_type = SOCK_FLOAT;
            data->operation = node->custom1;
            strcpy(node->idname, "FunctionNodeCompare");
            node->storage = data;
          }
        }
      }
    }

    /* Add a toggle for the breadcrumbs overlay in the node editor. */
    LISTBASE_FOREACH (bScreen *, screen, &bmain->screens) {
      LISTBASE_FOREACH (ScrArea *, area, &screen->areabase) {
        LISTBASE_FOREACH (SpaceLink *, space, &area->spacedata) {
          if (space->spacetype == SPACE_NODE) {
            SpaceNode *snode = (SpaceNode *)space;
            snode->overlay.flag |= SN_OVERLAY_SHOW_PATH;
          }
        }
      }
    }
  }

  if (!MAIN_VERSION_ATLEAST(bmain, 301, 6)) {
    /* Add node storage for map range node. */
    FOREACH_NODETREE_BEGIN (bmain, ntree, id) {
      LISTBASE_FOREACH (bNode *, node, &ntree->nodes) {
        if (node->type == SH_NODE_MAP_RANGE) {
          if (node->storage == nullptr) {
            NodeMapRange *data = MEM_cnew<NodeMapRange>(__func__);
            data->clamp = node->custom1;
            data->data_type = CD_PROP_FLOAT;
            data->interpolation_type = node->custom2;
            node->storage = data;
          }
        }
      }
    }
    FOREACH_NODETREE_END;

    /* Update spreadsheet data set region type. */
    LISTBASE_FOREACH (bScreen *, screen, &bmain->screens) {
      LISTBASE_FOREACH (ScrArea *, area, &screen->areabase) {
        LISTBASE_FOREACH (SpaceLink *, sl, &area->spacedata) {
          if (sl->spacetype == SPACE_SPREADSHEET) {
            ListBase *regionbase = (sl == area->spacedata.first) ? &area->regionbase :
                                                                   &sl->regionbase;
            LISTBASE_FOREACH (ARegion *, region, regionbase) {
              if (region->regiontype == RGN_TYPE_CHANNELS) {
                region->regiontype = RGN_TYPE_TOOLS;
              }
            }
          }
        }
      }
    }

    LISTBASE_FOREACH (Curve *, curve, &bmain->curves) {
      LISTBASE_FOREACH (Nurb *, nurb, &curve->nurb) {
        /* Previously other flags were ignored if CU_NURB_CYCLIC is set. */
        if (nurb->flagu & CU_NURB_CYCLIC) {
          nurb->flagu = CU_NURB_CYCLIC;
          BKE_nurb_knot_calc_u(nurb);
        }
        /* Previously other flags were ignored if CU_NURB_CYCLIC is set. */
        if (nurb->flagv & CU_NURB_CYCLIC) {
          nurb->flagv = CU_NURB_CYCLIC;
          BKE_nurb_knot_calc_v(nurb);
        }
      }
    }

    /* Initialize the bone wireframe opacity setting. */
    if (!DNA_struct_elem_find(fd->filesdna, "View3DOverlay", "float", "bone_wire_alpha")) {
      LISTBASE_FOREACH (bScreen *, screen, &bmain->screens) {
        LISTBASE_FOREACH (ScrArea *, area, &screen->areabase) {
          LISTBASE_FOREACH (SpaceLink *, sl, &area->spacedata) {
            if (sl->spacetype == SPACE_VIEW3D) {
              View3D *v3d = (View3D *)sl;
              v3d->overlay.bone_wire_alpha = 1.0f;
            }
          }
        }
      }
    }

    /* Rename sockets on multiple nodes */
    LISTBASE_FOREACH (bNodeTree *, ntree, &bmain->nodetrees) {
      if (ntree->type == NTREE_GEOMETRY) {
        version_node_output_socket_name(
            ntree, GEO_NODE_STRING_TO_CURVES, "Curves", "Curve Instances");
        version_node_output_socket_name(
            ntree, GEO_NODE_INPUT_MESH_EDGE_ANGLE, "Angle", "Unsigned Angle");
        version_node_output_socket_name(
            ntree, GEO_NODE_INPUT_MESH_ISLAND, "Index", "Island Index");
        version_node_input_socket_name(
            ntree, GEO_NODE_TRANSFER_ATTRIBUTE_DEPRECATED, "Target", "Source");
      }
    }
  }

  if (!MAIN_VERSION_ATLEAST(bmain, 301, 7) ||
      (bmain->versionfile == 302 && !MAIN_VERSION_ATLEAST(bmain, 302, 4)))
  {
    /* Duplicate value for two flags that mistakenly had the same numeric value. */
    LISTBASE_FOREACH (Object *, ob, &bmain->objects) {
      LISTBASE_FOREACH (ModifierData *, md, &ob->modifiers) {
        if (md->type == eModifierType_WeightVGProximity) {
          WeightVGProximityModifierData *wpmd = (WeightVGProximityModifierData *)md;
          if (wpmd->proximity_flags & MOD_WVG_PROXIMITY_INVERT_VGROUP_MASK) {
            wpmd->proximity_flags |= MOD_WVG_PROXIMITY_WEIGHTS_NORMALIZE;
          }
        }
      }
    }
  }

  if (!MAIN_VERSION_ATLEAST(bmain, 302, 2)) {
    LISTBASE_FOREACH (Scene *, scene, &bmain->scenes) {
      if (scene->ed != nullptr) {
        SEQ_for_each_callback(&scene->ed->seqbase, seq_transform_filter_set, nullptr);
      }
    }
  }

  if (!MAIN_VERSION_ATLEAST(bmain, 302, 6)) {
    LISTBASE_FOREACH (Scene *, scene, &bmain->scenes) {
      ToolSettings *ts = scene->toolsettings;
      if (ts->uv_relax_method == 0) {
        ts->uv_relax_method = UV_SCULPT_TOOL_RELAX_LAPLACIAN;
      }
    }
    LISTBASE_FOREACH (Scene *, scene, &bmain->scenes) {
      ToolSettings *tool_settings = scene->toolsettings;
      tool_settings->snap_flag_seq = tool_settings->snap_flag &
                                     ~(short(SCE_SNAP) | short(SCE_SNAP_SEQ));
      if (tool_settings->snap_flag & SCE_SNAP_SEQ) {
        tool_settings->snap_flag_seq |= SCE_SNAP;
        tool_settings->snap_flag &= ~SCE_SNAP_SEQ;
      }

      tool_settings->snap_flag_node = tool_settings->snap_flag;
      tool_settings->snap_uv_flag |= tool_settings->snap_flag & SCE_SNAP;
    }

    /* Alter NURBS knot mode flags to fit new modes. */
    LISTBASE_FOREACH (Curve *, curve, &bmain->curves) {
      LISTBASE_FOREACH (Nurb *, nurb, &curve->nurb) {
        /* CU_NURB_BEZIER and CU_NURB_ENDPOINT were ignored if combined. */
        if (nurb->flagu & CU_NURB_BEZIER && nurb->flagu & CU_NURB_ENDPOINT) {
          nurb->flagu &= ~(CU_NURB_BEZIER | CU_NURB_ENDPOINT);
          BKE_nurb_knot_calc_u(nurb);
        }
        else if (nurb->flagu & CU_NURB_CYCLIC) {
          /* In 45d038181ae2 cyclic bezier support is added, but CU_NURB_ENDPOINT still ignored. */
          nurb->flagu = CU_NURB_CYCLIC | (nurb->flagu & CU_NURB_BEZIER);
          BKE_nurb_knot_calc_u(nurb);
        }
        /* Bezier NURBS of order 3 were clamped to first control point. */
        if (nurb->orderu == 3 && (nurb->flagu & CU_NURB_BEZIER)) {
          nurb->flagu |= CU_NURB_ENDPOINT;
          BKE_nurb_knot_calc_u(nurb);
        }
        /* CU_NURB_BEZIER and CU_NURB_ENDPOINT were ignored if combined. */
        if (nurb->flagv & CU_NURB_BEZIER && nurb->flagv & CU_NURB_ENDPOINT) {
          nurb->flagv &= ~(CU_NURB_BEZIER | CU_NURB_ENDPOINT);
          BKE_nurb_knot_calc_v(nurb);
        }
        else if (nurb->flagv & CU_NURB_CYCLIC) {
          /* In 45d038181ae2 cyclic bezier support is added, but CU_NURB_ENDPOINT still ignored. */
          nurb->flagv = CU_NURB_CYCLIC | (nurb->flagv & CU_NURB_BEZIER);
          BKE_nurb_knot_calc_v(nurb);
        }
        /* Bezier NURBS of order 3 were clamped to first control point. */
        if (nurb->orderv == 3 && (nurb->flagv & CU_NURB_BEZIER)) {
          nurb->flagv |= CU_NURB_ENDPOINT;
          BKE_nurb_knot_calc_v(nurb);
        }
      }
    }

    /* Change grease pencil smooth iterations to match old results with new algorithm. */
    LISTBASE_FOREACH (Object *, ob, &bmain->objects) {
      LISTBASE_FOREACH (GpencilModifierData *, md, &ob->greasepencil_modifiers) {
        if (md->type == eGpencilModifierType_Smooth) {
          SmoothGpencilModifierData *gpmd = (SmoothGpencilModifierData *)md;
          if (gpmd->step == 1 && gpmd->factor <= 0.5f) {
            gpmd->factor *= 2.0f;
          }
          else {
            gpmd->step = 1 + int(gpmd->factor * max_ff(0.0f,
                                                       min_ff(5.1f * sqrtf(gpmd->step) - 3.0f,
                                                              gpmd->step + 2.0f)));
            gpmd->factor = 1.0f;
          }
        }
      }
    }
  }

  /* Rebuild active/render color attribute references. */
  if (!MAIN_VERSION_ATLEAST(bmain, 302, 6)) {
    LISTBASE_FOREACH (Brush *, br, &bmain->brushes) {
      /* Buggy code in wm_toolsystem broke smear in old files,
       * reset to defaults. */
      if (br->sculpt_tool == SCULPT_TOOL_SMEAR) {
        br->alpha = 1.0f;
        br->spacing = 5;
        br->flag &= ~BRUSH_ALPHA_PRESSURE;
        br->flag &= ~BRUSH_SPACE_ATTEN;
        br->curve_preset = BRUSH_CURVE_SPHERE;
      }
    }

    LISTBASE_FOREACH (Mesh *, me, &bmain->meshes) {
      for (int step = 0; step < 2; step++) {
        CustomDataLayer *actlayer = nullptr;

        int vact1, vact2;

        if (step) {
          vact1 = CustomData_get_render_layer_index(&me->vdata, CD_PROP_COLOR);
          vact2 = CustomData_get_render_layer_index(&me->ldata, CD_PROP_BYTE_COLOR);
        }
        else {
          vact1 = CustomData_get_active_layer_index(&me->vdata, CD_PROP_COLOR);
          vact2 = CustomData_get_active_layer_index(&me->ldata, CD_PROP_BYTE_COLOR);
        }

        if (vact1 != -1) {
          actlayer = me->vdata.layers + vact1;
        }
        else if (vact2 != -1) {
          actlayer = me->ldata.layers + vact2;
        }

        if (actlayer) {
          if (step) {
            BKE_id_attributes_default_color_set(&me->id, actlayer->name);
          }
          else {
            BKE_id_attributes_active_color_set(&me->id, actlayer->name);
          }
        }
      }
    }
  }

  if (!MAIN_VERSION_ATLEAST(bmain, 302, 7)) {
    /* Generate 'system' liboverrides IDs.
     * NOTE: This is a fairly rough process, based on very basic heuristics. Should be enough for a
     * do_version code though, this is a new optional feature, not a critical conversion. */
    ID *id;
    FOREACH_MAIN_ID_BEGIN (bmain, id) {
      if (!ID_IS_OVERRIDE_LIBRARY_REAL(id) || ID_IS_LINKED(id)) {
        /* Ignore non-real liboverrides, and linked ones. */
        continue;
      }
      if (GS(id->name) == ID_OB) {
        /* Never 'lock' an object into a system override for now. */
        continue;
      }
      if (BKE_lib_override_library_is_user_edited(id)) {
        /* Do not 'lock' an ID already edited by the user. */
        continue;
      }
      id->override_library->flag |= LIBOVERRIDE_FLAG_SYSTEM_DEFINED;
    }
    FOREACH_MAIN_ID_END;

    /* Initialize brush curves sculpt settings. */
    LISTBASE_FOREACH (Brush *, brush, &bmain->brushes) {
      if (brush->ob_mode != OB_MODE_SCULPT_CURVES) {
        continue;
      }
      if (brush->curves_sculpt_settings != nullptr) {
        continue;
      }
      brush->curves_sculpt_settings = MEM_cnew<BrushCurvesSculptSettings>(__func__);
      brush->curves_sculpt_settings->add_amount = 1;
    }

    LISTBASE_FOREACH (bScreen *, screen, &bmain->screens) {
      LISTBASE_FOREACH (ScrArea *, area, &screen->areabase) {
        LISTBASE_FOREACH (SpaceLink *, sl, &area->spacedata) {
          if (sl->spacetype == SPACE_OUTLINER) {
            SpaceOutliner *space_outliner = (SpaceOutliner *)sl;
            space_outliner->filter &= ~SO_FILTER_CLEARED_1;
          }
        }
      }
    }
  }

  if (!MAIN_VERSION_ATLEAST(bmain, 302, 9)) {
    /* Sequencer channels region. */
    LISTBASE_FOREACH (bScreen *, screen, &bmain->screens) {
      LISTBASE_FOREACH (ScrArea *, area, &screen->areabase) {
        LISTBASE_FOREACH (SpaceLink *, sl, &area->spacedata) {
          if (sl->spacetype != SPACE_SEQ) {
            continue;
          }
          if (ELEM(((SpaceSeq *)sl)->view, SEQ_VIEW_PREVIEW, SEQ_VIEW_SEQUENCE_PREVIEW)) {
            continue;
          }

          ListBase *regionbase = (sl == area->spacedata.first) ? &area->regionbase :
                                                                 &sl->regionbase;
          ARegion *region = BKE_region_find_in_listbase_by_type(regionbase, RGN_TYPE_CHANNELS);
          if (!region) {
            /* Find sequencer tools region. */
            ARegion *tools_region = BKE_region_find_in_listbase_by_type(regionbase,
                                                                        RGN_TYPE_TOOLS);
            region = do_versions_add_region(RGN_TYPE_CHANNELS, "channels region");
            BLI_insertlinkafter(regionbase, tools_region, region);
            region->alignment = RGN_ALIGN_LEFT;
            region->v2d.flag |= V2D_VIEWSYNC_AREA_VERTICAL;
          }

          ARegion *timeline_region = BKE_region_find_in_listbase_by_type(regionbase,
                                                                         RGN_TYPE_WINDOW);
          if (timeline_region != nullptr) {
            timeline_region->v2d.flag |= V2D_VIEWSYNC_AREA_VERTICAL;
          }
        }
      }
    }

    /* Initialize channels. */
    LISTBASE_FOREACH (Scene *, scene, &bmain->scenes) {
      Editing *ed = SEQ_editing_get(scene);
      if (ed == nullptr) {
        continue;
      }
      SEQ_channels_ensure(&ed->channels);
      SEQ_for_each_callback(&scene->ed->seqbase, seq_meta_channels_ensure, nullptr);

      ed->displayed_channels = &ed->channels;

      ListBase *previous_channels = &ed->channels;
      LISTBASE_FOREACH (MetaStack *, ms, &ed->metastack) {
        ms->old_channels = previous_channels;
        previous_channels = &ms->parseq->channels;
        /* If `MetaStack` exists, active channels must point to last link. */
        ed->displayed_channels = &ms->parseq->channels;
      }
    }
  }

  if (!MAIN_VERSION_ATLEAST(bmain, 302, 10)) {
    LISTBASE_FOREACH (bScreen *, screen, &bmain->screens) {
      LISTBASE_FOREACH (ScrArea *, area, &screen->areabase) {
        LISTBASE_FOREACH (SpaceLink *, sl, &area->spacedata) {
          if (sl->spacetype != SPACE_FILE) {
            continue;
          }
          SpaceFile *sfile = (SpaceFile *)sl;
          if (sfile->browse_mode != FILE_BROWSE_MODE_ASSETS) {
            continue;
          }
          sfile->asset_params->base_params.filter_id |= FILTER_ID_GR;
        }
      }
    }

    /* While vertex-colors were experimental the smear tool became corrupt due
     * to bugs in the wm_toolsystem API (auto-creation of sculpt brushes
     * was broken).  Go through and reset all smear brushes. */
    LISTBASE_FOREACH (Brush *, br, &bmain->brushes) {
      if (br->sculpt_tool == SCULPT_TOOL_SMEAR) {
        br->alpha = 1.0f;
        br->spacing = 5;
        br->flag &= ~BRUSH_ALPHA_PRESSURE;
        br->flag &= ~BRUSH_SPACE_ATTEN;
        br->curve_preset = BRUSH_CURVE_SPHERE;
      }
    }

    /* Rebuild active/render color attribute references. */
    LISTBASE_FOREACH (Mesh *, me, &bmain->meshes) {
      for (int step = 0; step < 2; step++) {
        CustomDataLayer *actlayer = nullptr;

        int vact1, vact2;

        if (step) {
          vact1 = CustomData_get_render_layer_index(&me->vdata, CD_PROP_COLOR);
          vact2 = CustomData_get_render_layer_index(&me->ldata, CD_PROP_BYTE_COLOR);
        }
        else {
          vact1 = CustomData_get_active_layer_index(&me->vdata, CD_PROP_COLOR);
          vact2 = CustomData_get_active_layer_index(&me->ldata, CD_PROP_BYTE_COLOR);
        }

        if (vact1 != -1) {
          actlayer = me->vdata.layers + vact1;
        }
        else if (vact2 != -1) {
          actlayer = me->ldata.layers + vact2;
        }

        if (actlayer) {
          if (step) {
            BKE_id_attributes_default_color_set(&me->id, actlayer->name);
          }
          else {
            BKE_id_attributes_active_color_set(&me->id, actlayer->name);
          }
        }
      }
    }

    /* Update data transfer modifiers */
    LISTBASE_FOREACH (Object *, ob, &bmain->objects) {
      LISTBASE_FOREACH (ModifierData *, md, &ob->modifiers) {
        if (md->type == eModifierType_DataTransfer) {
          DataTransferModifierData *dtmd = (DataTransferModifierData *)md;

          for (int i = 0; i < DT_MULTILAYER_INDEX_MAX; i++) {
            if (dtmd->layers_select_src[i] == 0) {
              dtmd->layers_select_src[i] = DT_LAYERS_ALL_SRC;
            }

            if (dtmd->layers_select_dst[i] == 0) {
              dtmd->layers_select_dst[i] = DT_LAYERS_NAME_DST;
            }
          }
        }
      }
    }
  }

  if (!MAIN_VERSION_ATLEAST(bmain, 302, 12)) {
    /* UV/Image show background grid option. */
    LISTBASE_FOREACH (bScreen *, screen, &bmain->screens) {
      LISTBASE_FOREACH (ScrArea *, area, &screen->areabase) {
        LISTBASE_FOREACH (SpaceLink *, space, &area->spacedata) {
          if (space->spacetype == SPACE_IMAGE) {
            SpaceImage *sima = (SpaceImage *)space;
            sima->overlay.flag |= SI_OVERLAY_SHOW_GRID_BACKGROUND;
          }
        }
      }
    }

    /* Add node storage for the merge by distance node. */
    FOREACH_NODETREE_BEGIN (bmain, ntree, id) {
      if (ntree->type == NTREE_GEOMETRY) {
        LISTBASE_FOREACH (bNode *, node, &ntree->nodes) {
          if (node->type == GEO_NODE_MERGE_BY_DISTANCE) {
            if (node->storage == nullptr) {
              NodeGeometryMergeByDistance *data = MEM_cnew<NodeGeometryMergeByDistance>(__func__);
              data->mode = GEO_NODE_MERGE_BY_DISTANCE_MODE_ALL;
              node->storage = data;
            }
          }
        }
      }
    }
    FOREACH_NODETREE_END;

    LISTBASE_FOREACH (bNodeTree *, ntree, &bmain->nodetrees) {
      if (ntree->type == NTREE_GEOMETRY) {
        version_node_input_socket_name(
            ntree, GEO_NODE_SUBDIVISION_SURFACE, "Crease", "Edge Crease");
      }
    }
  }

  if (!MAIN_VERSION_ATLEAST(bmain, 302, 13)) {
    /* Enable named attributes overlay in node editor. */
    LISTBASE_FOREACH (bScreen *, screen, &bmain->screens) {
      LISTBASE_FOREACH (ScrArea *, area, &screen->areabase) {
        LISTBASE_FOREACH (SpaceLink *, space, &area->spacedata) {
          if (space->spacetype == SPACE_NODE) {
            SpaceNode *snode = (SpaceNode *)space;
            snode->overlay.flag |= SN_OVERLAY_SHOW_NAMED_ATTRIBUTES;
          }
        }
      }
    }

    LISTBASE_FOREACH (Brush *, brush, &bmain->brushes) {
      BrushCurvesSculptSettings *settings = brush->curves_sculpt_settings;
      if (settings == nullptr) {
        continue;
      }
      if (settings->curve_length == 0.0f) {
        settings->curve_length = 0.3f;
      }
    }
  }

  if (!DNA_struct_elem_find(fd->filesdna, "Sculpt", "float", "automasking_cavity_factor")) {
    LISTBASE_FOREACH (Scene *, scene, &bmain->scenes) {
      if (scene->toolsettings && scene->toolsettings->sculpt) {
        scene->toolsettings->sculpt->automasking_cavity_factor = 0.5f;
      }
    }
  }

  if (!MAIN_VERSION_ATLEAST(bmain, 302, 14)) {
    /* Compensate for previously wrong squared distance. */
    LISTBASE_FOREACH (Scene *, scene, &bmain->scenes) {
      scene->r.bake.max_ray_distance = sasqrt(scene->r.bake.max_ray_distance);
    }
  }

  if (!MAIN_VERSION_ATLEAST(bmain, 303, 1)) {
    FOREACH_NODETREE_BEGIN (bmain, ntree, id) {
      versioning_replace_legacy_combined_and_separate_color_nodes(ntree);
    }
    FOREACH_NODETREE_END;

    /* Initialize brush curves sculpt settings. */
    LISTBASE_FOREACH (Brush *, brush, &bmain->brushes) {
      if (brush->ob_mode != OB_MODE_SCULPT_CURVES) {
        continue;
      }
      if (brush->curves_sculpt_settings->points_per_curve == 0) {
        brush->curves_sculpt_settings->points_per_curve = 8;
      }
    }

    /* UDIM Packing. */
    if (!DNA_struct_elem_find(fd->filesdna, "ImagePackedFile", "int", "tile_number")) {
      LISTBASE_FOREACH (Image *, ima, &bmain->images) {
        int view;
        LISTBASE_FOREACH_INDEX (ImagePackedFile *, imapf, &ima->packedfiles, view) {
          imapf->view = view;
          imapf->tile_number = 1001;
        }
      }
    }

    /* Merge still offsets into start/end offsets. */
    LISTBASE_FOREACH (Scene *, scene, &bmain->scenes) {
      Editing *ed = SEQ_editing_get(scene);
      if (ed != nullptr) {
        SEQ_for_each_callback(&ed->seqbase, version_merge_still_offsets, nullptr);
      }
    }

    /* Use the curves type enum for the set spline type node, instead of a special one. */
    FOREACH_NODETREE_BEGIN (bmain, ntree, id) {
      if (ntree->type == NTREE_GEOMETRY) {
        LISTBASE_FOREACH (bNode *, node, &ntree->nodes) {
          if (node->type == GEO_NODE_CURVE_SPLINE_TYPE) {
            NodeGeometryCurveSplineType *storage = (NodeGeometryCurveSplineType *)node->storage;
            switch (storage->spline_type) {
              case 0: /* GEO_NODE_SPLINE_TYPE_BEZIER */
                storage->spline_type = CURVE_TYPE_BEZIER;
                break;
              case 1: /* GEO_NODE_SPLINE_TYPE_NURBS */
                storage->spline_type = CURVE_TYPE_NURBS;
                break;
              case 2: /* GEO_NODE_SPLINE_TYPE_POLY */
                storage->spline_type = CURVE_TYPE_POLY;
                break;
            }
          }
        }
      }
    }
    FOREACH_NODETREE_END;

    LISTBASE_FOREACH (Object *, ob, &bmain->objects) {
      LISTBASE_FOREACH (GpencilModifierData *, gpd, &ob->greasepencil_modifiers) {
        if (gpd->type == eGpencilModifierType_Lineart) {
          LineartGpencilModifierData *lmd = (LineartGpencilModifierData *)gpd;
          lmd->shadow_camera_near = 0.1f;
          lmd->shadow_camera_far = 200.0f;
          lmd->shadow_camera_size = 200.0f;
        }
      }
    }
  }

  if (!MAIN_VERSION_ATLEAST(bmain, 303, 2)) {
    LISTBASE_FOREACH (bScreen *, screen, &bmain->screens) {
      LISTBASE_FOREACH (ScrArea *, area, &screen->areabase) {
        LISTBASE_FOREACH (SpaceLink *, sl, &area->spacedata) {
          if (sl->spacetype == SPACE_CLIP) {
            ((SpaceClip *)sl)->mask_info.blend_factor = 1.0;
          }
        }
      }
    }
  }

  if (!MAIN_VERSION_ATLEAST(bmain, 303, 3)) {
    LISTBASE_FOREACH (bScreen *, screen, &bmain->screens) {
      LISTBASE_FOREACH (ScrArea *, area, &screen->areabase) {
        LISTBASE_FOREACH (SpaceLink *, sl, &area->spacedata) {
          if (sl->spacetype == SPACE_CLIP) {
            ((SpaceClip *)sl)->mask_info.draw_flag |= MASK_DRAWFLAG_SPLINE;
          }
          else if (sl->spacetype == SPACE_IMAGE) {
            ((SpaceImage *)sl)->mask_info.draw_flag |= MASK_DRAWFLAG_SPLINE;
          }
        }
      }
    }

    LISTBASE_FOREACH (Scene *, scene, &bmain->scenes) {
      ToolSettings *tool_settings = scene->toolsettings;
      /* Zero isn't a valid value, use for versioning. */
      if (tool_settings->snap_face_nearest_steps == 0) {
        /* Minimum of snap steps for face nearest is 1. */
        tool_settings->snap_face_nearest_steps = 1;
        /* Set snap to edited and non-edited as default. */
        tool_settings->snap_flag |= SCE_SNAP_TO_INCLUDE_EDITED | SCE_SNAP_TO_INCLUDE_NONEDITED;
      }
    }
  }

  if (!MAIN_VERSION_ATLEAST(bmain, 303, 4)) {
    FOREACH_NODETREE_BEGIN (bmain, ntree, id) {
      if (ntree->type == NTREE_COMPOSIT) {
        LISTBASE_FOREACH (bNode *, node, &ntree->nodes) {
          if (node->type == CMP_NODE_OUTPUT_FILE) {
            LISTBASE_FOREACH (bNodeSocket *, sock, &node->inputs) {
              if (sock->storage) {
                NodeImageMultiFileSocket *sockdata = (NodeImageMultiFileSocket *)sock->storage;
                version_fix_image_format_copy(bmain, &sockdata->format);
              }
            }

            if (node->storage) {
              NodeImageMultiFile *nimf = (NodeImageMultiFile *)node->storage;
              version_fix_image_format_copy(bmain, &nimf->format);
            }
          }
        }
      }
    }
    FOREACH_NODETREE_END;

    LISTBASE_FOREACH (Scene *, scene, &bmain->scenes) {
      version_fix_image_format_copy(bmain, &scene->r.im_format);
    }
  }

  if (!MAIN_VERSION_ATLEAST(bmain, 303, 5)) {
    /* Fix for #98925 - remove channels region, that was initialized in incorrect editor types. */
    LISTBASE_FOREACH (bScreen *, screen, &bmain->screens) {
      LISTBASE_FOREACH (ScrArea *, area, &screen->areabase) {
        LISTBASE_FOREACH (SpaceLink *, sl, &area->spacedata) {
          if (ELEM(sl->spacetype, SPACE_ACTION, SPACE_CLIP, SPACE_GRAPH, SPACE_NLA, SPACE_SEQ)) {
            continue;
          }

          ListBase *regionbase = (sl == area->spacedata.first) ? &area->regionbase :
                                                                 &sl->regionbase;
          ARegion *channels_region = BKE_region_find_in_listbase_by_type(regionbase,
                                                                         RGN_TYPE_CHANNELS);
          if (channels_region) {
            BLI_freelinkN(regionbase, channels_region);
          }
        }
      }
    }
  }

  if (!MAIN_VERSION_ATLEAST(bmain, 303, 6)) {
    /* Initialize brush curves sculpt settings. */
    LISTBASE_FOREACH (Brush *, brush, &bmain->brushes) {
      if (brush->ob_mode != OB_MODE_SCULPT_CURVES) {
        continue;
      }
      brush->curves_sculpt_settings->density_add_attempts = 100;
    }

    /* Disable 'show_bounds' option of curve objects. Option was set as there was no object mode
     * outline implementation. See #95933. */
    LISTBASE_FOREACH (Object *, ob, &bmain->objects) {
      if (ob->type == OB_CURVES) {
        ob->dtx &= ~OB_DRAWBOUNDOX;
      }
    }

    BKE_main_namemap_validate_and_fix(bmain);
  }

  if (!MAIN_VERSION_ATLEAST(bmain, 304, 1)) {
    /* Image generation information transferred to tiles. */
    if (!DNA_struct_elem_find(fd->filesdna, "ImageTile", "int", "gen_x")) {
      LISTBASE_FOREACH (Image *, ima, &bmain->images) {
        LISTBASE_FOREACH (ImageTile *, tile, &ima->tiles) {
          tile->gen_x = ima->gen_x;
          tile->gen_y = ima->gen_y;
          tile->gen_type = ima->gen_type;
          tile->gen_flag = ima->gen_flag;
          tile->gen_depth = ima->gen_depth;
          copy_v4_v4(tile->gen_color, ima->gen_color);
        }
      }
    }

    /* Convert mix rgb node to new mix node and add storage. */
    FOREACH_NODETREE_BEGIN (bmain, ntree, id) {
      versioning_replace_legacy_mix_rgb_node(ntree);
    }
    FOREACH_NODETREE_END;

    /* Face sets no longer store whether the corresponding face is hidden. */
    LISTBASE_FOREACH (Mesh *, mesh, &bmain->meshes) {
      int *face_sets = (int *)CustomData_get_layer(&mesh->pdata, CD_SCULPT_FACE_SETS);
      if (face_sets) {
        for (int i = 0; i < mesh->totpoly; i++) {
          face_sets[i] = abs(face_sets[i]);
        }
      }
    }

    /* Custom grids in UV Editor have separate X and Y divisions. */
    LISTBASE_FOREACH (bScreen *, screen, &bmain->screens) {
      LISTBASE_FOREACH (ScrArea *, area, &screen->areabase) {
        LISTBASE_FOREACH (SpaceLink *, sl, &area->spacedata) {
          switch (sl->spacetype) {
            case SPACE_IMAGE: {
              SpaceImage *sima = (SpaceImage *)sl;
              sima->custom_grid_subdiv[0] = 10;
              sima->custom_grid_subdiv[1] = 10;
              break;
            }
          }
        }
      }
    }
  }

  if (!MAIN_VERSION_ATLEAST(bmain, 304, 2)) {
    /* Initialize brush curves sculpt settings. */
    LISTBASE_FOREACH (Brush *, brush, &bmain->brushes) {
      brush->automasking_cavity_factor = 0.5f;
    }
  }

  if (!MAIN_VERSION_ATLEAST(bmain, 304, 3)) {
    LISTBASE_FOREACH (bScreen *, screen, &bmain->screens) {
      LISTBASE_FOREACH (ScrArea *, area, &screen->areabase) {
        LISTBASE_FOREACH (SpaceLink *, sl, &area->spacedata) {
          if (sl->spacetype == SPACE_VIEW3D) {
            View3D *v3d = (View3D *)sl;
            v3d->flag2 |= V3D_SHOW_VIEWER;
            v3d->overlay.flag |= V3D_OVERLAY_VIEWER_ATTRIBUTE;
            v3d->overlay.viewer_attribute_opacity = 1.0f;
          }
          if (sl->spacetype == SPACE_IMAGE) {
            SpaceImage *sima = (SpaceImage *)sl;
            if (sima->flag & SI_FLAG_UNUSED_18) { /* Was #SI_CUSTOM_GRID. */
              sima->grid_shape_source = SI_GRID_SHAPE_FIXED;
              sima->flag &= ~SI_FLAG_UNUSED_18;
            }
          }
        }
      }
    }

    LISTBASE_FOREACH (bNodeTree *, ntree, &bmain->nodetrees) {
      if (ntree->type != NTREE_GEOMETRY) {
        continue;
      }
      version_node_id(ntree, GEO_NODE_OFFSET_POINT_IN_CURVE, "GeometryNodeOffsetPointInCurve");
    }
  }

  if (!MAIN_VERSION_ATLEAST(bmain, 304, 4)) {
    /* Update brush sculpt settings. */
    LISTBASE_FOREACH (Brush *, brush, &bmain->brushes) {
      brush->automasking_cavity_factor = 1.0f;
    }
  }

  if (!MAIN_VERSION_ATLEAST(bmain, 304, 5)) {
    /* Fix for #101622 - update flags of sequence editor regions that were not initialized
     * properly. */
    LISTBASE_FOREACH (bScreen *, screen, &bmain->screens) {
      LISTBASE_FOREACH (ScrArea *, area, &screen->areabase) {
        LISTBASE_FOREACH (SpaceLink *, sl, &area->spacedata) {
          ListBase *regionbase = (sl == area->spacedata.first) ? &area->regionbase :
                                                                 &sl->regionbase;
          if (sl->spacetype == SPACE_SEQ) {
            LISTBASE_FOREACH (ARegion *, region, regionbase) {
              if (region->regiontype == RGN_TYPE_TOOLS) {
                region->v2d.flag &= ~V2D_VIEWSYNC_AREA_VERTICAL;
              }
              if (region->regiontype == RGN_TYPE_CHANNELS) {
                region->v2d.flag |= V2D_VIEWSYNC_AREA_VERTICAL;
              }
            }
          }
        }
      }
    }
  }

  if (!MAIN_VERSION_ATLEAST(bmain, 304, 6)) {
    LISTBASE_FOREACH (bNodeTree *, ntree, &bmain->nodetrees) {
      if (ntree->type != NTREE_GEOMETRY) {
        continue;
      }
      LISTBASE_FOREACH (bNode *, node, &ntree->nodes) {
        if (node->type != GEO_NODE_SAMPLE_CURVE) {
          continue;
        }
        static_cast<NodeGeometryCurveSample *>(node->storage)->use_all_curves = true;
        static_cast<NodeGeometryCurveSample *>(node->storage)->data_type = CD_PROP_FLOAT;
        bNodeSocket *curve_socket = nodeFindSocket(node, SOCK_IN, "Curve");
        BLI_assert(curve_socket != nullptr);
        STRNCPY(curve_socket->name, "Curves");
        STRNCPY(curve_socket->identifier, "Curves");
      }
    }
  }

  if (!MAIN_VERSION_ATLEAST(bmain, 305, 2)) {
    LISTBASE_FOREACH (MovieClip *, clip, &bmain->movieclips) {
      MovieTracking *tracking = &clip->tracking;

      const float frame_center_x = float(clip->lastsize[0]) / 2;
      const float frame_center_y = float(clip->lastsize[1]) / 2;

      tracking->camera.principal_point[0] = (tracking->camera.principal_legacy[0] -
                                             frame_center_x) /
                                            frame_center_x;
      tracking->camera.principal_point[1] = (tracking->camera.principal_legacy[1] -
                                             frame_center_y) /
                                            frame_center_y;
    }
  }

  if (!MAIN_VERSION_ATLEAST(bmain, 305, 4)) {
    LISTBASE_FOREACH (bNodeTree *, ntree, &bmain->nodetrees) {
      if (ntree->type == NTREE_GEOMETRY) {
        version_node_socket_name(ntree, GEO_NODE_COLLECTION_INFO, "Geometry", "Instances");
      }
    }

    /* UVSeam fixing distance. */
    if (!DNA_struct_elem_find(fd->filesdna, "Image", "short", "seam_margin")) {
      LISTBASE_FOREACH (Image *, image, &bmain->images) {
        image->seam_margin = 8;
      }
    }

    LISTBASE_FOREACH (bNodeTree *, ntree, &bmain->nodetrees) {
      if (ntree->type == NTREE_GEOMETRY) {
        version_geometry_nodes_primitive_uv_maps(*ntree);
      }
    }
  }

  if (!MAIN_VERSION_ATLEAST(bmain, 305, 6)) {
    LISTBASE_FOREACH (bScreen *, screen, &bmain->screens) {
      LISTBASE_FOREACH (ScrArea *, area, &screen->areabase) {
        LISTBASE_FOREACH (SpaceLink *, sl, &area->spacedata) {
          if (sl->spacetype == SPACE_VIEW3D) {
            View3D *v3d = (View3D *)sl;
            v3d->overlay.flag |= int(V3D_OVERLAY_SCULPT_SHOW_MASK |
                                     V3D_OVERLAY_SCULPT_SHOW_FACE_SETS);
          }
        }
      }
    }
  }

  if (!MAIN_VERSION_ATLEAST(bmain, 305, 7)) {
    LISTBASE_FOREACH (Light *, light, &bmain->lights) {
      light->radius = light->area_size;
    }
    /* Grease Pencil Build modifier:
     * Set default value for new natural draw-speed factor and maximum gap. */
    if (!DNA_struct_elem_find(fd->filesdna, "BuildGpencilModifierData", "float", "speed_fac") ||
        !DNA_struct_elem_find(fd->filesdna, "BuildGpencilModifierData", "float", "speed_maxgap"))
    {
      LISTBASE_FOREACH (Object *, ob, &bmain->objects) {
        LISTBASE_FOREACH (GpencilModifierData *, md, &ob->greasepencil_modifiers) {
          if (md->type == eGpencilModifierType_Build) {
            BuildGpencilModifierData *mmd = (BuildGpencilModifierData *)md;
            mmd->speed_fac = 1.2f;
            mmd->speed_maxgap = 0.5f;
          }
        }
      }
    }
  }

  if (!MAIN_VERSION_ATLEAST(bmain, 305, 8)) {
    const int CV_SCULPT_SELECTION_ENABLED = (1 << 1);
    LISTBASE_FOREACH (Curves *, curves_id, &bmain->hair_curves) {
      curves_id->flag &= ~CV_SCULPT_SELECTION_ENABLED;
    }
    LISTBASE_FOREACH (Curves *, curves_id, &bmain->hair_curves) {
      BKE_id_attribute_rename(&curves_id->id, ".selection_point_float", ".selection", nullptr);
      BKE_id_attribute_rename(&curves_id->id, ".selection_curve_float", ".selection", nullptr);
    }

    /* Toggle the Invert Vertex Group flag on Armature modifiers in some cases. */
    LISTBASE_FOREACH (Object *, ob, &bmain->objects) {
      bool after_armature = false;
      LISTBASE_FOREACH (ModifierData *, md, &ob->modifiers) {
        if (md->type == eModifierType_Armature) {
          ArmatureModifierData *amd = (ArmatureModifierData *)md;
          if (amd->multi) {
            /* Toggle the invert vertex group flag on operational Multi Modifier entries. */
            if (after_armature && amd->defgrp_name[0]) {
              amd->deformflag ^= ARM_DEF_INVERT_VGROUP;
            }
          }
          else {
            /* Disabled multi modifiers don't reset propagation, but non-multi ones do. */
            after_armature = false;
          }
          /* Multi Modifier is only valid and operational after an active Armature modifier. */
          if (md->mode & (eModifierMode_Realtime | eModifierMode_Render)) {
            after_armature = true;
          }
        }
        else if (ELEM(md->type, eModifierType_Lattice, eModifierType_MeshDeform)) {
          /* These modifiers will also allow a following Multi Modifier to work. */
          after_armature = (md->mode & (eModifierMode_Realtime | eModifierMode_Render)) != 0;
        }
        else {
          after_armature = false;
        }
      }
    }
  }

  if (!MAIN_VERSION_ATLEAST(bmain, 305, 9)) {
    /* Enable legacy normal and rotation outputs in Distribute Points on Faces node. */
    LISTBASE_FOREACH (bNodeTree *, ntree, &bmain->nodetrees) {
      if (ntree->type != NTREE_GEOMETRY) {
        continue;
      }
      LISTBASE_FOREACH (bNode *, node, &ntree->nodes) {
        if (node->type != GEO_NODE_DISTRIBUTE_POINTS_ON_FACES) {
          continue;
        }
        node->custom2 = true;
      }
    }
  }

  if (!MAIN_VERSION_ATLEAST(bmain, 305, 10)) {
    LISTBASE_FOREACH (bScreen *, screen, &bmain->screens) {
      LISTBASE_FOREACH (ScrArea *, area, &screen->areabase) {
        LISTBASE_FOREACH (SpaceLink *, sl, &area->spacedata) {
          if (sl->spacetype != SPACE_FILE) {
            continue;
          }
          SpaceFile *sfile = reinterpret_cast<SpaceFile *>(sl);
          if (!sfile->asset_params) {
            continue;
          }

          /* When an asset browser uses the default import method, make it follow the new
           * preference setting. This means no effective default behavior change. */
          if (sfile->asset_params->import_type == FILE_ASSET_IMPORT_APPEND_REUSE) {
            sfile->asset_params->import_type = FILE_ASSET_IMPORT_FOLLOW_PREFS;
          }
        }
      }
    }

    if (!DNA_struct_elem_find(fd->filesdna, "SceneEEVEE", "int", "shadow_pool_size")) {
      LISTBASE_FOREACH (Scene *, scene, &bmain->scenes) {
        scene->eevee.flag |= SCE_EEVEE_SHADOW_ENABLED;
        scene->eevee.shadow_pool_size = 512;
        scene->r.simplify_shadows = 1.0f;
        scene->r.simplify_shadows_render = 1.0f;
      }
    }

    LISTBASE_FOREACH (bScreen *, screen, &bmain->screens) {
      LISTBASE_FOREACH (ScrArea *, area, &screen->areabase) {
        LISTBASE_FOREACH (SpaceLink *, sl, &area->spacedata) {
          if (sl->spacetype == SPACE_VIEW3D) {
            View3D *v3d = (View3D *)sl;
            v3d->overlay.flag |= V3D_OVERLAY_SCULPT_CURVES_CAGE;
            v3d->overlay.sculpt_curves_cage_opacity = 0.5f;
          }
        }
      }
    }

    /* Fix possible uncleared `SEQ_FLAG_DELETE` flag */
    LISTBASE_FOREACH (Scene *, scene, &bmain->scenes) {
      Editing *ed = SEQ_editing_get(scene);
      if (ed != nullptr) {
        SEQ_for_each_callback(&ed->seqbase, version_fix_delete_flag, nullptr);
      }
    }

    LISTBASE_FOREACH (Brush *, brush, &bmain->brushes) {
      if (brush->ob_mode == OB_MODE_SCULPT_CURVES) {
        if (brush->curves_sculpt_settings->curve_parameter_falloff == nullptr) {
          brush->curves_sculpt_settings->curve_parameter_falloff = BKE_curvemapping_add(
              1, 0.0f, 0.0f, 1.0f, 1.0f);
        }
      }
    }
  }

  if (!MAIN_VERSION_ATLEAST(bmain, 306, 3)) {
    /* Z bias for retopology overlay. */
    if (!DNA_struct_elem_find(fd->filesdna, "View3DOverlay", "float", "retopology_offset")) {
      LISTBASE_FOREACH (bScreen *, screen, &bmain->screens) {
        LISTBASE_FOREACH (ScrArea *, area, &screen->areabase) {
          LISTBASE_FOREACH (SpaceLink *, sl, &area->spacedata) {
            if (sl->spacetype == SPACE_VIEW3D) {
              View3D *v3d = (View3D *)sl;
              v3d->overlay.retopology_offset = 0.2f;
            }
          }
        }
      }
    }

    /* Use `SEQ_SINGLE_FRAME_CONTENT` flag instead of weird function to check if strip has multiple
     * frames. */
    LISTBASE_FOREACH (Scene *, scene, &bmain->scenes) {
      Editing *ed = SEQ_editing_get(scene);
      if (ed != nullptr) {
        SEQ_for_each_callback(&ed->seqbase, version_set_seq_single_frame_content, nullptr);
      }
    }

    LISTBASE_FOREACH (bNodeTree *, ntree, &bmain->nodetrees) {
      if (ntree->type == NTREE_GEOMETRY) {
        version_geometry_nodes_extrude_smooth_propagation(*ntree);
      }
    }
  }

  if (!MAIN_VERSION_ATLEAST(bmain, 306, 5)) {
    /* Some regions used to be added/removed dynamically. Ensure they are always there, there is a
     * `ARegionType.poll()` now. */
    LISTBASE_FOREACH (bScreen *, screen, &bmain->screens) {
      LISTBASE_FOREACH (ScrArea *, area, &screen->areabase) {
        LISTBASE_FOREACH (SpaceLink *, sl, &area->spacedata) {
          version_ensure_missing_regions(area, sl);

          /* Ensure expected region state. Previously this was modified to hide/unhide regions. */

          const ListBase *regionbase = (sl == area->spacedata.first) ? &area->regionbase :
                                                                       &sl->regionbase;
          if (sl->spacetype == SPACE_SEQ) {
            ARegion *region_main = BKE_region_find_in_listbase_by_type(regionbase,
                                                                       RGN_TYPE_WINDOW);
            region_main->flag &= ~RGN_FLAG_HIDDEN;
            region_main->alignment = RGN_ALIGN_NONE;

            ARegion *region_preview = BKE_region_find_in_listbase_by_type(regionbase,
                                                                          RGN_TYPE_PREVIEW);
            region_preview->flag &= ~RGN_FLAG_HIDDEN;
            region_preview->alignment = RGN_ALIGN_NONE;

            ARegion *region_channels = BKE_region_find_in_listbase_by_type(regionbase,
                                                                           RGN_TYPE_CHANNELS);
            region_channels->alignment = RGN_ALIGN_LEFT;
          }
        }
      }

      /* Replace old hard coded names with brush names, see: #106057. */
      const char *tool_replace_table[][2] = {
          {"selection_paint", "Paint Selection"},
          {"add", "Add"},
          {"delete", "Delete"},
          {"density", "Density"},
          {"comb", "Comb"},
          {"snake_hook", "Snake Hook"},
          {"grow_shrink", "Grow / Shrink"},
          {"pinch", "Pinch"},
          {"puff", "Puff"},
          {"smooth", "Comb"},
          {"slide", "Slide"},
      };
      LISTBASE_FOREACH (WorkSpace *, workspace, &bmain->workspaces) {
        BKE_workspace_tool_id_replace_table(workspace,
                                            SPACE_VIEW3D,
                                            CTX_MODE_SCULPT_CURVES,
                                            "builtin_brush.",
                                            tool_replace_table,
                                            ARRAY_SIZE(tool_replace_table));
      }
    }

    /* Rename Grease Pencil weight draw brush. */
    do_versions_rename_id(bmain, ID_BR, "Draw Weight", "Weight Draw");
  }

  /* fcm->name was never used to store modifier name so it has always been an empty string. Now
   * this property supports name editing. So assign value to name variable of Fmodifier otherwise
   * modifier interface would show an empty name field. Also ensure uniqueness when opening old
   * files. */
  if (!MAIN_VERSION_ATLEAST(bmain, 306, 7)) {
    LISTBASE_FOREACH (bAction *, act, &bmain->actions) {
      LISTBASE_FOREACH (FCurve *, fcu, &act->curves) {
        LISTBASE_FOREACH (FModifier *, fcm, &fcu->modifiers) {
          BKE_fmodifier_name_set(fcm, "");
        }
      }
    }
  }

  if (!MAIN_VERSION_ATLEAST(bmain, 306, 8)) {
    LISTBASE_FOREACH (Object *, ob, &bmain->objects) {
      ob->flag |= OB_FLAG_USE_SIMULATION_CACHE;
    }
  }

  if (!MAIN_VERSION_ATLEAST(bmain, 306, 9)) {
    /* Fix sound strips with speed factor set to 0. See #107289. */
    LISTBASE_FOREACH (Scene *, scene, &bmain->scenes) {
      Editing *ed = SEQ_editing_get(scene);
      if (ed != nullptr) {
        SEQ_for_each_callback(&ed->seqbase, version_seq_fix_broken_sound_strips, nullptr);
      }
    }

    LISTBASE_FOREACH (bScreen *, screen, &bmain->screens) {
      LISTBASE_FOREACH (ScrArea *, area, &screen->areabase) {
        LISTBASE_FOREACH (SpaceLink *, sl, &area->spacedata) {
          if (sl->spacetype == SPACE_ACTION) {
            SpaceAction *saction = reinterpret_cast<SpaceAction *>(sl);
            saction->cache_display |= TIME_CACHE_SIMULATION_NODES;
          }
        }
      }
    }

    /* Enable the iTaSC ITASC_TRANSLATE_ROOT_BONES flag for backward compatibility.
     * See #104606. */
    LISTBASE_FOREACH (Object *, ob, &bmain->objects) {
      if (ob->type != OB_ARMATURE || ob->pose == nullptr) {
        continue;
      }
      bPose *pose = ob->pose;
      if (pose->iksolver != IKSOLVER_ITASC || pose->ikparam == nullptr) {
        continue;
      }
      bItasc *ikparam = (bItasc *)pose->ikparam;
      ikparam->flag |= ITASC_TRANSLATE_ROOT_BONES;
    }
  }

  if (!MAIN_VERSION_ATLEAST(bmain, 306, 10)) {
    LISTBASE_FOREACH (Scene *, scene, &bmain->scenes) {
      /* Set default values for new members. */
      scene->toolsettings->snap_mode_tools = SCE_SNAP_MODE_GEOM;
      scene->toolsettings->plane_axis = 2;
    }
  }

  /**
   * Versioning code until next subversion bump goes here.
   *
   * \note Be sure to check when bumping the version:
   * - "versioning_userdef.c", #blo_do_versions_userdef
   * - "versioning_userdef.c", #do_versions_theme
   *
   * \note Keep this message at the bottom of the function.
   */
  {
    /* Keep this block, even when empty. */

<<<<<<< HEAD
    /* Convert anisotropic BSDF node to glossy BSDF. */
    FOREACH_NODETREE_BEGIN (bmain, ntree, id) {
      versioning_replace_legacy_glossy_node(ntree);
      versioning_remove_microfacet_sharp_distribution(ntree);
    }
    FOREACH_NODETREE_END;
=======
    BKE_animdata_main_cb(bmain, version_liboverride_nla_frame_start_end, NULL);
>>>>>>> b7a71d65
  }
}<|MERGE_RESOLUTION|>--- conflicted
+++ resolved
@@ -1141,8 +1141,7 @@
                      SOCK_OBJECT,
                      SOCK_COLLECTION,
                      SOCK_TEXTURE,
-                     SOCK_MATERIAL))
-            {
+                     SOCK_MATERIAL)) {
               link->tosock = link->tosock->next;
             }
           }
@@ -2720,8 +2719,7 @@
 
   if (!MAIN_VERSION_ATLEAST(bmain, 300, 17)) {
     if (!DNA_struct_elem_find(
-            fd->filesdna, "View3DOverlay", "float", "normals_constant_screen_size"))
-    {
+            fd->filesdna, "View3DOverlay", "float", "normals_constant_screen_size")) {
       LISTBASE_FOREACH (bScreen *, screen, &bmain->screens) {
         LISTBASE_FOREACH (ScrArea *, area, &screen->areabase) {
           LISTBASE_FOREACH (SpaceLink *, sl, &area->spacedata) {
@@ -2749,8 +2747,7 @@
 
   if (!MAIN_VERSION_ATLEAST(bmain, 300, 18)) {
     if (!DNA_struct_elem_find(
-            fd->filesdna, "WorkSpace", "AssetLibraryReference", "asset_library_ref"))
-    {
+            fd->filesdna, "WorkSpace", "AssetLibraryReference", "asset_library_ref")) {
       LISTBASE_FOREACH (WorkSpace *, workspace, &bmain->workspaces) {
         BKE_asset_library_reference_init_default(&workspace->asset_library_ref);
       }
@@ -4473,15 +4470,13 @@
   {
     /* Keep this block, even when empty. */
 
-<<<<<<< HEAD
     /* Convert anisotropic BSDF node to glossy BSDF. */
     FOREACH_NODETREE_BEGIN (bmain, ntree, id) {
       versioning_replace_legacy_glossy_node(ntree);
       versioning_remove_microfacet_sharp_distribution(ntree);
     }
     FOREACH_NODETREE_END;
-=======
+
     BKE_animdata_main_cb(bmain, version_liboverride_nla_frame_start_end, NULL);
->>>>>>> b7a71d65
   }
 }