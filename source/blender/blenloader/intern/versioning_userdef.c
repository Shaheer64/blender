--- conflicted
+++ resolved
@@ -650,10 +650,6 @@
     }
   }
 
-<<<<<<< HEAD
-  if (!USER_VERSION_ATLEAST(282, 1)) {
-    userdef->file_space_data.filter_id = U_default.file_space_data.filter_id;
-=======
   if (!USER_VERSION_ATLEAST(281, 16)) {
     BKE_keyconfig_pref_filter_items(userdef,
                                     &((struct wmKeyConfigFilterItemParams){
@@ -662,7 +658,10 @@
                                     }),
                                     keymap_item_has_invalid_wm_context_data_path,
                                     NULL);
->>>>>>> 7137d89d
+  }
+
+  if (!USER_VERSION_ATLEAST(282, 1)) {
+    userdef->file_space_data.filter_id = U_default.file_space_data.filter_id;
   }
 
   /**
