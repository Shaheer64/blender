/*
 * ***** BEGIN GPL LICENSE BLOCK *****
 *
 * This program is free software; you can redistribute it and/or
 * modify it under the terms of the GNU General Public License
 * as published by the Free Software Foundation; either version 2
 * of the License, or (at your option) any later version.
 *
 * This program is distributed in the hope that it will be useful,
 * but WITHOUT ANY WARRANTY; without even the implied warranty of
 * MERCHANTABILITY or FITNESS FOR A PARTICULAR PURPOSE.  See the
 * GNU General Public License for more details.
 *
 * You should have received a copy of the GNU General Public License
 * along with this program; if not, write to the Free Software Foundation,
 * Inc., 51 Franklin Street, Fifth Floor, Boston, MA 02110-1301, USA.
 *
 * The Original Code is Copyright (C) 2001-2002 by NaN Holding BV.
 * All rights reserved.
 *
 *
 * Contributor(s): Blender Foundation
 *
 * ***** END GPL LICENSE BLOCK *****
 *
 */

/** \file blender/blenloader/intern/readfile.c
 *  \ingroup blenloader
 */


#include "zlib.h"

#include <limits.h>
#include <stdio.h> // for printf fopen fwrite fclose sprintf FILE
#include <stdlib.h> // for getenv atoi
#include <stddef.h> // for offsetof
#include <fcntl.h> // for open
#include <string.h> // for strrchr strncmp strstr
#include <math.h> // for fabs
#include <stdarg.h> /* for va_start/end */

#include "BLI_utildefines.h"
#ifndef WIN32
#  include <unistd.h> // for read close
#else
#  include <io.h> // for open close read
#  include "winsock2.h"
#  include "BLI_winstuff.h"
#endif

/* allow readfile to use deprecated functionality */
#define DNA_DEPRECATED_ALLOW

#include "DNA_anim_types.h"
#include "DNA_armature_types.h"
#include "DNA_actuator_types.h"
#include "DNA_brush_types.h"
#include "DNA_camera_types.h"
#include "DNA_cloth_types.h"
#include "DNA_controller_types.h"
#include "DNA_constraint_types.h"
#include "DNA_dynamicpaint_types.h"
#include "DNA_effect_types.h"
#include "DNA_fileglobal_types.h"
#include "DNA_genfile.h"
#include "DNA_group_types.h"
#include "DNA_gpencil_types.h"
#include "DNA_ipo_types.h"
#include "DNA_key_types.h"
#include "DNA_lattice_types.h"
#include "DNA_lamp_types.h"
#ifdef WITH_FREESTYLE
#  include "DNA_linestyle_types.h"
#endif
#include "DNA_meta_types.h"
#include "DNA_material_types.h"
#include "DNA_mesh_types.h"
#include "DNA_meshdata_types.h"
#include "DNA_nla_types.h"
#include "DNA_node_types.h"
#include "DNA_object_fluidsim.h" // NT
#include "DNA_object_types.h"
#include "DNA_packedFile_types.h"
#include "DNA_particle_types.h"
#include "DNA_property_types.h"
#include "DNA_rigidbody_types.h"
#include "DNA_text_types.h"
#include "DNA_view3d_types.h"
#include "DNA_screen_types.h"
#include "DNA_sensor_types.h"
#include "DNA_sdna_types.h"
#include "DNA_scene_types.h"
#include "DNA_sequence_types.h"
#include "DNA_smoke_types.h"
#include "DNA_speaker_types.h"
#include "DNA_sound_types.h"
#include "DNA_space_types.h"
#include "DNA_vfont_types.h"
#include "DNA_world_types.h"
#include "DNA_movieclip_types.h"
#include "DNA_mask_types.h"

#include "MEM_guardedalloc.h"

#include "BLI_utildefines.h"
#include "BLI_endian_switch.h"
#include "BLI_blenlib.h"
#include "BLI_math.h"
#include "BLI_edgehash.h"

#include "BLF_translation.h"

#include "BKE_anim.h"
#include "BKE_action.h"
#include "BKE_armature.h"
#include "BKE_brush.h"
#include "BKE_colortools.h"
#include "BKE_constraint.h"
#include "BKE_context.h"
#include "BKE_curve.h"
#include "BKE_deform.h"
#include "BKE_depsgraph.h"
#include "BKE_effect.h"
#include "BKE_fcurve.h"
#include "BKE_global.h" // for G
#include "BKE_group.h"
#include "BKE_image.h"
#include "BKE_lattice.h"
#include "BKE_library.h" // for which_libbase
#include "BKE_idcode.h"
#include "BKE_material.h"
#include "BKE_main.h" // for Main
#include "BKE_mesh.h" // for ME_ defines (patching)
#include "BKE_modifier.h"
#include "BKE_multires.h"
#include "BKE_node.h" // for tree type defines
#include "BKE_ocean.h"
#include "BKE_object.h"
#include "BKE_paint.h"
#include "BKE_particle.h"
#include "BKE_pointcache.h"
#include "BKE_property.h" // for BKE_bproperty_object_get
#include "BKE_report.h"
#include "BKE_sca.h" // for init_actuator
#include "BKE_scene.h"
#include "BKE_screen.h"
#include "BKE_sequencer.h"
#include "BKE_text.h" // for txt_extended_ascii_as_utf8
#include "BKE_tracking.h"
#include "BKE_sound.h"

#include "IMB_imbuf.h"  // for proxy / timecode versioning stuff

#include "NOD_socket.h"

#include "BLO_readfile.h"
#include "BLO_undofile.h"
#include "BLO_blend_defs.h"

#include "RE_engine.h"

#include "readfile.h"

#include "PIL_time.h"

#include <errno.h>

/*
 * Remark: still a weak point is the newaddress() function, that doesnt solve reading from
 * multiple files at the same time
 *
 * (added remark: oh, i thought that was solved? will look at that... (ton)
 *
 * READ
 * - Existing Library (Main) push or free
 * - allocate new Main
 * - load file
 * - read SDNA
 * - for each LibBlock
 *     - read LibBlock
 *     - if a Library
 *         - make a new Main
 *         - attach ID's to it
 *     - else
 *         - read associated 'direct data'
 *         - link direct data (internal and to LibBlock)
 * - read FileGlobal
 * - read USER data, only when indicated (file is ~/X.XX/startup.blend)
 * - free file
 * - per Library (per Main)
 *     - read file
 *     - read SDNA
 *     - find LibBlocks and attach IDs to Main
 *         - if external LibBlock
 *             - search all Main's
 *                 - or it's already read,
 *                 - or not read yet
 *                 - or make new Main
 *     - per LibBlock
 *         - read recursive
 *         - read associated direct data
 *         - link direct data (internal and to LibBlock)
 *     - free file
 * - per Library with unread LibBlocks
 *     - read file
 *     - read SDNA
 *     - per LibBlock
 *                - read recursive
 *                - read associated direct data
 *                - link direct data (internal and to LibBlock)
 *         - free file
 * - join all Mains
 * - link all LibBlocks and indirect pointers to libblocks
 * - initialize FileGlobal and copy pointers to Global
 */

/***/

typedef struct OldNew {
	void *old, *newp;
	int nr;
} OldNew;

typedef struct OldNewMap {
	OldNew *entries;
	int nentries, entriessize;
	int sorted;
	int lasthit;
} OldNewMap;


/* local prototypes */
static void *read_struct(FileData *fd, BHead *bh, const char *blockname);
static void direct_link_modifiers(FileData *fd, ListBase *lb);
static void convert_tface_mt(FileData *fd, Main *main);

/* this function ensures that reports are printed,
 * in the case of libraray linking errors this is important!
 *
 * bit kludge but better then doubling up on prints,
 * we could alternatively have a versions of a report function which forces printing - campbell
 */

static void BKE_reportf_wrap(ReportList *reports, ReportType type, const char *format, ...)
#ifdef __GNUC__
__attribute__ ((format(printf, 3, 4)))
#endif
;
static void BKE_reportf_wrap(ReportList *reports, ReportType type, const char *format, ...)
{
	char fixed_buf[1024]; /* should be long enough */
	
	va_list args;
	
	va_start(args, format);
	vsnprintf(fixed_buf, sizeof(fixed_buf), format, args);
	va_end(args);
	
	fixed_buf[sizeof(fixed_buf) - 1] = '\0';
	
	BKE_report(reports, type, fixed_buf);
	
	if (G.background == 0) {
		printf("%s\n", fixed_buf);
	}
}

static OldNewMap *oldnewmap_new(void) 
{
	OldNewMap *onm= MEM_callocN(sizeof(*onm), "OldNewMap");
	
	onm->entriessize = 1024;
	onm->entries = MEM_mallocN(sizeof(*onm->entries)*onm->entriessize, "OldNewMap.entries");
	
	return onm;
}

static int verg_oldnewmap(const void *v1, const void *v2)
{
	const struct OldNew *x1=v1, *x2=v2;
	
	if (x1->old > x2->old) return 1;
	else if (x1->old < x2->old) return -1;
	return 0;
}


static void oldnewmap_sort(FileData *fd) 
{
	qsort(fd->libmap->entries, fd->libmap->nentries, sizeof(OldNew), verg_oldnewmap);
	fd->libmap->sorted = 1;
}

/* nr is zero for data, and ID code for libdata */
static void oldnewmap_insert(OldNewMap *onm, void *oldaddr, void *newaddr, int nr) 
{
	OldNew *entry;
	
	if (oldaddr==NULL || newaddr==NULL) return;
	
	if (onm->nentries == onm->entriessize) {
		int osize = onm->entriessize;
		OldNew *oentries = onm->entries;
		
		onm->entriessize *= 2;
		onm->entries = MEM_mallocN(sizeof(*onm->entries)*onm->entriessize, "OldNewMap.entries");
		
		memcpy(onm->entries, oentries, sizeof(*oentries)*osize);
		MEM_freeN(oentries);
	}

	entry = &onm->entries[onm->nentries++];
	entry->old = oldaddr;
	entry->newp = newaddr;
	entry->nr = nr;
}

void blo_do_versions_oldnewmap_insert(OldNewMap *onm, void *oldaddr, void *newaddr, int nr)
{
	oldnewmap_insert(onm, oldaddr, newaddr, nr);
}

static void *oldnewmap_lookup_and_inc(OldNewMap *onm, void *addr) 
{
	int i;
	
	if (addr == NULL) return NULL;
	
	if (onm->lasthit < onm->nentries-1) {
		OldNew *entry = &onm->entries[++onm->lasthit];
		
		if (entry->old == addr) {
			entry->nr++;
			return entry->newp;
		}
	}
	
	for (i = 0; i < onm->nentries; i++) {
		OldNew *entry = &onm->entries[i];
		
		if (entry->old == addr) {
			onm->lasthit = i;
			
			entry->nr++;
			return entry->newp;
		}
	}
	
	return NULL;
}

/* for libdata, nr has ID code, no increment */
static void *oldnewmap_liblookup(OldNewMap *onm, void *addr, void *lib)
{
	if (addr == NULL) {
		return NULL;
	}

	/* lasthit works fine for non-libdata, linking there is done in same sequence as writing */
	if (onm->sorted) {
		OldNew entry_s, *entry;

		entry_s.old = addr;

		entry = bsearch(&entry_s, onm->entries, onm->nentries, sizeof(OldNew), verg_oldnewmap);
		if (entry) {
			ID *id = entry->newp;

			if (id && (!lib || id->lib)) {
				return id;
			}
		}
	}
	else {
		/* note, this can be a bottle neck when loading some files */
		unsigned int nentries = (unsigned int)onm->nentries;
		unsigned int i;
		OldNew *entry;

		for (i = 0, entry = onm->entries; i < nentries; i++, entry++) {
			if (entry->old == addr) {
				ID *id = entry->newp;
				if (id && (!lib || id->lib)) {
					return id;
				}
			}
		}
	}

	return NULL;
}

static void oldnewmap_free_unused(OldNewMap *onm) 
{
	int i;

	for (i = 0; i < onm->nentries; i++) {
		OldNew *entry = &onm->entries[i];
		if (entry->nr == 0) {
			MEM_freeN(entry->newp);
			entry->newp = NULL;
		}
	}
}

static void oldnewmap_clear(OldNewMap *onm) 
{
	onm->nentries = 0;
	onm->lasthit = 0;
}

static void oldnewmap_free(OldNewMap *onm) 
{
	MEM_freeN(onm->entries);
	MEM_freeN(onm);
}

/***/

static void read_libraries(FileData *basefd, ListBase *mainlist);

/* ************ help functions ***************** */

static void add_main_to_main(Main *mainvar, Main *from)
{
	ListBase *lbarray[MAX_LIBARRAY], *fromarray[MAX_LIBARRAY];
	int a;
	
	set_listbasepointers(mainvar, lbarray);
	a = set_listbasepointers(from, fromarray);
	while (a--) {
		BLI_movelisttolist(lbarray[a], fromarray[a]);
	}
}

void blo_join_main(ListBase *mainlist)
{
	Main *tojoin, *mainl;
	
	mainl = mainlist->first;
	while ((tojoin = mainl->next)) {
		add_main_to_main(mainl, tojoin);
		BLI_remlink(mainlist, tojoin);
		MEM_freeN(tojoin);
	}
}

static void split_libdata(ListBase *lb, Main *first)
{
	ListBase *lbn;
	ID *id, *idnext;
	Main *mainvar;
	
	id = lb->first;
	while (id) {
		idnext = id->next;
		if (id->lib) {
			mainvar = first;
			while (mainvar) {
				if (mainvar->curlib == id->lib) {
					lbn= which_libbase(mainvar, GS(id->name));
					BLI_remlink(lb, id);
					BLI_addtail(lbn, id);
					break;
				}
				mainvar = mainvar->next;
			}
			if (mainvar == NULL) printf("error split_libdata\n");
		}
		id = idnext;
	}
}

void blo_split_main(ListBase *mainlist, Main *main)
{
	ListBase *lbarray[MAX_LIBARRAY];
	Library *lib;
	int i;
	
	mainlist->first = mainlist->last = main;
	main->next = NULL;
	
	if (main->library.first == NULL)
		return;
	
	for (lib = main->library.first; lib; lib = lib->id.next) {
		Main *libmain = MEM_callocN(sizeof(Main), "libmain");
		libmain->curlib = lib;
		BLI_addtail(mainlist, libmain);
	}
	
	i = set_listbasepointers(main, lbarray);
	while (i--)
		split_libdata(lbarray[i], main->next);
}

static void read_file_version(FileData *fd, Main *main)
{
	BHead *bhead;
	
	for (bhead= blo_firstbhead(fd); bhead; bhead= blo_nextbhead(fd, bhead)) {
		if (bhead->code == GLOB) {
			FileGlobal *fg= read_struct(fd, bhead, "Global");
			if (fg) {
				main->subversionfile= fg->subversion;
				main->minversionfile= fg->minversion;
				main->minsubversionfile= fg->minsubversion;
				MEM_freeN(fg);
			}
			else if (bhead->code == ENDB)
				break;
		}
	}
}


static Main *blo_find_main(FileData *fd, const char *filepath, const char *relabase)
{
	ListBase *mainlist = fd->mainlist;
	Main *m;
	Library *lib;
	char name1[FILE_MAX];
	
	BLI_strncpy(name1, filepath, sizeof(name1));
	BLI_cleanup_path(relabase, name1);
	
//	printf("blo_find_main: relabase  %s\n", relabase);
//	printf("blo_find_main: original in  %s\n", filepath);
//	printf("blo_find_main: converted to %s\n", name1);
	
	for (m = mainlist->first; m; m = m->next) {
		char *libname = (m->curlib) ? m->curlib->filepath : m->name;
		
		if (BLI_path_cmp(name1, libname) == 0) {
			if (G.debug & G_DEBUG) printf("blo_find_main: found library %s\n", libname);
			return m;
		}
	}
	
	m = MEM_callocN(sizeof(Main), "find_main");
	BLI_addtail(mainlist, m);
	
	lib = BKE_libblock_alloc(&m->library, ID_LI, "lib");
	BLI_strncpy(lib->name, filepath, sizeof(lib->name));
	BLI_strncpy(lib->filepath, name1, sizeof(lib->filepath));
	
	m->curlib = lib;
	
	read_file_version(fd, m);
	
	if (G.debug & G_DEBUG) printf("blo_find_main: added new lib %s\n", filepath);
	return m;
}


/* ************ FILE PARSING ****************** */

static void switch_endian_bh4(BHead4 *bhead)
{
	/* the ID_.. codes */
	if ((bhead->code & 0xFFFF)==0) bhead->code >>= 16;
	
	if (bhead->code != ENDB) {
		BLI_endian_switch_int32(&bhead->len);
		BLI_endian_switch_int32(&bhead->SDNAnr);
		BLI_endian_switch_int32(&bhead->nr);
	}
}

static void switch_endian_bh8(BHead8 *bhead)
{
	/* the ID_.. codes */
	if ((bhead->code & 0xFFFF)==0) bhead->code >>= 16;
	
	if (bhead->code != ENDB) {
		BLI_endian_switch_int32(&bhead->len);
		BLI_endian_switch_int32(&bhead->SDNAnr);
		BLI_endian_switch_int32(&bhead->nr);
	}
}

static void bh4_from_bh8(BHead *bhead, BHead8 *bhead8, int do_endian_swap)
{
	BHead4 *bhead4 = (BHead4 *) bhead;
	int64_t old;

	bhead4->code = bhead8->code;
	bhead4->len = bhead8->len;

	if (bhead4->code != ENDB) {
		/* perform a endian swap on 64bit pointers, otherwise the pointer might map to zero
		 * 0x0000000000000000000012345678 would become 0x12345678000000000000000000000000
		 */
		if (do_endian_swap) {
			BLI_endian_switch_int64(&bhead8->old);
		}
		
		/* this patch is to avoid a long long being read from not-eight aligned positions
		 * is necessary on any modern 64bit architecture) */
		memcpy(&old, &bhead8->old, 8);
		bhead4->old = (int) (old >> 3);
		
		bhead4->SDNAnr = bhead8->SDNAnr;
		bhead4->nr = bhead8->nr;
	}
}

static void bh8_from_bh4(BHead *bhead, BHead4 *bhead4)
{
	BHead8 *bhead8 = (BHead8 *) bhead;
	
	bhead8->code = bhead4->code;
	bhead8->len = bhead4->len;
	
	if (bhead8->code != ENDB) {
		bhead8->old = bhead4->old;
		bhead8->SDNAnr = bhead4->SDNAnr;
		bhead8->nr= bhead4->nr;
	}
}

static BHeadN *get_bhead(FileData *fd)
{
	BHeadN *new_bhead = NULL;
	int readsize;
	
	if (fd) {
		if (!fd->eof) {
			/* initializing to zero isn't strictly needed but shuts valgrind up
			 * since uninitialized memory gets compared */
			BHead8 bhead8 = {0};
			BHead4 bhead4 = {0};
			BHead  bhead = {0};
			
			/* First read the bhead structure.
			 * Depending on the platform the file was written on this can
			 * be a big or little endian BHead4 or BHead8 structure.
			 *
			 * As usual 'ENDB' (the last *partial* bhead of the file)
			 * needs some special handling. We don't want to EOF just yet.
			 */
			if (fd->flags & FD_FLAGS_FILE_POINTSIZE_IS_4) {
				bhead4.code = DATA;
				readsize = fd->read(fd, &bhead4, sizeof(bhead4));
				
				if (readsize == sizeof(bhead4) || bhead4.code == ENDB) {
					if (fd->flags & FD_FLAGS_SWITCH_ENDIAN) {
						switch_endian_bh4(&bhead4);
					}
					
					if (fd->flags & FD_FLAGS_POINTSIZE_DIFFERS) {
						bh8_from_bh4(&bhead, &bhead4);
					}
					else {
						memcpy(&bhead, &bhead4, sizeof(bhead));
					}
				}
				else {
					fd->eof = 1;
					bhead.len= 0;
				}
			}
			else {
				bhead8.code = DATA;
				readsize = fd->read(fd, &bhead8, sizeof(bhead8));
				
				if (readsize == sizeof(bhead8) || bhead8.code == ENDB) {
					if (fd->flags & FD_FLAGS_SWITCH_ENDIAN) {
						switch_endian_bh8(&bhead8);
					}
					
					if (fd->flags & FD_FLAGS_POINTSIZE_DIFFERS) {
						bh4_from_bh8(&bhead, &bhead8, (fd->flags & FD_FLAGS_SWITCH_ENDIAN));
					}
					else {
						memcpy(&bhead, &bhead8, sizeof(bhead));
					}
				}
				else {
					fd->eof = 1;
					bhead.len= 0;
				}
			}
			
			/* make sure people are not trying to pass bad blend files */
			if (bhead.len < 0) fd->eof = 1;
			
			/* bhead now contains the (converted) bhead structure. Now read
			 * the associated data and put everything in a BHeadN (creative naming !)
			 */
			if (!fd->eof) {
				new_bhead = MEM_mallocN(sizeof(BHeadN) + bhead.len, "new_bhead");
				if (new_bhead) {
					new_bhead->next = new_bhead->prev = NULL;
					new_bhead->bhead = bhead;
					
					readsize = fd->read(fd, new_bhead + 1, bhead.len);
					
					if (readsize != bhead.len) {
						fd->eof = 1;
						MEM_freeN(new_bhead);
						new_bhead = NULL;
					}
				}
				else {
					fd->eof = 1;
				}
			}
		}
	}

	/* We've read a new block. Now add it to the list
	 * of blocks.
	 */
	if (new_bhead) {
		BLI_addtail(&fd->listbase, new_bhead);
	}
	
	return(new_bhead);
}

BHead *blo_firstbhead(FileData *fd)
{
	BHeadN *new_bhead;
	BHead *bhead = NULL;
	
	/* Rewind the file
	 * Read in a new block if necessary
	 */
	new_bhead = fd->listbase.first;
	if (new_bhead == NULL) {
		new_bhead = get_bhead(fd);
	}
	
	if (new_bhead) {
		bhead = &new_bhead->bhead;
	}
	
	return(bhead);
}

BHead *blo_prevbhead(FileData *UNUSED(fd), BHead *thisblock)
{
	BHeadN *bheadn = (BHeadN *) (((char *) thisblock) - offsetof(BHeadN, bhead));
	BHeadN *prev = bheadn->prev;
	
	return (prev) ? &prev->bhead : NULL;
}

BHead *blo_nextbhead(FileData *fd, BHead *thisblock)
{
	BHeadN *new_bhead = NULL;
	BHead *bhead = NULL;
	
	if (thisblock) {
		/* bhead is actually a sub part of BHeadN
		 * We calculate the BHeadN pointer from the BHead pointer below */
		new_bhead = (BHeadN *) (((char *) thisblock) - offsetof(BHeadN, bhead));
		
		/* get the next BHeadN. If it doesn't exist we read in the next one */
		new_bhead = new_bhead->next;
		if (new_bhead == NULL) {
			new_bhead = get_bhead(fd);
		}
	}
	
	if (new_bhead) {
		/* here we do the reverse:
		 * go from the BHeadN pointer to the BHead pointer */
		bhead = &new_bhead->bhead;
	}
	
	return(bhead);
}

static void decode_blender_header(FileData *fd)
{
	char header[SIZEOFBLENDERHEADER], num[4];
	int readsize;
	
	/* read in the header data */
	readsize = fd->read(fd, header, sizeof(header));
	
	if (readsize == sizeof(header)) {
		if (strncmp(header, "BLENDER", 7) == 0) {
			int remove_this_endian_test = 1;
			
			fd->flags |= FD_FLAGS_FILE_OK;
			
			/* what size are pointers in the file ? */
			if (header[7]=='_') {
				fd->flags |= FD_FLAGS_FILE_POINTSIZE_IS_4;
				if (sizeof(void *) != 4) {
					fd->flags |= FD_FLAGS_POINTSIZE_DIFFERS;
				}
			}
			else {
				if (sizeof(void *) != 8) {
					fd->flags |= FD_FLAGS_POINTSIZE_DIFFERS;
				}
			}
			
			/* is the file saved in a different endian
			 * than we need ?
			 */
			if (((((char *)&remove_this_endian_test)[0] == 1) ? L_ENDIAN : B_ENDIAN) != ((header[8] == 'v') ? L_ENDIAN : B_ENDIAN)) {
				fd->flags |= FD_FLAGS_SWITCH_ENDIAN;
			}
			
			/* get the version number */
			memcpy(num, header + 9, 3);
			num[3] = 0;
			fd->fileversion = atoi(num);
		}
	}
}

static int read_file_dna(FileData *fd)
{
	BHead *bhead;
	
	for (bhead = blo_firstbhead(fd); bhead; bhead = blo_nextbhead(fd, bhead)) {
		if (bhead->code == DNA1) {
			const bool do_endian_swap = (fd->flags & FD_FLAGS_SWITCH_ENDIAN) != 0;
			
			fd->filesdna = DNA_sdna_from_data(&bhead[1], bhead->len, do_endian_swap);
			if (fd->filesdna) {
				fd->compflags = DNA_struct_get_compareflags(fd->filesdna, fd->memsdna);
				/* used to retrieve ID names from (bhead+1) */
				fd->id_name_offs = DNA_elem_offset(fd->filesdna, "ID", "char", "name[]");
			}
			
			return 1;
		}
		else if (bhead->code == ENDB)
			break;
	}
	
	return 0;
}

static int fd_read_from_file(FileData *filedata, void *buffer, unsigned int size)
{
	int readsize = read(filedata->filedes, buffer, size);
	
	if (readsize < 0) {
		readsize = EOF;
	}
	else {
		filedata->seek += readsize;
	}
	
	return readsize;
}

static int fd_read_gzip_from_file(FileData *filedata, void *buffer, unsigned int size)
{
	int readsize = gzread(filedata->gzfiledes, buffer, size);
	
	if (readsize < 0) {
		readsize = EOF;
	}
	else {
		filedata->seek += readsize;
	}
	
	return (readsize);
}

static int fd_read_from_memory(FileData *filedata, void *buffer, unsigned int size)
{
	/* don't read more bytes then there are available in the buffer */
	int readsize = (int)MIN2(size, (unsigned int)(filedata->buffersize - filedata->seek));
	
	memcpy(buffer, filedata->buffer + filedata->seek, readsize);
	filedata->seek += readsize;
	
	return (readsize);
}

static int fd_read_from_memfile(FileData *filedata, void *buffer, unsigned int size)
{
	static unsigned int seek = (1<<30);	/* the current position */
	static unsigned int offset = 0;		/* size of previous chunks */
	static MemFileChunk *chunk = NULL;
	unsigned int chunkoffset, readsize, totread;
	
	if (size == 0) return 0;
	
	if (seek != (unsigned int)filedata->seek) {
		chunk = filedata->memfile->chunks.first;
		seek = 0;
		
		while (chunk) {
			if (seek + chunk->size > (unsigned) filedata->seek) break;
			seek += chunk->size;
			chunk = chunk->next;
		}
		offset = seek;
		seek = filedata->seek;
	}
	
	if (chunk) {
		totread = 0;
		
		do {
			/* first check if it's on the end if current chunk */
			if (seek-offset == chunk->size) {
				offset += chunk->size;
				chunk = chunk->next;
			}
			
			/* debug, should never happen */
			if (chunk == NULL) {
				printf("illegal read, chunk zero\n");
				return 0;
			}
			
			chunkoffset = seek-offset;
			readsize = size-totread;
			
			/* data can be spread over multiple chunks, so clamp size
			 * to within this chunk, and then it will read further in
			 * the next chunk */
			if (chunkoffset+readsize > chunk->size)
				readsize= chunk->size-chunkoffset;
			
			memcpy((char *)buffer + totread, chunk->buf + chunkoffset, readsize);
			totread += readsize;
			filedata->seek += readsize;
			seek += readsize;
		} while (totread < size);
		
		return totread;
	}
	
	return 0;
}

static FileData *filedata_new(void)
{
	FileData *fd = MEM_callocN(sizeof(FileData), "FileData");
	
	fd->filedes = -1;
	fd->gzfiledes = NULL;
	
	/* XXX, this doesn't need to be done all the time,
	 * but it keeps us re-entrant,  remove once we have
	 * a lib that provides a nice lock. - zr
	 */
	fd->memsdna = DNA_sdna_from_data(DNAstr, DNAlen, false);
	
	fd->datamap = oldnewmap_new();
	fd->globmap = oldnewmap_new();
	fd->libmap = oldnewmap_new();
	
	return fd;
}

static FileData *blo_decode_and_check(FileData *fd, ReportList *reports)
{
	decode_blender_header(fd);
	
	if (fd->flags & FD_FLAGS_FILE_OK) {
		if (!read_file_dna(fd)) {
			BKE_reportf(reports, RPT_ERROR, "Failed to read blend file '%s', incomplete", fd->relabase);
			blo_freefiledata(fd);
			fd = NULL;
		}
	}
	else {
		BKE_reportf(reports, RPT_ERROR, "Failed to read blend file '%s', not a blend file", fd->relabase);
		blo_freefiledata(fd);
		fd = NULL;
	}
	
	return fd;
}

/* cannot be called with relative paths anymore! */
/* on each new library added, it now checks for the current FileData and expands relativeness */
FileData *blo_openblenderfile(const char *filepath, ReportList *reports)
{
	gzFile gzfile;
	errno = 0;
	gzfile = BLI_gzopen(filepath, "rb");
	
	if (gzfile == (gzFile)Z_NULL) {
		BKE_reportf(reports, RPT_WARNING, "Unable to open '%s': %s",
		            filepath, errno ? strerror(errno) : TIP_("unknown error reading file"));
		return NULL;
	}
	else {
		FileData *fd = filedata_new();
		fd->gzfiledes = gzfile;
		fd->read = fd_read_gzip_from_file;
		
		/* needed for library_append and read_libraries */
		BLI_strncpy(fd->relabase, filepath, sizeof(fd->relabase));
		
		return blo_decode_and_check(fd, reports);
	}
}

static int fd_read_gzip_from_memory(FileData *filedata, void *buffer, unsigned int size)
{
	int err;

	filedata->strm.next_out = (Bytef *) buffer;
	filedata->strm.avail_out = size;

	// Inflate another chunk.
	err = inflate (&filedata->strm, Z_SYNC_FLUSH);

	if (err == Z_STREAM_END) {
		return 0;
	}
	else if (err != Z_OK)  {
		printf("fd_read_gzip_from_memory: zlib error\n");
		return 0;
	}

	filedata->seek += size;

	return (size);
}

static int fd_read_gzip_from_memory_init(FileData *fd)
{

	fd->strm.next_in = (Bytef *) fd->buffer;
	fd->strm.avail_in = fd->buffersize;
	fd->strm.total_out = 0;
	fd->strm.zalloc = Z_NULL;
	fd->strm.zfree = Z_NULL;
	
	if (inflateInit2(&fd->strm, (16+MAX_WBITS)) != Z_OK)
		return 0;

	fd->read = fd_read_gzip_from_memory;
	
	return 1;
}

FileData *blo_openblendermemory(void *mem, int memsize, ReportList *reports)
{
	if (!mem || memsize<SIZEOFBLENDERHEADER) {
		BKE_report(reports, RPT_WARNING, (mem) ? TIP_("Unable to read"): TIP_("Unable to open"));
		return NULL;
	}
	else {
		FileData *fd = filedata_new();
		char *cp = mem;
		
		fd->buffer = mem;
		fd->buffersize = memsize;
		
		/* test if gzip */
		if (cp[0] == 0x1f && cp[1] == 0x8b) {
			if (0 == fd_read_gzip_from_memory_init(fd)) {
				blo_freefiledata(fd);
				return NULL;
			}
		}
		else
		fd->read = fd_read_from_memory;
			
		fd->flags |= FD_FLAGS_NOT_MY_BUFFER;
		
		return blo_decode_and_check(fd, reports);
	}
}

FileData *blo_openblendermemfile(MemFile *memfile, ReportList *reports)
{
	if (!memfile) {
		BKE_report(reports, RPT_WARNING, "Unable to open blend <memory>");
		return NULL;
	}
	else {
		FileData *fd = filedata_new();
		fd->memfile = memfile;
		
		fd->read = fd_read_from_memfile;
		fd->flags |= FD_FLAGS_NOT_MY_BUFFER;
		
		return blo_decode_and_check(fd, reports);
	}
}


void blo_freefiledata(FileData *fd)
{
	if (fd) {
		if (fd->filedes != -1) {
			close(fd->filedes);
		}
		
		if (fd->gzfiledes != NULL) {
			gzclose(fd->gzfiledes);
		}
		
		if (fd->strm.next_in) {
			if (inflateEnd (&fd->strm) != Z_OK) {
				printf("close gzip stream error\n");
			}
		}
		
		if (fd->buffer && !(fd->flags & FD_FLAGS_NOT_MY_BUFFER)) {
			MEM_freeN(fd->buffer);
			fd->buffer = NULL;
		}
		
		// Free all BHeadN data blocks
		BLI_freelistN(&fd->listbase);
		
		if (fd->memsdna)
			DNA_sdna_free(fd->memsdna);
		if (fd->filesdna)
			DNA_sdna_free(fd->filesdna);
		if (fd->compflags)
			MEM_freeN(fd->compflags);
		
		if (fd->datamap)
			oldnewmap_free(fd->datamap);
		if (fd->globmap)
			oldnewmap_free(fd->globmap);
		if (fd->imamap)
			oldnewmap_free(fd->imamap);
		if (fd->movieclipmap)
			oldnewmap_free(fd->movieclipmap);
		if (fd->packedmap)
			oldnewmap_free(fd->packedmap);
		if (fd->libmap && !(fd->flags & FD_FLAGS_NOT_MY_LIBMAP))
			oldnewmap_free(fd->libmap);
		if (fd->bheadmap)
			MEM_freeN(fd->bheadmap);
		
		MEM_freeN(fd);
	}
}

/* ************ DIV ****************** */

int BLO_has_bfile_extension(const char *str)
{
	return (BLI_testextensie(str, ".ble") || 
	        BLI_testextensie(str, ".blend") || 
	        BLI_testextensie(str, ".blend.gz"));
}

int BLO_is_a_library(const char *path, char *dir, char *group)
{
	/* return ok when a blenderfile, in dir is the filename,
	 * in group the type of libdata
	 */
	int len;
	char *fd;
	
	strcpy(dir, path);
	len = strlen(dir);
	if (len < 7) return 0;
	if ((dir[len - 1] != '/') && (dir[len - 1] != '\\')) return 0;
	
	group[0] = '\0';
	dir[len - 1] = '\0';

	/* Find the last slash */
	fd = (char *)BLI_last_slash(dir);

	if (fd == NULL) return 0;
	*fd = 0;
	if (BLO_has_bfile_extension(fd+1)) {
		/* the last part of the dir is a .blend file, no group follows */
		*fd = '/'; /* put back the removed slash separating the dir and the .blend file name */
	}
	else {
		const char * const gp = fd + 1; // in case we have a .blend file, gp points to the group
		
		/* Find the last slash */
		fd = (char *)BLI_last_slash(dir);
		if (!fd || !BLO_has_bfile_extension(fd+1)) return 0;
		
		/* now we know that we are in a blend file and it is safe to 
		 * assume that gp actually points to a group */
		if (strcmp("Screen", gp) != 0)
			BLI_strncpy(group, gp, GROUP_MAX);
	}
	return 1;
}

/* ************** OLD POINTERS ******************* */

static void *newdataadr(FileData *fd, void *adr)		/* only direct databocks */
{
	return oldnewmap_lookup_and_inc(fd->datamap, adr);
}

static void *newglobadr(FileData *fd, void *adr)		/* direct datablocks with global linking */
{
	return oldnewmap_lookup_and_inc(fd->globmap, adr);
}

static void *newimaadr(FileData *fd, void *adr)		/* used to restore image data after undo */
{
	if (fd->imamap && adr)
		return oldnewmap_lookup_and_inc(fd->imamap, adr);
	return NULL;
}

static void *newmclipadr(FileData *fd, void *adr)              /* used to restore movie clip data after undo */
{
	if (fd->movieclipmap && adr)
		return oldnewmap_lookup_and_inc(fd->movieclipmap, adr);
	return NULL;
}

static void *newpackedadr(FileData *fd, void *adr)      /* used to restore packed data after undo */
{
	if (fd->packedmap && adr)
		return oldnewmap_lookup_and_inc(fd->packedmap, adr);

	return oldnewmap_lookup_and_inc(fd->datamap, adr);
}


static void *newlibadr(FileData *fd, void *lib, void *adr)		/* only lib data */
{
	return oldnewmap_liblookup(fd->libmap, adr, lib);
}

void *blo_do_versions_newlibadr(FileData *fd, void *lib, void *adr)		/* only lib data */
{
	return newlibadr(fd, lib, adr);
}

static void *newlibadr_us(FileData *fd, void *lib, void *adr)	/* increases user number */
{
	ID *id = newlibadr(fd, lib, adr);
	
	if (id)
		id->us++;
	
	return id;
}

void *blo_do_versions_newlibadr_us(FileData *fd, void *lib, void *adr)	/* increases user number */
{
	return newlibadr_us(fd, lib, adr);
}

static void change_idid_adr_fd(FileData *fd, void *old, void *new)
{
	int i;
	
	for (i = 0; i < fd->libmap->nentries; i++) {
		OldNew *entry = &fd->libmap->entries[i];
		
		if (old==entry->newp && entry->nr==ID_ID) {
			entry->newp = new;
			if (new) entry->nr = GS( ((ID *)new)->name );
		}
	}
}

static void change_idid_adr(ListBase *mainlist, FileData *basefd, void *old, void *new)
{
	Main *mainptr;
	
	for (mainptr = mainlist->first; mainptr; mainptr = mainptr->next) {
		FileData *fd;
		
		if (mainptr->curlib)
			fd = mainptr->curlib->filedata;
		else
			fd = basefd;
		
		if (fd) {
			change_idid_adr_fd(fd, old, new);
		}
	}
}

/* lib linked proxy objects point to our local data, we need
 * to clear that pointer before reading the undo memfile since
 * the object might be removed, it is set again in reading
 * if the local object still exists */
void blo_clear_proxy_pointers_from_lib(Main *oldmain)
{
	Object *ob = oldmain->object.first;
	
	for (; ob; ob= ob->id.next) {
		if (ob->id.lib)
			ob->proxy_from = NULL;
	}
}

void blo_make_image_pointer_map(FileData *fd, Main *oldmain)
{
	Image *ima = oldmain->image.first;
	Scene *sce = oldmain->scene.first;
	int a;
	
	fd->imamap = oldnewmap_new();
	
	for (; ima; ima = ima->id.next) {
		Link *ibuf = ima->ibufs.first;
		for (; ibuf; ibuf = ibuf->next)
			oldnewmap_insert(fd->imamap, ibuf, ibuf, 0);
		if (ima->gputexture)
			oldnewmap_insert(fd->imamap, ima->gputexture, ima->gputexture, 0);
		for (a=0; a < IMA_MAX_RENDER_SLOT; a++)
			if (ima->renders[a])
				oldnewmap_insert(fd->imamap, ima->renders[a], ima->renders[a], 0);
	}
	for (; sce; sce = sce->id.next) {
		if (sce->nodetree) {
			bNode *node;
			for (node = sce->nodetree->nodes.first; node; node = node->next)
				oldnewmap_insert(fd->imamap, node->preview, node->preview, 0);
		}
	}
}

/* set old main image ibufs to zero if it has been restored */
/* this works because freeing old main only happens after this call */
void blo_end_image_pointer_map(FileData *fd, Main *oldmain)
{
	OldNew *entry = fd->imamap->entries;
	Image *ima = oldmain->image.first;
	Scene *sce = oldmain->scene.first;
	int i;
	
	/* used entries were restored, so we put them to zero */
	for (i = 0; i < fd->imamap->nentries; i++, entry++) {
		if (entry->nr > 0)
			entry->newp = NULL;
	}
	
	for (; ima; ima = ima->id.next) {
		Link *ibuf, *next;
		
		/* this mirrors direct_link_image */
		for (ibuf = ima->ibufs.first; ibuf; ibuf = next) {
			next = ibuf->next;
			if (NULL == newimaadr(fd, ibuf)) {	/* so was restored */
				BLI_remlink(&ima->ibufs, ibuf);
				ima->bindcode = 0;
				ima->tpageflag &= ~IMA_GLBIND_IS_DATA;
				ima->gputexture = NULL;
			}
		}
		for (i = 0; i < IMA_MAX_RENDER_SLOT; i++)
			ima->renders[i] = newimaadr(fd, ima->renders[i]);
		
		ima->gputexture = newimaadr(fd, ima->gputexture);
	}
	for (; sce; sce = sce->id.next) {
		if (sce->nodetree) {
			bNode *node;
			for (node = sce->nodetree->nodes.first; node; node = node->next)
				node->preview = newimaadr(fd, node->preview);
		}
	}
}

void blo_make_movieclip_pointer_map(FileData *fd, Main *oldmain)
{
	MovieClip *clip = oldmain->movieclip.first;
	Scene *sce = oldmain->scene.first;
	
	fd->movieclipmap = oldnewmap_new();
	
	for (; clip; clip = clip->id.next) {
		if (clip->cache)
			oldnewmap_insert(fd->movieclipmap, clip->cache, clip->cache, 0);
		
		if (clip->tracking.camera.intrinsics)
			oldnewmap_insert(fd->movieclipmap, clip->tracking.camera.intrinsics, clip->tracking.camera.intrinsics, 0);
	}
	
	for (; sce; sce = sce->id.next) {
		if (sce->nodetree) {
			bNode *node;
			for (node = sce->nodetree->nodes.first; node; node= node->next)
				if (node->type == CMP_NODE_MOVIEDISTORTION)
					oldnewmap_insert(fd->movieclipmap, node->storage, node->storage, 0);
		}
	}
}

/* set old main movie clips caches to zero if it has been restored */
/* this works because freeing old main only happens after this call */
void blo_end_movieclip_pointer_map(FileData *fd, Main *oldmain)
{
	OldNew *entry = fd->movieclipmap->entries;
	MovieClip *clip = oldmain->movieclip.first;
	Scene *sce = oldmain->scene.first;
	int i;
	
	/* used entries were restored, so we put them to zero */
	for (i=0; i < fd->movieclipmap->nentries; i++, entry++) {
		if (entry->nr > 0)
			entry->newp = NULL;
	}
	
	for (; clip; clip = clip->id.next) {
		clip->cache = newmclipadr(fd, clip->cache);
		clip->tracking.camera.intrinsics = newmclipadr(fd, clip->tracking.camera.intrinsics);
	}
	
	for (; sce; sce = sce->id.next) {
		if (sce->nodetree) {
			bNode *node;
			for (node = sce->nodetree->nodes.first; node; node = node->next)
				if (node->type == CMP_NODE_MOVIEDISTORTION)
					node->storage = newmclipadr(fd, node->storage);
		}
	}
}

/* XXX disabled this feature - packed files also belong in temp saves and quit.blend, to make restore work */

static void insert_packedmap(FileData *fd, PackedFile *pf)
{
	oldnewmap_insert(fd->packedmap, pf, pf, 0);
	oldnewmap_insert(fd->packedmap, pf->data, pf->data, 0);
}

void blo_make_packed_pointer_map(FileData *fd, Main *oldmain)
{
	Image *ima;
	VFont *vfont;
	bSound *sound;
	Library *lib;
	
	fd->packedmap = oldnewmap_new();
	
	for (ima = oldmain->image.first; ima; ima = ima->id.next)
		if (ima->packedfile)
			insert_packedmap(fd, ima->packedfile);
			
	for (vfont = oldmain->vfont.first; vfont; vfont = vfont->id.next)
		if (vfont->packedfile)
			insert_packedmap(fd, vfont->packedfile);
	
	for (sound = oldmain->sound.first; sound; sound = sound->id.next)
		if (sound->packedfile)
			insert_packedmap(fd, sound->packedfile);
	
	for (lib = oldmain->library.first; lib; lib = lib->id.next)
		if (lib->packedfile)
			insert_packedmap(fd, lib->packedfile);

}

/* set old main packed data to zero if it has been restored */
/* this works because freeing old main only happens after this call */
void blo_end_packed_pointer_map(FileData *fd, Main *oldmain)
{
	Image *ima;
	VFont *vfont;
	bSound *sound;
	Library *lib;
	OldNew *entry = fd->packedmap->entries;
	int i;
	
	/* used entries were restored, so we put them to zero */
	for (i=0; i < fd->packedmap->nentries; i++, entry++) {
		if (entry->nr > 0)
			entry->newp = NULL;
	}
	
	for (ima = oldmain->image.first; ima; ima = ima->id.next)
		ima->packedfile = newpackedadr(fd, ima->packedfile);
	
	for (vfont = oldmain->vfont.first; vfont; vfont = vfont->id.next)
		vfont->packedfile = newpackedadr(fd, vfont->packedfile);

	for (sound = oldmain->sound.first; sound; sound = sound->id.next)
		sound->packedfile = newpackedadr(fd, sound->packedfile);
		
	for (lib = oldmain->library.first; lib; lib = lib->id.next)
		lib->packedfile = newpackedadr(fd, lib->packedfile);
}


/* undo file support: add all library pointers in lookup */
void blo_add_library_pointer_map(ListBase *mainlist, FileData *fd)
{
	Main *ptr = mainlist->first;
	ListBase *lbarray[MAX_LIBARRAY];
	
	for (ptr = ptr->next; ptr; ptr = ptr->next) {
		int i = set_listbasepointers(ptr, lbarray);
		while (i--) {
			ID *id;
			for (id = lbarray[i]->first; id; id = id->next)
				oldnewmap_insert(fd->libmap, id, id, GS(id->name));
		}
	}
}


/* ********** END OLD POINTERS ****************** */
/* ********** READ FILE ****************** */

static void switch_endian_structs(struct SDNA *filesdna, BHead *bhead)
{
	int blocksize, nblocks;
	char *data;
	
	data = (char *)(bhead+1);
	blocksize = filesdna->typelens[ filesdna->structs[bhead->SDNAnr][0] ];
	
	nblocks = bhead->nr;
	while (nblocks--) {
		DNA_struct_switch_endian(filesdna, bhead->SDNAnr, data);
		
		data += blocksize;
	}
}

static void *read_struct(FileData *fd, BHead *bh, const char *blockname)
{
	void *temp = NULL;
	
	if (bh->len) {
		/* switch is based on file dna */
		if (bh->SDNAnr && (fd->flags & FD_FLAGS_SWITCH_ENDIAN))
			switch_endian_structs(fd->filesdna, bh);
		
		if (fd->compflags[bh->SDNAnr]) {	/* flag==0: doesn't exist anymore */
			if (fd->compflags[bh->SDNAnr] == 2) {
				temp = DNA_struct_reconstruct(fd->memsdna, fd->filesdna, fd->compflags, bh->SDNAnr, bh->nr, (bh+1));
			}
			else {
				temp = MEM_mallocN(bh->len, blockname);
				memcpy(temp, (bh+1), bh->len);
			}
		}
	}

	return temp;
}

static void link_list(FileData *fd, ListBase *lb)		/* only direct data */
{
	Link *ln, *prev;
	
	if (lb->first == NULL) return;
	
	lb->first = newdataadr(fd, lb->first);
	ln = lb->first;
	prev = NULL;
	while (ln) {
		ln->next = newdataadr(fd, ln->next);
		ln->prev = prev;
		prev = ln;
		ln = ln->next;
	}
	lb->last = prev;
}

static void link_glob_list(FileData *fd, ListBase *lb)		/* for glob data */
{
	Link *ln, *prev;
	void *poin;

	if (lb->first == NULL) return;
	poin = newdataadr(fd, lb->first);
	if (lb->first) {
		oldnewmap_insert(fd->globmap, lb->first, poin, 0);
	}
	lb->first = poin;
	
	ln = lb->first;
	prev = NULL;
	while (ln) {
		poin = newdataadr(fd, ln->next);
		if (ln->next) {
			oldnewmap_insert(fd->globmap, ln->next, poin, 0);
		}
		ln->next = poin;
		ln->prev = prev;
		prev = ln;
		ln = ln->next;
	}
	lb->last = prev;
}

static void test_pointer_array(FileData *fd, void **mat)
{
	int64_t *lpoin, *lmat;
	int *ipoin, *imat;
	size_t len;

		/* manually convert the pointer array in
		 * the old dna format to a pointer array in
		 * the new dna format.
		 */
	if (*mat) {
		len = MEM_allocN_len(*mat)/fd->filesdna->pointerlen;
			
		if (fd->filesdna->pointerlen==8 && fd->memsdna->pointerlen==4) {
			ipoin=imat= MEM_mallocN(len * 4, "newmatar");
			lpoin= *mat;
			
			while (len-- > 0) {
				if ((fd->flags & FD_FLAGS_SWITCH_ENDIAN))
					BLI_endian_switch_int64(lpoin);
				*ipoin = (int)((*lpoin) >> 3);
				ipoin++;
				lpoin++;
			}
			MEM_freeN(*mat);
			*mat = imat;
		}
		
		if (fd->filesdna->pointerlen==4 && fd->memsdna->pointerlen==8) {
			lpoin = lmat = MEM_mallocN(len * 8, "newmatar");
			ipoin = *mat;
			
			while (len-- > 0) {
				*lpoin = *ipoin;
				ipoin++;
				lpoin++;
			}
			MEM_freeN(*mat);
			*mat= lmat;
		}
	}
}

/* ************ READ ID Properties *************** */

static void IDP_DirectLinkProperty(IDProperty *prop, int switch_endian, FileData *fd);
static void IDP_LibLinkProperty(IDProperty *prop, int switch_endian, FileData *fd);

static void IDP_DirectLinkIDPArray(IDProperty *prop, int switch_endian, FileData *fd)
{
	IDProperty *array;
	int i;
	
	/* since we didn't save the extra buffer, set totallen to len */
	prop->totallen = prop->len;
	prop->data.pointer = newdataadr(fd, prop->data.pointer);

	array = (IDProperty *)prop->data.pointer;
	
	/* note!, idp-arrays didn't exist in 2.4x, so the pointer will be cleared
	 * theres not really anything we can do to correct this, at least don't crash */
	if (array == NULL) {
		prop->len = 0;
		prop->totallen = 0;
	}
	
	
	for (i = 0; i < prop->len; i++)
		IDP_DirectLinkProperty(&array[i], switch_endian, fd);
}

static void IDP_DirectLinkArray(IDProperty *prop, int switch_endian, FileData *fd)
{
	IDProperty **array;
	int i;
	
	/* since we didn't save the extra buffer, set totallen to len */
	prop->totallen = prop->len;
	prop->data.pointer = newdataadr(fd, prop->data.pointer);
	
	if (prop->subtype == IDP_GROUP) {
		test_pointer_array(fd, prop->data.pointer);
		array = prop->data.pointer;
		
		for (i = 0; i < prop->len; i++)
			IDP_DirectLinkProperty(array[i], switch_endian, fd);
	}
	else if (prop->subtype == IDP_DOUBLE) {
		if (switch_endian) {
			BLI_endian_switch_double_array(prop->data.pointer, prop->len);
		}
	}
	else {
		if (switch_endian) {
			/* also used for floats */
			BLI_endian_switch_int32_array(prop->data.pointer, prop->len);
		}
	}
}

static void IDP_DirectLinkString(IDProperty *prop, FileData *fd)
{
	/*since we didn't save the extra string buffer, set totallen to len.*/
	prop->totallen = prop->len;
	prop->data.pointer = newdataadr(fd, prop->data.pointer);
}

static void IDP_DirectLinkGroup(IDProperty *prop, int switch_endian, FileData *fd)
{
	ListBase *lb = &prop->data.group;
	IDProperty *loop;
	
	link_list(fd, lb);
	
	/*Link child id properties now*/
	for (loop=prop->data.group.first; loop; loop=loop->next) {
		IDP_DirectLinkProperty(loop, switch_endian, fd);
	}
}

static void IDP_DirectLinkProperty(IDProperty *prop, int switch_endian, FileData *fd)
{
	switch (prop->type) {
		case IDP_GROUP:
			IDP_DirectLinkGroup(prop, switch_endian, fd);
			break;
		case IDP_STRING:
			IDP_DirectLinkString(prop, fd);
			break;
		case IDP_ARRAY:
			IDP_DirectLinkArray(prop, switch_endian, fd);
			break;
		case IDP_IDPARRAY:
			IDP_DirectLinkIDPArray(prop, switch_endian, fd);
			break;
		case IDP_DOUBLE:
			/* erg, stupid doubles.  since I'm storing them
			 * in the same field as int val; val2 in the
			 * IDPropertyData struct, they have to deal with
			 * endianness specifically
			 *
			 * in theory, val and val2 would've already been swapped
			 * if switch_endian is true, so we have to first unswap
			 * them then reswap them as a single 64-bit entity.
			 */
			
			if (switch_endian) {
				BLI_endian_switch_int32(&prop->data.val);
				BLI_endian_switch_int32(&prop->data.val2);
				BLI_endian_switch_int64((int64_t *)&prop->data.val);
			}
			
			break;
	}
}

/* stub function */
static void IDP_LibLinkProperty(IDProperty *UNUSED(prop), int UNUSED(switch_endian), FileData *UNUSED(fd))
{
}

/* ************ READ ID *************** */

static void direct_link_id(FileData *fd, ID *id)
{
	/*link direct data of ID properties*/
	if (id->properties) {
		id->properties = newdataadr(fd, id->properties);
		if (id->properties) { /* this case means the data was written incorrectly, it should not happen */
			IDP_DirectLinkProperty(id->properties, (fd->flags & FD_FLAGS_SWITCH_ENDIAN), fd);
		}
	}
}

/* ************ READ CurveMapping *************** */

/* cuma itself has been read! */
static void direct_link_curvemapping(FileData *fd, CurveMapping *cumap)
{
	int a;
	
	/* flag seems to be able to hang? Maybe old files... not bad to clear anyway */
	cumap->flag &= ~CUMA_PREMULLED;
	
	for (a = 0; a < CM_TOT; a++) {
		cumap->cm[a].curve = newdataadr(fd, cumap->cm[a].curve);
		cumap->cm[a].table = NULL;
		cumap->cm[a].premultable = NULL;
	}
}

/* ************ READ Brush *************** */
/* library brush linking after fileread */
static void lib_link_brush(FileData *fd, Main *main)
{
	Brush *brush;
	
	/* only link ID pointers */
	for (brush = main->brush.first; brush; brush = brush->id.next) {
		if (brush->id.flag & LIB_NEED_LINK) {
			brush->id.flag -= LIB_NEED_LINK;
			
			brush->mtex.tex = newlibadr_us(fd, brush->id.lib, brush->mtex.tex);
			brush->clone.image = newlibadr_us(fd, brush->id.lib, brush->clone.image);
		}
	}
}

static void direct_link_brush(FileData *fd, Brush *brush)
{
	/* brush itself has been read */

	/* fallof curve */
	brush->curve = newdataadr(fd, brush->curve);
	if (brush->curve)
		direct_link_curvemapping(fd, brush->curve);
	else
		BKE_brush_curve_preset(brush, CURVE_PRESET_SHARP);

	brush->preview = NULL;
	brush->icon_imbuf = NULL;
}

static void direct_link_script(FileData *UNUSED(fd), Script *script)
{
	script->id.us = 1;
	SCRIPT_SET_NULL(script);
}


/* ************ READ PACKEDFILE *************** */

static PackedFile *direct_link_packedfile(FileData *fd, PackedFile *oldpf)
{
	PackedFile *pf = newpackedadr(fd, oldpf);
	
	if (pf) {
		pf->data = newpackedadr(fd, pf->data);
	}
	
	return pf;
}

/* ************ READ IMAGE PREVIEW *************** */

static PreviewImage *direct_link_preview_image(FileData *fd, PreviewImage *old_prv)
{
	PreviewImage *prv = newdataadr(fd, old_prv);
	
	if (prv) {
		int i;
		for (i = 0; i < NUM_ICON_SIZES; ++i) {
			if (prv->rect[i]) {
				prv->rect[i] = newdataadr(fd, prv->rect[i]);
			}
			prv->gputexture[i] = NULL;
		}
	}
	
	return prv;
}

/* ************ READ ANIMATION STUFF ***************** */

/* Legacy Data Support (for Version Patching) ----------------------------- */

// XXX deprecated - old animation system
static void lib_link_ipo(FileData *fd, Main *main)
{
	Ipo *ipo;
	
	for (ipo = main->ipo.first; ipo; ipo = ipo->id.next) {
		if (ipo->id.flag & LIB_NEED_LINK) {
			IpoCurve *icu;
			for (icu = ipo->curve.first; icu; icu = icu->next) {
				if (icu->driver)
					icu->driver->ob = newlibadr(fd, ipo->id.lib, icu->driver->ob);
			}
			ipo->id.flag -= LIB_NEED_LINK;
		}
	}
}

// XXX deprecated - old animation system
static void direct_link_ipo(FileData *fd, Ipo *ipo)
{
	IpoCurve *icu;

	link_list(fd, &(ipo->curve));
	
	for (icu = ipo->curve.first; icu; icu = icu->next) {
		icu->bezt = newdataadr(fd, icu->bezt);
		icu->bp = newdataadr(fd, icu->bp);
		icu->driver = newdataadr(fd, icu->driver);
	}
}

// XXX deprecated - old animation system
static void lib_link_nlastrips(FileData *fd, ID *id, ListBase *striplist)
{
	bActionStrip *strip;
	bActionModifier *amod;
	
	for (strip=striplist->first; strip; strip=strip->next) {
		strip->object = newlibadr(fd, id->lib, strip->object);
		strip->act = newlibadr_us(fd, id->lib, strip->act);
		strip->ipo = newlibadr(fd, id->lib, strip->ipo);
		for (amod = strip->modifiers.first; amod; amod = amod->next)
			amod->ob = newlibadr(fd, id->lib, amod->ob);
	}
}

// XXX deprecated - old animation system
static void direct_link_nlastrips(FileData *fd, ListBase *strips)
{
	bActionStrip *strip;
	
	link_list(fd, strips);
	
	for (strip = strips->first; strip; strip = strip->next)
		link_list(fd, &strip->modifiers);
}

// XXX deprecated - old animation system
static void lib_link_constraint_channels(FileData *fd, ID *id, ListBase *chanbase)
{
	bConstraintChannel *chan;

	for (chan=chanbase->first; chan; chan=chan->next) {
		chan->ipo = newlibadr_us(fd, id->lib, chan->ipo);
	}
}

/* Data Linking ----------------------------- */

static void lib_link_fmodifiers(FileData *fd, ID *id, ListBase *list)
{
	FModifier *fcm;
	
	for (fcm = list->first; fcm; fcm = fcm->next) {
		/* data for specific modifiers */
		switch (fcm->type) {
			case FMODIFIER_TYPE_PYTHON:
			{
				FMod_Python *data = (FMod_Python *)fcm->data;
				data->script = newlibadr(fd, id->lib, data->script);
			}
				break;
		}
	}
}

static void lib_link_fcurves(FileData *fd, ID *id, ListBase *list) 
{
	FCurve *fcu;
	
	if (list == NULL)
		return;
	
	/* relink ID-block references... */
	for (fcu = list->first; fcu; fcu = fcu->next) {
		/* driver data */
		if (fcu->driver) {
			ChannelDriver *driver = fcu->driver;
			DriverVar *dvar;
			
			for (dvar= driver->variables.first; dvar; dvar= dvar->next) {
				DRIVER_TARGETS_LOOPER(dvar)
				{
					/* only relink if still used */
					if (tarIndex < dvar->num_targets)
						dtar->id = newlibadr(fd, id->lib, dtar->id); 
					else
						dtar->id = NULL;
				}
				DRIVER_TARGETS_LOOPER_END
			}
		}
		
		/* modifiers */
		lib_link_fmodifiers(fd, id, &fcu->modifiers);
	}
}


/* NOTE: this assumes that link_list has already been called on the list */
static void direct_link_fmodifiers(FileData *fd, ListBase *list)
{
	FModifier *fcm;
	
	for (fcm = list->first; fcm; fcm = fcm->next) {
		/* relink general data */
		fcm->data  = newdataadr(fd, fcm->data);
		fcm->edata = NULL;
		
		/* do relinking of data for specific types */
		switch (fcm->type) {
			case FMODIFIER_TYPE_GENERATOR:
			{
				FMod_Generator *data = (FMod_Generator *)fcm->data;
				
				data->coefficients = newdataadr(fd, data->coefficients);
				
				if (fd->flags & FD_FLAGS_SWITCH_ENDIAN) {
					BLI_endian_switch_float_array(data->coefficients, data->arraysize);
				}
			}
				break;
			case FMODIFIER_TYPE_ENVELOPE:
			{
				FMod_Envelope *data=  (FMod_Envelope *)fcm->data;
				
				data->data= newdataadr(fd, data->data);
			}
				break;
			case FMODIFIER_TYPE_PYTHON:
			{
				FMod_Python *data = (FMod_Python *)fcm->data;
				
				data->prop = newdataadr(fd, data->prop);
				IDP_DirectLinkProperty(data->prop, (fd->flags & FD_FLAGS_SWITCH_ENDIAN), fd);
			}
				break;
		}
	}
}

/* NOTE: this assumes that link_list has already been called on the list */
static void direct_link_fcurves(FileData *fd, ListBase *list)
{
	FCurve *fcu;
	
	/* link F-Curve data to F-Curve again (non ID-libs) */
	for (fcu = list->first; fcu; fcu = fcu->next) {
		/* curve data */
		fcu->bezt = newdataadr(fd, fcu->bezt);
		fcu->fpt = newdataadr(fd, fcu->fpt);
		
		/* rna path */
		fcu->rna_path = newdataadr(fd, fcu->rna_path);
		
		/* group */
		fcu->grp = newdataadr(fd, fcu->grp);
		
		/* clear disabled flag - allows disabled drivers to be tried again ([#32155]),
		 * but also means that another method for "reviving disabled F-Curves" exists
		 */
		fcu->flag &= ~FCURVE_DISABLED;
		
		/* driver */
		fcu->driver= newdataadr(fd, fcu->driver);
		if (fcu->driver) {
			ChannelDriver *driver= fcu->driver;
			DriverVar *dvar;
			
			/* compiled expression data will need to be regenerated (old pointer may still be set here) */
			driver->expr_comp = NULL;
			
			/* give the driver a fresh chance - the operating environment may be different now 
			 * (addons, etc. may be different) so the driver namespace may be sane now [#32155]
			 */
			driver->flag &= ~DRIVER_FLAG_INVALID;
			
			/* relink variables, targets and their paths */
			link_list(fd, &driver->variables);
			for (dvar= driver->variables.first; dvar; dvar= dvar->next) {
				DRIVER_TARGETS_LOOPER(dvar)
				{
					/* only relink the targets being used */
					if (tarIndex < dvar->num_targets)
						dtar->rna_path = newdataadr(fd, dtar->rna_path);
					else
						dtar->rna_path = NULL;
				}
				DRIVER_TARGETS_LOOPER_END
			}
		}
		
		/* modifiers */
		link_list(fd, &fcu->modifiers);
		direct_link_fmodifiers(fd, &fcu->modifiers);
	}
}


static void lib_link_action(FileData *fd, Main *main)
{
	bAction *act;
	bActionChannel *chan;

	for (act = main->action.first; act; act = act->id.next) {
		if (act->id.flag & LIB_NEED_LINK) {
			act->id.flag -= LIB_NEED_LINK;
			
// XXX deprecated - old animation system <<<
			for (chan=act->chanbase.first; chan; chan=chan->next) {
				chan->ipo = newlibadr_us(fd, act->id.lib, chan->ipo);
				lib_link_constraint_channels(fd, &act->id, &chan->constraintChannels);
			}
// >>> XXX deprecated - old animation system
			
			lib_link_fcurves(fd, &act->id, &act->curves);
		}
	}
}

static void direct_link_action(FileData *fd, bAction *act)
{
	bActionChannel *achan; // XXX deprecated - old animation system
	bActionGroup *agrp;

	link_list(fd, &act->curves);
	link_list(fd, &act->chanbase); // XXX deprecated - old animation system
	link_list(fd, &act->groups);
	link_list(fd, &act->markers);

// XXX deprecated - old animation system <<<
	for (achan = act->chanbase.first; achan; achan=achan->next) {
		achan->grp = newdataadr(fd, achan->grp);
		
		link_list(fd, &achan->constraintChannels);
	}
// >>> XXX deprecated - old animation system

	direct_link_fcurves(fd, &act->curves);
	
	for (agrp = act->groups.first; agrp; agrp= agrp->next) {
		agrp->channels.first= newdataadr(fd, agrp->channels.first);
		agrp->channels.last= newdataadr(fd, agrp->channels.last);
	}
}

static void lib_link_nladata_strips(FileData *fd, ID *id, ListBase *list)
{
	NlaStrip *strip;
	
	for (strip = list->first; strip; strip = strip->next) {
		/* check strip's children */
		lib_link_nladata_strips(fd, id, &strip->strips);
		
		/* check strip's F-Curves */
		lib_link_fcurves(fd, id, &strip->fcurves);
		
		/* reassign the counted-reference to action */
		strip->act = newlibadr_us(fd, id->lib, strip->act);
		
		/* fix action id-root (i.e. if it comes from a pre 2.57 .blend file) */
		if ((strip->act) && (strip->act->idroot == 0))
			strip->act->idroot = GS(id->name);
	}
}

static void lib_link_nladata(FileData *fd, ID *id, ListBase *list)
{
	NlaTrack *nlt;
	
	/* we only care about the NLA strips inside the tracks */
	for (nlt = list->first; nlt; nlt = nlt->next) {
		lib_link_nladata_strips(fd, id, &nlt->strips);
	}
}

/* This handles Animato NLA-Strips linking 
 * NOTE: this assumes that link_list has already been called on the list 
 */
static void direct_link_nladata_strips(FileData *fd, ListBase *list)
{
	NlaStrip *strip;
	
	for (strip = list->first; strip; strip = strip->next) {
		/* strip's child strips */
		link_list(fd, &strip->strips);
		direct_link_nladata_strips(fd, &strip->strips);
		
		/* strip's F-Curves */
		link_list(fd, &strip->fcurves);
		direct_link_fcurves(fd, &strip->fcurves);
		
		/* strip's F-Modifiers */
		link_list(fd, &strip->modifiers);
		direct_link_fmodifiers(fd, &strip->modifiers);
	}
}

/* NOTE: this assumes that link_list has already been called on the list */
static void direct_link_nladata(FileData *fd, ListBase *list)
{
	NlaTrack *nlt;
	
	for (nlt = list->first; nlt; nlt = nlt->next) {
		/* relink list of strips */
		link_list(fd, &nlt->strips);
		
		/* relink strip data */
		direct_link_nladata_strips(fd, &nlt->strips);
	}
}

/* ------- */

static void lib_link_keyingsets(FileData *fd, ID *id, ListBase *list)
{
	KeyingSet *ks;
	KS_Path *ksp;
	
	/* here, we're only interested in the ID pointer stored in some of the paths */
	for (ks = list->first; ks; ks = ks->next) {
		for (ksp = ks->paths.first; ksp; ksp = ksp->next) {
			ksp->id= newlibadr(fd, id->lib, ksp->id); 
		}
	}
}

/* NOTE: this assumes that link_list has already been called on the list */
static void direct_link_keyingsets(FileData *fd, ListBase *list)
{
	KeyingSet *ks;
	KS_Path *ksp;
	
	/* link KeyingSet data to KeyingSet again (non ID-libs) */
	for (ks = list->first; ks; ks = ks->next) {
		/* paths */
		link_list(fd, &ks->paths);
		
		for (ksp = ks->paths.first; ksp; ksp = ksp->next) {
			/* rna path */
			ksp->rna_path= newdataadr(fd, ksp->rna_path);
		}
	}
}

/* ------- */

static void lib_link_animdata(FileData *fd, ID *id, AnimData *adt)
{
	if (adt == NULL)
		return;
	
	/* link action data */
	adt->action= newlibadr_us(fd, id->lib, adt->action);
	adt->tmpact= newlibadr_us(fd, id->lib, adt->tmpact);
	
	/* fix action id-roots (i.e. if they come from a pre 2.57 .blend file) */
	if ((adt->action) && (adt->action->idroot == 0))
		adt->action->idroot = GS(id->name);
	if ((adt->tmpact) && (adt->tmpact->idroot == 0))
		adt->tmpact->idroot = GS(id->name);
	
	/* link drivers */
	lib_link_fcurves(fd, id, &adt->drivers);
	
	/* overrides don't have lib-link for now, so no need to do anything */
	
	/* link NLA-data */
	lib_link_nladata(fd, id, &adt->nla_tracks);
}

static void direct_link_animdata(FileData *fd, AnimData *adt)
{
	/* NOTE: must have called newdataadr already before doing this... */
	if (adt == NULL)
		return;
	
	/* link drivers */
	link_list(fd, &adt->drivers);
	direct_link_fcurves(fd, &adt->drivers);
	
	/* link overrides */
	// TODO...
	
	/* link NLA-data */
	link_list(fd, &adt->nla_tracks);
	direct_link_nladata(fd, &adt->nla_tracks);
	
	/* relink active strip - even though strictly speaking this should only be used
	 * if we're in 'tweaking mode', we need to be able to have this loaded back for
	 * undo, but also since users may not exit tweakmode before saving (#24535)
	 */
	// TODO: it's not really nice that anyone should be able to save the file in this
	//		state, but it's going to be too hard to enforce this single case...
	adt->actstrip = newdataadr(fd, adt->actstrip);
}	

/* ************ READ MOTION PATHS *************** */

/* direct data for cache */
static void direct_link_motionpath(FileData *fd, bMotionPath *mpath)
{
	/* sanity check */
	if (mpath == NULL)
		return;
	
	/* relink points cache */
	mpath->points = newdataadr(fd, mpath->points);
}

/* ************ READ NODE TREE *************** */

/* singe node tree (also used for material/scene trees), ntree is not NULL */
static void lib_link_ntree(FileData *fd, ID *id, bNodeTree *ntree)
{
	bNode *node;
	
	if (ntree->adt) lib_link_animdata(fd, &ntree->id, ntree->adt);
	
	ntree->gpd = newlibadr_us(fd, id->lib, ntree->gpd);
	
	for (node = ntree->nodes.first; node; node = node->next)
		node->id = newlibadr_us(fd, id->lib, node->id);
}

/* library ntree linking after fileread */
static void lib_link_nodetree(FileData *fd, Main *main)
{
	bNodeTree *ntree;
	
	/* only link ID pointers */
	for (ntree = main->nodetree.first; ntree; ntree = ntree->id.next) {
		if (ntree->id.flag & LIB_NEED_LINK) {
			ntree->id.flag -= LIB_NEED_LINK;
			lib_link_ntree(fd, &ntree->id, ntree);
		}
	}
}

static void do_versions_socket_default_value(bNodeSocket *sock)
{
	bNodeSocketValueFloat *valfloat;
	bNodeSocketValueVector *valvector;
	bNodeSocketValueRGBA *valrgba;
	
	if (sock->default_value)
		return;
	
	switch (sock->type) {
		case SOCK_FLOAT:
			valfloat = sock->default_value = MEM_callocN(sizeof(bNodeSocketValueFloat), "default socket value");
			valfloat->value = sock->ns.vec[0];
			valfloat->min = sock->ns.min;
			valfloat->max = sock->ns.max;
			valfloat->subtype = PROP_NONE;
			break;
		case SOCK_VECTOR:
			valvector = sock->default_value = MEM_callocN(sizeof(bNodeSocketValueVector), "default socket value");
			copy_v3_v3(valvector->value, sock->ns.vec);
			valvector->min = sock->ns.min;
			valvector->max = sock->ns.max;
			valvector->subtype = PROP_NONE;
			break;
		case SOCK_RGBA:
			valrgba = sock->default_value = MEM_callocN(sizeof(bNodeSocketValueRGBA), "default socket value");
			copy_v4_v4(valrgba->value, sock->ns.vec);
			break;
	}
}

void blo_do_versions_nodetree_default_value(bNodeTree *ntree)
{
	bNode *node;
	bNodeSocket *sock;
	for (node=ntree->nodes.first; node; node=node->next) {
		for (sock=node->inputs.first; sock; sock=sock->next)
			do_versions_socket_default_value(sock);
		for (sock=node->outputs.first; sock; sock=sock->next)
			do_versions_socket_default_value(sock);
	}
	for (sock=ntree->inputs.first; sock; sock=sock->next)
		do_versions_socket_default_value(sock);
	for (sock=ntree->outputs.first; sock; sock=sock->next)
		do_versions_socket_default_value(sock);
}

static void lib_nodetree_init_types_cb(void *UNUSED(data), ID *UNUSED(id), bNodeTree *ntree)
{
	bNode *node;
	
	ntreeInitTypes(ntree);
	
	/* need to do this here instead of in do_versions, otherwise next function can crash */
	blo_do_versions_nodetree_default_value(ntree);
	
	/* XXX could be replaced by do_versions for new nodes */
	for (node=ntree->nodes.first; node; node=node->next)
		node_verify_socket_templates(ntree, node);
}

/* updates group node socket own_index so that
 * external links to/from the group node are preserved.
 */
static void lib_node_do_versions_group_indices(bNode *gnode)
{
	bNodeTree *ngroup = (bNodeTree*)gnode->id;
	bNode *intnode;
	bNodeSocket *sock, *gsock, *intsock;
	int found;
	
	for (sock=gnode->outputs.first; sock; sock=sock->next) {
		int old_index = sock->to_index;
		for (gsock=ngroup->outputs.first; gsock; gsock=gsock->next) {
			if (gsock->link && gsock->link->fromsock->own_index == old_index) {
				sock->own_index = gsock->own_index;
				break;
			}
		}
	}
	for (sock=gnode->inputs.first; sock; sock=sock->next) {
		int old_index = sock->to_index;
		/* can't use break in double loop */
		found = 0;
		for (intnode=ngroup->nodes.first; intnode && !found; intnode=intnode->next) {
			for (intsock=intnode->inputs.first; intsock; intsock=intsock->next) {
				if (intsock->own_index == old_index && intsock->link) {
					sock->own_index = intsock->link->fromsock->own_index;
					found = 1;
					break;
				}
			}
		}
	}
}

/* updates external links for all group nodes in a tree */
static void lib_nodetree_do_versions_group_indices_cb(void *UNUSED(data), ID *UNUSED(id), bNodeTree *ntree)
{
	bNode *node;
	
	for (node = ntree->nodes.first; node; node = node->next) {
		if (node->type == NODE_GROUP) {
			bNodeTree *ngroup = (bNodeTree*)node->id;
			if (ngroup && (ngroup->flag & NTREE_DO_VERSIONS_GROUP_EXPOSE))
				lib_node_do_versions_group_indices(node);
		}
	}
}

/* make an update call for the tree */
static void lib_nodetree_do_versions_update_cb(void *UNUSED(data), ID *UNUSED(id), bNodeTree *ntree)
{
	if (ntree->update)
		ntreeUpdateTree(ntree);
}

/* verify types for nodes and groups, all data has to be read */
/* open = 0: appending/linking, open = 1: open new file (need to clean out dynamic
 * typedefs */
static void lib_verify_nodetree(Main *main, int UNUSED(open))
{
	bNodeTree *ntree;
	int i;
	bNodeTreeType *ntreetype;
	
	/* this crashes blender on undo/redo */
#if 0
		if (open == 1) {
			reinit_nodesystem();
		}
#endif
	
	/* set node->typeinfo pointers */
	for (i = 0; i < NUM_NTREE_TYPES; ++i) {
		ntreetype = ntreeGetType(i);
		if (ntreetype && ntreetype->foreach_nodetree)
			ntreetype->foreach_nodetree(main, NULL, lib_nodetree_init_types_cb);
	}
	for (ntree = main->nodetree.first; ntree; ntree = ntree->id.next)
		lib_nodetree_init_types_cb(NULL, NULL, ntree);
	
	{
		int has_old_groups = 0;
		/* XXX this should actually be part of do_versions, but since we need
		 * finished library linking, it is not possible there. Instead in do_versions
		 * we have set the NTREE_DO_VERSIONS flag, so at this point we can do the
		 * actual group node updates.
		 */
		for (ntree = main->nodetree.first; ntree; ntree = ntree->id.next) {
			if (ntree->flag & NTREE_DO_VERSIONS_GROUP_EXPOSE) {
				/* this adds copies and links from all unlinked internal sockets to group inputs/outputs. */
				node_group_expose_all_sockets(ntree);
				has_old_groups = 1;
			}
		}
		
		if (has_old_groups) {
			for (i = 0; i < NUM_NTREE_TYPES; ++i) {
				ntreetype = ntreeGetType(i);
				if (ntreetype && ntreetype->foreach_nodetree)
					ntreetype->foreach_nodetree(main, NULL, lib_nodetree_do_versions_group_indices_cb);
			}
		}
		
		for (ntree = main->nodetree.first; ntree; ntree = ntree->id.next)
			ntree->flag &= ~NTREE_DO_VERSIONS_GROUP_EXPOSE;
	}
		
	/* verify all group user nodes */
	for (ntree = main->nodetree.first; ntree; ntree = ntree->id.next) {
		ntreeVerifyNodes(main, &ntree->id);
	}
	
	/* make update calls where necessary */
	{
		for (ntree = main->nodetree.first; ntree; ntree = ntree->id.next)
			if (ntree->update)
				ntreeUpdateTree(ntree);
		
		for (i = 0; i < NUM_NTREE_TYPES; i++) {
			ntreetype = ntreeGetType(i);
			if (ntreetype && ntreetype->foreach_nodetree)
				ntreetype->foreach_nodetree(main, NULL, lib_nodetree_do_versions_update_cb);
		}
	}
}

static void direct_link_node_socket(FileData *fd, bNodeSocket *sock)
{
	sock->link = newdataadr(fd, sock->link);
	sock->storage = newdataadr(fd, sock->storage);
	sock->default_value = newdataadr(fd, sock->default_value);
	sock->cache = NULL;
}

/* ntree itself has been read! */
static void direct_link_nodetree(FileData *fd, bNodeTree *ntree)
{
	/* note: writing and reading goes in sync, for speed */
	bNode *node;
	bNodeSocket *sock;
	bNodeLink *link;
	
	ntree->init = 0;		/* to set callbacks and force setting types */
	ntree->progress = NULL;
	ntree->execdata = NULL;
	
	ntree->adt = newdataadr(fd, ntree->adt);
	direct_link_animdata(fd, ntree->adt);
	
	ntree->id.flag &= ~(LIB_ID_RECALC|LIB_ID_RECALC_DATA);

	link_list(fd, &ntree->nodes);
	for (node = ntree->nodes.first; node; node = node->next) {
		node->typeinfo = NULL;
		
		link_list(fd, &node->inputs);
		link_list(fd, &node->outputs);
		
		link_list(fd, &node->internal_links);
		for (link = node->internal_links.first; link; link = link->next) {
			link->fromnode = newdataadr(fd, link->fromnode);
			link->fromsock = newdataadr(fd, link->fromsock);
			link->tonode = newdataadr(fd, link->tonode);
			link->tosock = newdataadr(fd, link->tosock);
		}
		
		if (node->type == CMP_NODE_MOVIEDISTORTION) {
			node->storage = newmclipadr(fd, node->storage);
		}
		else
			node->storage = newdataadr(fd, node->storage);
		
		if (node->storage) {
			/* could be handlerized at some point */
			if (ntree->type==NTREE_SHADER) {
				if (node->type==SH_NODE_CURVE_VEC || node->type==SH_NODE_CURVE_RGB) {
					direct_link_curvemapping(fd, node->storage);
				}
				else if (node->type==SH_NODE_SCRIPT) {
					NodeShaderScript *nss = (NodeShaderScript *) node->storage;
					nss->bytecode = newdataadr(fd, nss->bytecode);
					nss->prop = newdataadr(fd, nss->prop);
					if (nss->prop)
						IDP_DirectLinkProperty(nss->prop, (fd->flags & FD_FLAGS_SWITCH_ENDIAN), fd);
				}
			}
			else if (ntree->type==NTREE_COMPOSIT) {
				if (ELEM4(node->type, CMP_NODE_TIME, CMP_NODE_CURVE_VEC, CMP_NODE_CURVE_RGB, CMP_NODE_HUECORRECT))
					direct_link_curvemapping(fd, node->storage);
				else if (ELEM3(node->type, CMP_NODE_IMAGE, CMP_NODE_VIEWER, CMP_NODE_SPLITVIEWER))
					((ImageUser *)node->storage)->ok = 1;
			}
			else if ( ntree->type==NTREE_TEXTURE) {
				if (node->type==TEX_NODE_CURVE_RGB || node->type==TEX_NODE_CURVE_TIME)
					direct_link_curvemapping(fd, node->storage);
				else if (node->type==TEX_NODE_IMAGE)
					((ImageUser *)node->storage)->ok = 1;
			}
		}
	}
	link_list(fd, &ntree->links);
	
	/* external sockets */
	link_list(fd, &ntree->inputs);
	link_list(fd, &ntree->outputs);
	
	/* and we connect the rest */
	for (node = ntree->nodes.first; node; node = node->next) {
		node->parent = newdataadr(fd, node->parent);
		node->preview = newimaadr(fd, node->preview);
		node->lasty = 0;
		
		for (sock = node->inputs.first; sock; sock = sock->next)
			direct_link_node_socket(fd, sock);
		for (sock = node->outputs.first; sock; sock = sock->next)
			direct_link_node_socket(fd, sock);
	}
	for (sock = ntree->inputs.first; sock; sock = sock->next)
		direct_link_node_socket(fd, sock);
	for (sock = ntree->outputs.first; sock; sock = sock->next)
		direct_link_node_socket(fd, sock);
	
	for (link = ntree->links.first; link; link= link->next) {
		link->fromnode = newdataadr(fd, link->fromnode);
		link->tonode = newdataadr(fd, link->tonode);
		link->fromsock = newdataadr(fd, link->fromsock);
		link->tosock = newdataadr(fd, link->tosock);
	}
	
	/* type verification is in lib-link */
}

/* ************ READ ARMATURE ***************** */

/* temp struct used to transport needed info to lib_link_constraint_cb() */
typedef struct tConstraintLinkData {
	FileData *fd;
	ID *id;
} tConstraintLinkData;
/* callback function used to relink constraint ID-links */
static void lib_link_constraint_cb(bConstraint *UNUSED(con), ID **idpoin, short isReference, void *userdata)
{
	tConstraintLinkData *cld= (tConstraintLinkData *)userdata;
	
	/* for reference types, we need to increment the usercounts on load... */
	if (isReference) {
		/* reference type - with usercount */
		*idpoin = newlibadr_us(cld->fd, cld->id->lib, *idpoin);
	}
	else {
		/* target type - no usercount needed */
		*idpoin = newlibadr(cld->fd, cld->id->lib, *idpoin);
	}
}

static void lib_link_constraints(FileData *fd, ID *id, ListBase *conlist)
{
	tConstraintLinkData cld;
	bConstraint *con;
	
	/* legacy fixes */
	for (con = conlist->first; con; con=con->next) {
		/* patch for error introduced by changing constraints (dunno how) */
		/* if con->data type changes, dna cannot resolve the pointer! (ton) */
		if (con->data == NULL) {
			con->type = CONSTRAINT_TYPE_NULL;
		}
		/* own ipo, all constraints have it */
		con->ipo = newlibadr_us(fd, id->lib, con->ipo); // XXX deprecated - old animation system
	}
	
	/* relink all ID-blocks used by the constraints */
	cld.fd = fd;
	cld.id = id;
	
	BKE_id_loop_constraints(conlist, lib_link_constraint_cb, &cld);
}

static void direct_link_constraints(FileData *fd, ListBase *lb)
{
	bConstraint *con;
	
	link_list(fd, lb);
	for (con=lb->first; con; con=con->next) {
		con->data = newdataadr(fd, con->data);
		
		switch (con->type) {
			case CONSTRAINT_TYPE_PYTHON:
			{
				bPythonConstraint *data= con->data;
				
				link_list(fd, &data->targets);
				
				data->prop = newdataadr(fd, data->prop);
				if (data->prop)
					IDP_DirectLinkProperty(data->prop, (fd->flags & FD_FLAGS_SWITCH_ENDIAN), fd);
				break;
			}
			case CONSTRAINT_TYPE_SPLINEIK:
			{
				bSplineIKConstraint *data= con->data;

				data->points= newdataadr(fd, data->points);
				break;
			}
			case CONSTRAINT_TYPE_KINEMATIC:
			{
				bKinematicConstraint *data = con->data;

				con->lin_error = 0.f;
				con->rot_error = 0.f;

				/* version patch for runtime flag, was not cleared in some case */
				data->flag &= ~CONSTRAINT_IK_AUTO;
				break;
			}
			case CONSTRAINT_TYPE_CHILDOF:
			{
				/* XXX version patch, in older code this flag wasn't always set, and is inherent to type */
				if (con->ownspace == CONSTRAINT_SPACE_POSE)
					con->flag |= CONSTRAINT_SPACEONCE;
				break;
			}
		}
	}
}

static void lib_link_pose(FileData *fd, Main *bmain, Object *ob, bPose *pose)
{
	bPoseChannel *pchan;
	bArmature *arm = ob->data;
	int rebuild = 0;
	
	if (!pose || !arm)
		return;
	
	/* always rebuild to match proxy or lib changes, but on Undo */
	if (fd->memfile == NULL)
		if (ob->proxy || (ob->id.lib==NULL && arm->id.lib))
			rebuild = 1;
	
	if (ob->proxy) {
		/* sync proxy layer */
		if (pose->proxy_layer)
			arm->layer = pose->proxy_layer;
		
		/* sync proxy active bone */
		if (pose->proxy_act_bone[0]) {
			Bone *bone = BKE_armature_find_bone_name(arm, pose->proxy_act_bone);
			if (bone)
				arm->act_bone = bone;
		}
	}
	
	for (pchan = pose->chanbase.first; pchan; pchan=pchan->next) {
		lib_link_constraints(fd, (ID *)ob, &pchan->constraints);
		
		/* hurms... loop in a loop, but yah... later... (ton) */
		pchan->bone = BKE_armature_find_bone_name(arm, pchan->name);
		
		pchan->custom = newlibadr_us(fd, arm->id.lib, pchan->custom);
		if (pchan->bone == NULL)
			rebuild= 1;
		else if (ob->id.lib==NULL && arm->id.lib) {
			/* local pose selection copied to armature, bit hackish */
			pchan->bone->flag &= ~BONE_SELECTED;
			pchan->bone->flag |= pchan->selectflag;
		}
	}
	
	if (rebuild) {
		DAG_id_tag_update_ex(bmain, &ob->id, OB_RECALC_OB | OB_RECALC_DATA | OB_RECALC_TIME);
		pose->flag |= POSE_RECALC;
	}
}

static void lib_link_armature(FileData *fd, Main *main)
{
	bArmature *arm;
	
	for (arm = main->armature.first; arm; arm = arm->id.next) {
		if (arm->id.flag & LIB_NEED_LINK) {
			if (arm->adt) lib_link_animdata(fd, &arm->id, arm->adt);
			arm->id.flag -= LIB_NEED_LINK;
		}
	}
}

static void direct_link_bones(FileData *fd, Bone *bone)
{
	Bone *child;
	
	bone->parent = newdataadr(fd, bone->parent);
	bone->prop = newdataadr(fd, bone->prop);
	if (bone->prop)
		IDP_DirectLinkProperty(bone->prop, (fd->flags & FD_FLAGS_SWITCH_ENDIAN), fd);
		
	bone->flag &= ~BONE_DRAW_ACTIVE;
	
	link_list(fd, &bone->childbase);
	
	for (child=bone->childbase.first; child; child=child->next)
		direct_link_bones(fd, child);
}

static void direct_link_armature(FileData *fd, bArmature *arm)
{
	Bone *bone;
	
	link_list(fd, &arm->bonebase);
	arm->edbo = NULL;
	arm->sketch = NULL;
	
	arm->adt = newdataadr(fd, arm->adt);
	direct_link_animdata(fd, arm->adt);
	
	for (bone = arm->bonebase.first; bone; bone = bone->next) {
		direct_link_bones(fd, bone);
	}
	
	arm->act_bone = newdataadr(fd, arm->act_bone);
	arm->act_edbone = NULL;
}

/* ************ READ CAMERA ***************** */

static void lib_link_camera(FileData *fd, Main *main)
{
	Camera *ca;
	
	for (ca = main->camera.first; ca; ca = ca->id.next) {
		if (ca->id.flag & LIB_NEED_LINK) {
			if (ca->adt) lib_link_animdata(fd, &ca->id, ca->adt);
			
			ca->ipo = newlibadr_us(fd, ca->id.lib, ca->ipo); // XXX deprecated - old animation system
			
			ca->dof_ob = newlibadr_us(fd, ca->id.lib, ca->dof_ob);
			
			ca->id.flag -= LIB_NEED_LINK;
		}
	}
}

static void direct_link_camera(FileData *fd, Camera *ca)
{
	ca->adt = newdataadr(fd, ca->adt);
	direct_link_animdata(fd, ca->adt);
}


/* ************ READ LAMP ***************** */

static void lib_link_lamp(FileData *fd, Main *main)
{
	Lamp *la;
	MTex *mtex;
	int a;
	
	for (la = main->lamp.first; la; la = la->id.next) {
		if (la->id.flag & LIB_NEED_LINK) {
			if (la->adt) lib_link_animdata(fd, &la->id, la->adt);
			
			for (a = 0; a < MAX_MTEX; a++) {
				mtex = la->mtex[a];
				if (mtex) {
					mtex->tex = newlibadr_us(fd, la->id.lib, mtex->tex);
					mtex->object = newlibadr(fd, la->id.lib, mtex->object);
				}
			}
			
			la->ipo = newlibadr_us(fd, la->id.lib, la->ipo); // XXX deprecated - old animation system
			
			if (la->nodetree)
				lib_link_ntree(fd, &la->id, la->nodetree);
			
			la->id.flag -= LIB_NEED_LINK;
		}
	}
}

static void direct_link_lamp(FileData *fd, Lamp *la)
{
	int a;
	
	la->adt = newdataadr(fd, la->adt);
	direct_link_animdata(fd, la->adt);
	
	for (a=0; a<MAX_MTEX; a++) {
		la->mtex[a] = newdataadr(fd, la->mtex[a]);
	}
	
	la->curfalloff = newdataadr(fd, la->curfalloff);
	if (la->curfalloff)
		direct_link_curvemapping(fd, la->curfalloff);

	la->nodetree= newdataadr(fd, la->nodetree);
	if (la->nodetree) {
		direct_link_id(fd, &la->nodetree->id);
		direct_link_nodetree(fd, la->nodetree);
	}
	
	la->preview = direct_link_preview_image(fd, la->preview);
}

/* ************ READ keys ***************** */

static void do_versions_key_uidgen(Key *key)
{
	KeyBlock *block;

	key->uidgen = 1;
	for (block = key->block.first; block; block = block->next) {
		block->uid = key->uidgen++;
	}
}

static void lib_link_key(FileData *fd, Main *main)
{
	Key *key;
	
	for (key = main->key.first; key; key = key->id.next) {
		/*check if we need to generate unique ids for the shapekeys*/
		if (!key->uidgen) {
			do_versions_key_uidgen(key);
		}
		
		if (key->id.flag & LIB_NEED_LINK) {
			if (key->adt) lib_link_animdata(fd, &key->id, key->adt);
			
			key->ipo = newlibadr_us(fd, key->id.lib, key->ipo); // XXX deprecated - old animation system
			key->from = newlibadr(fd, key->id.lib, key->from);
			
			key->id.flag -= LIB_NEED_LINK;
		}
	}
}

static void switch_endian_keyblock(Key *key, KeyBlock *kb)
{
	int elemsize, a, b;
	char *data, *poin, *cp;
	
	elemsize = key->elemsize;
	data = kb->data;
	
	for (a = 0; a < kb->totelem; a++) {
		cp = key->elemstr;
		poin = data;
		
		while (cp[0]) {  /* cp[0] == amount */
			switch (cp[1]) {  /* cp[1] = type */
				case IPO_FLOAT:
				case IPO_BPOINT:
				case IPO_BEZTRIPLE:
					b = cp[0];
					BLI_endian_switch_float_array((float *)poin, b);
					poin += sizeof(float) * b;
					break;
			}
			
			cp += 2;
		}
		data += elemsize;
	}
}

static void direct_link_key(FileData *fd, Key *key)
{
	KeyBlock *kb;
	
	link_list(fd, &(key->block));
	
	key->adt = newdataadr(fd, key->adt);
	direct_link_animdata(fd, key->adt);
		
	key->refkey= newdataadr(fd, key->refkey);
	
	for (kb = key->block.first; kb; kb = kb->next) {
		kb->data = newdataadr(fd, kb->data);
		
		if (fd->flags & FD_FLAGS_SWITCH_ENDIAN)
			switch_endian_keyblock(key, kb);
	}
}

/* ************ READ mball ***************** */

static void lib_link_mball(FileData *fd, Main *main)
{
	MetaBall *mb;
	int a;
	
	for (mb = main->mball.first; mb; mb = mb->id.next) {
		if (mb->id.flag & LIB_NEED_LINK) {
			if (mb->adt) lib_link_animdata(fd, &mb->id, mb->adt);
			
			for (a = 0; a < mb->totcol; a++) 
				mb->mat[a] = newlibadr_us(fd, mb->id.lib, mb->mat[a]);
			
			mb->ipo = newlibadr_us(fd, mb->id.lib, mb->ipo); // XXX deprecated - old animation system
			
			mb->id.flag -= LIB_NEED_LINK;
		}
	}
}

static void direct_link_mball(FileData *fd, MetaBall *mb)
{
	mb->adt = newdataadr(fd, mb->adt);
	direct_link_animdata(fd, mb->adt);
	
	mb->mat = newdataadr(fd, mb->mat);
	test_pointer_array(fd, (void **)&mb->mat);
	
	link_list(fd, &(mb->elems));
	
	mb->disp.first = mb->disp.last = NULL;
	mb->editelems = NULL;
	mb->bb = NULL;
/*	mb->edit_elems.first= mb->edit_elems.last= NULL;*/
	mb->lastelem = NULL;
}

/* ************ READ WORLD ***************** */

static void lib_link_world(FileData *fd, Main *main)
{
	World *wrld;
	MTex *mtex;
	int a;
	
	for (wrld = main->world.first; wrld; wrld = wrld->id.next) {
		if (wrld->id.flag & LIB_NEED_LINK) {
			if (wrld->adt) lib_link_animdata(fd, &wrld->id, wrld->adt);
			
			wrld->ipo = newlibadr_us(fd, wrld->id.lib, wrld->ipo); // XXX deprecated - old animation system
			
			for (a=0; a < MAX_MTEX; a++) {
				mtex = wrld->mtex[a];
				if (mtex) {
					mtex->tex = newlibadr_us(fd, wrld->id.lib, mtex->tex);
					mtex->object = newlibadr(fd, wrld->id.lib, mtex->object);
				}
			}
			
			if (wrld->nodetree)
				lib_link_ntree(fd, &wrld->id, wrld->nodetree);
			
			wrld->id.flag -= LIB_NEED_LINK;
		}
	}
}

static void direct_link_world(FileData *fd, World *wrld)
{
	int a;
	
	wrld->adt = newdataadr(fd, wrld->adt);
	direct_link_animdata(fd, wrld->adt);
	
	for (a = 0; a < MAX_MTEX; a++) {
		wrld->mtex[a] = newdataadr(fd, wrld->mtex[a]);
	}
	
	wrld->nodetree = newdataadr(fd, wrld->nodetree);
	if (wrld->nodetree) {
		direct_link_id(fd, &wrld->nodetree->id);
		direct_link_nodetree(fd, wrld->nodetree);
	}
	
	wrld->preview = direct_link_preview_image(fd, wrld->preview);
}


/* ************ READ VFONT ***************** */

static void lib_link_vfont(FileData *UNUSED(fd), Main *main)
{
	VFont *vf;
	
	for (vf = main->vfont.first; vf; vf = vf->id.next) {
		if (vf->id.flag & LIB_NEED_LINK) {
			vf->id.flag -= LIB_NEED_LINK;
		}
	}
}

static void direct_link_vfont(FileData *fd, VFont *vf)
{
	vf->data = NULL;
	vf->temp_pf = NULL;
	vf->packedfile = direct_link_packedfile(fd, vf->packedfile);
}

/* ************ READ TEXT ****************** */

static void lib_link_text(FileData *UNUSED(fd), Main *main)
{
	Text *text;
	
	for (text = main->text.first; text; text = text->id.next) {
		if (text->id.flag & LIB_NEED_LINK) {
			text->id.flag -= LIB_NEED_LINK;
		}
	}
}

static void direct_link_text(FileData *fd, Text *text)
{
	TextLine *ln;
	
	text->name = newdataadr(fd, text->name);
	
	text->undo_pos = -1;
	text->undo_len = TXT_INIT_UNDO;
	text->undo_buf = MEM_mallocN(text->undo_len, "undo buf");
	
	text->compiled = NULL;
	
#if 0
	if (text->flags & TXT_ISEXT) {
		BKE_text_reload(text);
		}
		/* else { */
#endif
	
	link_list(fd, &text->lines);
	
	text->curl = newdataadr(fd, text->curl);
	text->sell = newdataadr(fd, text->sell);
	
	for (ln = text->lines.first; ln; ln = ln->next) {
		ln->line = newdataadr(fd, ln->line);
		ln->format = NULL;
		
		if (ln->len != (int) strlen(ln->line)) {
			printf("Error loading text, line lengths differ\n");
			ln->len = strlen(ln->line);
		}
	}
	
	text->flags = (text->flags) & ~TXT_ISEXT;
	
	text->id.us = 1;
}

/* ************ READ IMAGE ***************** */

static void lib_link_image(FileData *fd, Main *main)
{
	Image *ima;
	
	for (ima = main->image.first; ima; ima = ima->id.next) {
		if (ima->id.flag & LIB_NEED_LINK) {
			if (ima->id.properties) IDP_LibLinkProperty(ima->id.properties, (fd->flags & FD_FLAGS_SWITCH_ENDIAN), fd);
			
			ima->id.flag -= LIB_NEED_LINK;
		}
	}
}

static void link_ibuf_list(FileData *fd, ListBase *lb)
{
	Link *ln, *prev;
	
	if (lb->first == NULL) return;
	
	lb->first = newimaadr(fd, lb->first);
	ln = lb->first;
	prev = NULL;
	while (ln) {
		ln->next = newimaadr(fd, ln->next);
		ln->prev = prev;
		prev = ln;
		ln = ln->next;
	}
	lb->last = prev;
}

static void direct_link_image(FileData *fd, Image *ima)
{
	/* for undo system, pointers could be restored */
	if (fd->imamap)
		link_ibuf_list(fd, &ima->ibufs);
	else
		ima->ibufs.first = ima->ibufs.last = NULL;

	/* if not restored, we keep the binded opengl index */
	if (ima->ibufs.first == NULL) {
		ima->bindcode = 0;
		ima->tpageflag &= ~IMA_GLBIND_IS_DATA;
		ima->gputexture = NULL;
	}
	
	ima->anim = NULL;
	ima->rr = NULL;
	ima->repbind = NULL;
	
	/* undo system, try to restore render buffers */
	if (fd->imamap) {
		int a;
		
		for (a = 0; a < IMA_MAX_RENDER_SLOT; a++)
			ima->renders[a] = newimaadr(fd, ima->renders[a]);
	}
	else {
		memset(ima->renders, 0, sizeof(ima->renders));
		ima->last_render_slot = ima->render_slot;
	}
	
	ima->packedfile = direct_link_packedfile(fd, ima->packedfile);
	ima->preview = direct_link_preview_image(fd, ima->preview);
	ima->ok = 1;
}


/* ************ READ CURVE ***************** */

static void lib_link_curve(FileData *fd, Main *main)
{
	Curve *cu;
	int a;
	
	for (cu = main->curve.first; cu; cu = cu->id.next) {
		if (cu->id.flag & LIB_NEED_LINK) {
			if (cu->adt) lib_link_animdata(fd, &cu->id, cu->adt);
			
			for (a = 0; a < cu->totcol; a++) 
				cu->mat[a] = newlibadr_us(fd, cu->id.lib, cu->mat[a]);
			
			cu->bevobj = newlibadr(fd, cu->id.lib, cu->bevobj);
			cu->taperobj = newlibadr(fd, cu->id.lib, cu->taperobj);
			cu->textoncurve = newlibadr(fd, cu->id.lib, cu->textoncurve);
			cu->vfont = newlibadr_us(fd, cu->id.lib, cu->vfont);
			cu->vfontb = newlibadr_us(fd, cu->id.lib, cu->vfontb);
			cu->vfonti = newlibadr_us(fd, cu->id.lib, cu->vfonti);
			cu->vfontbi = newlibadr_us(fd, cu->id.lib, cu->vfontbi);
			
			cu->ipo = newlibadr_us(fd, cu->id.lib, cu->ipo); // XXX deprecated - old animation system
			cu->key = newlibadr_us(fd, cu->id.lib, cu->key);
			
			cu->id.flag -= LIB_NEED_LINK;
		}
	}
}


static void switch_endian_knots(Nurb *nu)
{
	if (nu->knotsu) {
		BLI_endian_switch_float_array(nu->knotsu, KNOTSU(nu));
	}
	if (nu->knotsv) {
		BLI_endian_switch_float_array(nu->knotsv, KNOTSV(nu));
	}
}

static void direct_link_curve(FileData *fd, Curve *cu)
{
	Nurb *nu;
	TextBox *tb;
	
	cu->adt= newdataadr(fd, cu->adt);
	direct_link_animdata(fd, cu->adt);
	
	cu->mat = newdataadr(fd, cu->mat);
	test_pointer_array(fd, (void **)&cu->mat);
	cu->str = newdataadr(fd, cu->str);
	cu->strinfo= newdataadr(fd, cu->strinfo);
	cu->tb = newdataadr(fd, cu->tb);

	if (cu->vfont == NULL) {
		link_list(fd, &(cu->nurb));
	}
	else {
		cu->nurb.first=cu->nurb.last= NULL;
		
		tb = MEM_callocN(MAXTEXTBOX*sizeof(TextBox), "TextBoxread");
		if (cu->tb) {
			memcpy(tb, cu->tb, cu->totbox*sizeof(TextBox));
			MEM_freeN(cu->tb);
			cu->tb = tb;
		}
		else {
			cu->totbox = 1;
			cu->actbox = 1;
			cu->tb = tb;
			cu->tb[0].w = cu->linewidth;
		}
		if (cu->wordspace == 0.0f) cu->wordspace = 1.0f;
	}

	cu->bev.first = cu->bev.last = NULL;
	cu->disp.first = cu->disp.last = NULL;
	cu->editnurb = NULL;
	cu->lastsel = NULL;
	cu->path = NULL;
	cu->editfont = NULL;
	
	for (nu = cu->nurb.first; nu; nu = nu->next) {
		nu->bezt = newdataadr(fd, nu->bezt);
		nu->bp = newdataadr(fd, nu->bp);
		nu->knotsu = newdataadr(fd, nu->knotsu);
		nu->knotsv = newdataadr(fd, nu->knotsv);
		if (cu->vfont == NULL) nu->charidx= nu->mat_nr;
		
		if (fd->flags & FD_FLAGS_SWITCH_ENDIAN) {
			switch_endian_knots(nu);
		}
	}
	cu->bb = NULL;
}

/* ************ READ TEX ***************** */

static void lib_link_texture(FileData *fd, Main *main)
{
	Tex *tex;
	
	for (tex = main->tex.first; tex; tex = tex->id.next) {
		if (tex->id.flag & LIB_NEED_LINK) {
			if (tex->adt) lib_link_animdata(fd, &tex->id, tex->adt);
			
			tex->ima = newlibadr_us(fd, tex->id.lib, tex->ima);
			tex->ipo = newlibadr_us(fd, tex->id.lib, tex->ipo);
			if (tex->env)
				tex->env->object = newlibadr(fd, tex->id.lib, tex->env->object);
			if (tex->pd)
				tex->pd->object = newlibadr(fd, tex->id.lib, tex->pd->object);
			if (tex->vd)
				tex->vd->object = newlibadr(fd, tex->id.lib, tex->vd->object);
			if (tex->ot)
				tex->ot->object = newlibadr(fd, tex->id.lib, tex->ot->object);
			
			if (tex->nodetree)
				lib_link_ntree(fd, &tex->id, tex->nodetree);
			
			tex->id.flag -= LIB_NEED_LINK;
		}
	}
}

static void direct_link_texture(FileData *fd, Tex *tex)
{
	tex->adt = newdataadr(fd, tex->adt);
	direct_link_animdata(fd, tex->adt);

	tex->coba = newdataadr(fd, tex->coba);
	tex->env = newdataadr(fd, tex->env);
	if (tex->env) {
		tex->env->ima = NULL;
		memset(tex->env->cube, 0, 6*sizeof(void *));
		tex->env->ok= 0;
	}
	tex->pd = newdataadr(fd, tex->pd);
	if (tex->pd) {
		tex->pd->point_tree = NULL;
		tex->pd->coba = newdataadr(fd, tex->pd->coba);
		tex->pd->falloff_curve = newdataadr(fd, tex->pd->falloff_curve);
		if (tex->pd->falloff_curve) {
			direct_link_curvemapping(fd, tex->pd->falloff_curve);
		}
	}
	
	tex->vd = newdataadr(fd, tex->vd);
	if (tex->vd) {
		tex->vd->dataset = NULL;
		tex->vd->ok = 0;
	}
	else {
		if (tex->type == TEX_VOXELDATA)
			tex->vd = MEM_callocN(sizeof(VoxelData), "direct_link_texture VoxelData");
	}
	
	tex->ot = newdataadr(fd, tex->ot);
	
	tex->nodetree = newdataadr(fd, tex->nodetree);
	if (tex->nodetree) {
		direct_link_id(fd, &tex->nodetree->id);
		direct_link_nodetree(fd, tex->nodetree);
	}
	
	tex->preview = direct_link_preview_image(fd, tex->preview);
	
	tex->iuser.ok = 1;
}



/* ************ READ MATERIAL ***************** */

static void lib_link_material(FileData *fd, Main *main)
{
	Material *ma;
	MTex *mtex;
	int a;
	
	for (ma = main->mat.first; ma; ma = ma->id.next) {
		if (ma->id.flag & LIB_NEED_LINK) {
			if (ma->adt) lib_link_animdata(fd, &ma->id, ma->adt);
			
			/* Link ID Properties -- and copy this comment EXACTLY for easy finding
			 * of library blocks that implement this.*/
			if (ma->id.properties) IDP_LibLinkProperty(ma->id.properties, (fd->flags & FD_FLAGS_SWITCH_ENDIAN), fd);
			
			ma->ipo = newlibadr_us(fd, ma->id.lib, ma->ipo);
			ma->group = newlibadr_us(fd, ma->id.lib, ma->group);
			
			for (a = 0; a < MAX_MTEX; a++) {
				mtex = ma->mtex[a];
				if (mtex) {
					mtex->tex = newlibadr_us(fd, ma->id.lib, mtex->tex);
					mtex->object = newlibadr(fd, ma->id.lib, mtex->object);
				}
			}
			
			if (ma->nodetree)
				lib_link_ntree(fd, &ma->id, ma->nodetree);
			
			ma->id.flag -= LIB_NEED_LINK;
		}
	}
}

static void direct_link_material(FileData *fd, Material *ma)
{
	int a;
	
	ma->adt = newdataadr(fd, ma->adt);
	direct_link_animdata(fd, ma->adt);
	
	for (a = 0; a < MAX_MTEX; a++) {
		ma->mtex[a] = newdataadr(fd, ma->mtex[a]);
	}
	
	ma->ramp_col = newdataadr(fd, ma->ramp_col);
	ma->ramp_spec = newdataadr(fd, ma->ramp_spec);
	
	ma->nodetree = newdataadr(fd, ma->nodetree);
	if (ma->nodetree) {
		direct_link_id(fd, &ma->nodetree->id);
		direct_link_nodetree(fd, ma->nodetree);
	}
	
	ma->preview = direct_link_preview_image(fd, ma->preview);
	ma->gpumaterial.first = ma->gpumaterial.last = NULL;
}

/* ************ READ PARTICLE SETTINGS ***************** */
/* update this also to writefile.c */
static const char *ptcache_data_struct[] = {
	"", // BPHYS_DATA_INDEX
	"", // BPHYS_DATA_LOCATION
	"", // BPHYS_DATA_VELOCITY
	"", // BPHYS_DATA_ROTATION
	"", // BPHYS_DATA_AVELOCITY / BPHYS_DATA_XCONST */
	"", // BPHYS_DATA_SIZE:
	"", // BPHYS_DATA_TIMES:
	"BoidData" // case BPHYS_DATA_BOIDS:
};
static void direct_link_pointcache(FileData *fd, PointCache *cache)
{
	if ((cache->flag & PTCACHE_DISK_CACHE)==0) {
		PTCacheMem *pm;
		PTCacheExtra *extra;
		int i;
		
		link_list(fd, &cache->mem_cache);
		
		pm = cache->mem_cache.first;
		
		for (; pm; pm=pm->next) {
			for (i=0; i<BPHYS_TOT_DATA; i++) {
				pm->data[i] = newdataadr(fd, pm->data[i]);
				
				/* the cache saves non-struct data without DNA */
				if (pm->data[i] && ptcache_data_struct[i][0]=='\0' && (fd->flags & FD_FLAGS_SWITCH_ENDIAN)) {
					int tot = (BKE_ptcache_data_size (i) * pm->totpoint) / sizeof(int); /* data_size returns bytes */
					int *poin = pm->data[i];
					
					BLI_endian_switch_int32_array(poin, tot);
				}
			}
			
			link_list(fd, &pm->extradata);
			
			for (extra=pm->extradata.first; extra; extra=extra->next)
				extra->data = newdataadr(fd, extra->data);
		}
	}
	else
		cache->mem_cache.first = cache->mem_cache.last = NULL;
	
	cache->flag &= ~PTCACHE_SIMULATION_VALID;
	cache->simframe = 0;
	cache->edit = NULL;
	cache->free_edit = NULL;
	cache->cached_frames = NULL;
}

static void direct_link_pointcache_list(FileData *fd, ListBase *ptcaches, PointCache **ocache, int force_disk)
{
	if (ptcaches->first) {
		PointCache *cache= NULL;
		link_list(fd, ptcaches);
		for (cache=ptcaches->first; cache; cache=cache->next) {
			direct_link_pointcache(fd, cache);
			if (force_disk) {
				cache->flag |= PTCACHE_DISK_CACHE;
				cache->step = 1;
			}
		}
		
		*ocache = newdataadr(fd, *ocache);
	}
	else if (*ocache) {
		/* old "single" caches need to be linked too */
		*ocache = newdataadr(fd, *ocache);
		direct_link_pointcache(fd, *ocache);
		if (force_disk) {
			(*ocache)->flag |= PTCACHE_DISK_CACHE;
			(*ocache)->step = 1;
		}
		
		ptcaches->first = ptcaches->last = *ocache;
	}
}

static void lib_link_partdeflect(FileData *fd, ID *id, PartDeflect *pd)
{
	if (pd && pd->tex)
		pd->tex = newlibadr_us(fd, id->lib, pd->tex);
	if (pd && pd->f_source)
		pd->f_source = newlibadr_us(fd, id->lib, pd->f_source);
}

static void lib_link_particlesettings(FileData *fd, Main *main)
{
	ParticleSettings *part;
	ParticleDupliWeight *dw;
	MTex *mtex;
	int a;
	
	for (part = main->particle.first; part; part = part->id.next) {
		if (part->id.flag & LIB_NEED_LINK) {
			if (part->adt) lib_link_animdata(fd, &part->id, part->adt);
			part->ipo = newlibadr_us(fd, part->id.lib, part->ipo); // XXX deprecated - old animation system
			
			part->dup_ob = newlibadr(fd, part->id.lib, part->dup_ob);
			part->dup_group = newlibadr(fd, part->id.lib, part->dup_group);
			part->eff_group = newlibadr(fd, part->id.lib, part->eff_group);
			part->bb_ob = newlibadr(fd, part->id.lib, part->bb_ob);
			
			lib_link_partdeflect(fd, &part->id, part->pd);
			lib_link_partdeflect(fd, &part->id, part->pd2);
			
			if (part->effector_weights)
				part->effector_weights->group = newlibadr(fd, part->id.lib, part->effector_weights->group);
			
			if (part->dupliweights.first && part->dup_group) {
				int index_ok = 0;
				/* check for old files without indices (all indexes 0) */
				if (part->dupliweights.first == part->dupliweights.last) {
					/* special case for only one object in the group */
					index_ok = 1;
				}
				else {
					for (dw = part->dupliweights.first; dw; dw = dw->next) {
						if (dw->index > 0) {
							index_ok = 1;
							break;
						}
					}
				}

				if (index_ok) {
					/* if we have indexes, let's use them */
					for (dw = part->dupliweights.first; dw; dw = dw->next) {
						GroupObject *go = (GroupObject *)BLI_findlink(&part->dup_group->gobject, dw->index);
						dw->ob = go ? newlibadr(fd, part->id.lib, dw->ob) : NULL;
					}
				}
				else {
					/* otherwise try to get objects from own library (won't work on library linked groups) */
					for (dw = part->dupliweights.first; dw; dw = dw->next) {
						dw->ob = newlibadr(fd, part->id.lib, dw->ob);
					}
				}
			}
			else {
				part->dupliweights.first = part->dupliweights.last = NULL;
			}
			
			if (part->boids) {
				BoidState *state = part->boids->states.first;
				BoidRule *rule;
				for (; state; state=state->next) {
					rule = state->rules.first;
				for (; rule; rule=rule->next)
					switch (rule->type) {
						case eBoidRuleType_Goal:
						case eBoidRuleType_Avoid:
						{
							BoidRuleGoalAvoid *brga = (BoidRuleGoalAvoid*)rule;
							brga->ob = newlibadr(fd, part->id.lib, brga->ob);
							break;
						}
						case eBoidRuleType_FollowLeader:
						{
							BoidRuleFollowLeader *brfl = (BoidRuleFollowLeader*)rule;
							brfl->ob = newlibadr(fd, part->id.lib, brfl->ob);
							break;
						}
					}
				}
			}
			
			for (a = 0; a < MAX_MTEX; a++) {
				mtex= part->mtex[a];
				if (mtex) {
					mtex->tex = newlibadr_us(fd, part->id.lib, mtex->tex);
					mtex->object = newlibadr(fd, part->id.lib, mtex->object);
				}
			}
			
			part->id.flag -= LIB_NEED_LINK;
		}
	}
}

static void direct_link_partdeflect(PartDeflect *pd)
{
	if (pd) pd->rng = NULL;
}

static void direct_link_particlesettings(FileData *fd, ParticleSettings *part)
{
	int a;
	
	part->adt = newdataadr(fd, part->adt);
	part->pd = newdataadr(fd, part->pd);
	part->pd2 = newdataadr(fd, part->pd2);

	direct_link_animdata(fd, part->adt);
	direct_link_partdeflect(part->pd);
	direct_link_partdeflect(part->pd2);

	part->effector_weights = newdataadr(fd, part->effector_weights);
	if (!part->effector_weights)
		part->effector_weights = BKE_add_effector_weights(part->eff_group);

	link_list(fd, &part->dupliweights);

	part->boids = newdataadr(fd, part->boids);
	part->fluid = newdataadr(fd, part->fluid);

	if (part->boids) {
		BoidState *state;
		link_list(fd, &part->boids->states);
		
		for (state=part->boids->states.first; state; state=state->next) {
			link_list(fd, &state->rules);
			link_list(fd, &state->conditions);
			link_list(fd, &state->actions);
		}
	}
	for (a = 0; a < MAX_MTEX; a++) {
		part->mtex[a] = newdataadr(fd, part->mtex[a]);
	}
}

static void lib_link_particlesystems(FileData *fd, Object *ob, ID *id, ListBase *particles)
{
	ParticleSystem *psys, *psysnext;

	for (psys=particles->first; psys; psys=psysnext) {
		psysnext = psys->next;
		
		psys->part = newlibadr_us(fd, id->lib, psys->part);
		if (psys->part) {
			ParticleTarget *pt = psys->targets.first;
			
			for (; pt; pt=pt->next)
				pt->ob=newlibadr(fd, id->lib, pt->ob);
			
			psys->parent = newlibadr_us(fd, id->lib, psys->parent);
			psys->target_ob = newlibadr(fd, id->lib, psys->target_ob);
			
			if (psys->clmd) {
				/* XXX - from reading existing code this seems correct but intended usage of
				 * pointcache should /w cloth should be added in 'ParticleSystem' - campbell */
				psys->clmd->point_cache = psys->pointcache;
				psys->clmd->ptcaches.first = psys->clmd->ptcaches.last= NULL;
				psys->clmd->coll_parms->group = newlibadr(fd, id->lib, psys->clmd->coll_parms->group);
			}
		}
		else {
			/* particle modifier must be removed before particle system */
			ParticleSystemModifierData *psmd = psys_get_modifier(ob, psys);
			BLI_remlink(&ob->modifiers, psmd);
			modifier_free((ModifierData *)psmd);
			
			BLI_remlink(particles, psys);
			MEM_freeN(psys);
		}
	}
}
static void direct_link_particlesystems(FileData *fd, ListBase *particles)
{
	ParticleSystem *psys;
	ParticleData *pa;
	int a;
	
	for (psys=particles->first; psys; psys=psys->next) {
		psys->particles=newdataadr(fd, psys->particles);
		
		if (psys->particles && psys->particles->hair) {
			for (a=0, pa=psys->particles; a<psys->totpart; a++, pa++)
				pa->hair=newdataadr(fd, pa->hair);
		}
		
		if (psys->particles && psys->particles->keys) {
			for (a=0, pa=psys->particles; a<psys->totpart; a++, pa++) {
				pa->keys= NULL;
				pa->totkey= 0;
			}
			
			psys->flag &= ~PSYS_KEYED;
		}
		
		if (psys->particles && psys->particles->boid) {
			pa = psys->particles;
			pa->boid = newdataadr(fd, pa->boid);
			for (a=1, pa++; a<psys->totpart; a++, pa++)
				pa->boid = (pa-1)->boid + 1;
		}
		else if (psys->particles) {
			for (a=0, pa=psys->particles; a<psys->totpart; a++, pa++)
				pa->boid = NULL;
		}
		
		psys->fluid_springs = newdataadr(fd, psys->fluid_springs);
		
		psys->child = newdataadr(fd, psys->child);
		psys->effectors = NULL;
		
		link_list(fd, &psys->targets);
		
		psys->edit = NULL;
		psys->free_edit = NULL;
		psys->pathcache = NULL;
		psys->childcache = NULL;
		psys->pathcachebufs.first = psys->pathcachebufs.last = NULL;
		psys->childcachebufs.first = psys->childcachebufs.last = NULL;
		psys->frand = NULL;
		psys->pdd = NULL;
		psys->renderdata = NULL;
		
		direct_link_pointcache_list(fd, &psys->ptcaches, &psys->pointcache, 0);
		
		if (psys->clmd) {
			psys->clmd = newdataadr(fd, psys->clmd);
			psys->clmd->clothObject = NULL;
			
			psys->clmd->sim_parms= newdataadr(fd, psys->clmd->sim_parms);
			psys->clmd->coll_parms= newdataadr(fd, psys->clmd->coll_parms);
			
			if (psys->clmd->sim_parms) {
				psys->clmd->sim_parms->effector_weights = NULL;
				if (psys->clmd->sim_parms->presets > 10)
					psys->clmd->sim_parms->presets = 0;
			}
			
			psys->hair_in_dm = psys->hair_out_dm = NULL;
			
			psys->clmd->point_cache = psys->pointcache;
		}
		
		psys->tree = NULL;
		psys->bvhtree = NULL;
	}
	return;
}

/* ************ READ MESH ***************** */

static void lib_link_mtface(FileData *fd, Mesh *me, MTFace *mtface, int totface)
{
	MTFace *tf= mtface;
	int i;
	
	/* Add pseudo-references (not fake users!) to images used by texface. A
	 * little bogus; it would be better if each mesh consistently added one ref
	 * to each image it used. - z0r */
	for (i = 0; i < totface; i++, tf++) {
		tf->tpage= newlibadr(fd, me->id.lib, tf->tpage);
		if (tf->tpage && tf->tpage->id.us==0)
			tf->tpage->id.us= 1;
	}
}

static void lib_link_customdata_mtface(FileData *fd, Mesh *me, CustomData *fdata, int totface)
{
	int i;
	for (i = 0; i < fdata->totlayer; i++) {
		CustomDataLayer *layer = &fdata->layers[i];
		
		if (layer->type == CD_MTFACE)
			lib_link_mtface(fd, me, layer->data, totface);
	}

}

static void lib_link_customdata_mtpoly(FileData *fd, Mesh *me, CustomData *pdata, int totface)
{
	int i;

	for (i=0; i < pdata->totlayer; i++) {
		CustomDataLayer *layer = &pdata->layers[i];
		
		if (layer->type == CD_MTEXPOLY) {
			MTexPoly *tf= layer->data;
			int j;
			
			for (j = 0; j < totface; j++, tf++) {
				tf->tpage = newlibadr(fd, me->id.lib, tf->tpage);
				if (tf->tpage && tf->tpage->id.us == 0) {
					tf->tpage->id.us = 1;
				}
			}
		}
	}
}

static void lib_link_mesh(FileData *fd, Main *main)
{
	Mesh *me;
	
	for (me = main->mesh.first; me; me = me->id.next) {
		if (me->id.flag & LIB_NEED_LINK) {
			int i;
			
			/* Link ID Properties -- and copy this comment EXACTLY for easy finding
			 * of library blocks that implement this.*/
			if (me->id.properties) IDP_LibLinkProperty(me->id.properties, (fd->flags & FD_FLAGS_SWITCH_ENDIAN), fd);
			if (me->adt) lib_link_animdata(fd, &me->id, me->adt);
			
			/* this check added for python created meshes */
			if (me->mat) {
				for (i = 0; i < me->totcol; i++) {
					me->mat[i] = newlibadr_us(fd, me->id.lib, me->mat[i]);
				}
			}
			else {
				me->totcol = 0;
			}

			me->ipo = newlibadr_us(fd, me->id.lib, me->ipo); // XXX: deprecated: old anim sys
			me->key = newlibadr_us(fd, me->id.lib, me->key);
			me->texcomesh = newlibadr_us(fd, me->id.lib, me->texcomesh);
			
			lib_link_customdata_mtface(fd, me, &me->fdata, me->totface);
			lib_link_customdata_mtpoly(fd, me, &me->pdata, me->totpoly);
			if (me->mr && me->mr->levels.first)
				lib_link_customdata_mtface(fd, me, &me->mr->fdata,
							   ((MultiresLevel*)me->mr->levels.first)->totface);
		}
	}

	/* convert texface options to material */
	convert_tface_mt(fd, main);

	for (me = main->mesh.first; me; me = me->id.next) {
		if (me->id.flag & LIB_NEED_LINK) {
			/*check if we need to convert mfaces to mpolys*/
			if (me->totface && !me->totpoly) {
				/* temporarily switch main so that reading from
				 * external CustomData works */
				Main *gmain = G.main;
				G.main = main;
				
				BKE_mesh_do_versions_convert_mfaces_to_mpolys(me);
				
				G.main = gmain;
			}

			/*
			 * Re-tessellate, even if the polys were just created from tessfaces, this
			 * is important because it:
			 *  - fill the CD_ORIGINDEX layer
			 *  - gives consistency of tessface between loading from a file and
			 *    converting an edited BMesh back into a mesh (i.e. it replaces
			 *    quad tessfaces in a loaded mesh immediately, instead of lazily
			 *    waiting until edit mode has been entered/exited, making it easier
			 *    to recognize problems that would otherwise only show up after edits).
			 */
#ifdef USE_TESSFACE_DEFAULT
			BKE_mesh_tessface_calc(me);
#else
			BKE_mesh_tessface_clear(me);
#endif

			me->id.flag -= LIB_NEED_LINK;
		}
	}
}

static void direct_link_dverts(FileData *fd, int count, MDeformVert *mdverts)
{
	int i;
	
	if (mdverts == NULL) {
		return;
	}
	
	for (i = count; i > 0; i--, mdverts++) {
		/*convert to vgroup allocation system*/
		MDeformWeight *dw;
		if (mdverts->dw && (dw = newdataadr(fd, mdverts->dw))) {
			const ssize_t dw_len = mdverts->totweight * sizeof(MDeformWeight);
			void *dw_tmp = MEM_mallocN(dw_len, "direct_link_dverts");
			memcpy(dw_tmp, dw, dw_len);
			mdverts->dw = dw_tmp;
			MEM_freeN(dw);
		}
		else {
			mdverts->dw = NULL;
			mdverts->totweight = 0;
		}
	}
}

static void direct_link_mdisps(FileData *fd, int count, MDisps *mdisps, int external)
{
	if (mdisps) {
		int i;
		
		for (i = 0; i < count; ++i) {
			mdisps[i].disps = newdataadr(fd, mdisps[i].disps);
			mdisps[i].hidden = newdataadr(fd, mdisps[i].hidden);
			
			if (mdisps[i].totdisp && !mdisps[i].level) {
				/* this calculation is only correct for loop mdisps;
				 * if loading pre-BMesh face mdisps this will be
				 * overwritten with the correct value in
				 * bm_corners_to_loops() */
				float gridsize = sqrtf(mdisps[i].totdisp);
				mdisps[i].level = (int)(logf(gridsize - 1.0f) / (float)M_LN2) + 1;
			}
			
			if ((fd->flags & FD_FLAGS_SWITCH_ENDIAN) && (mdisps[i].disps)) {
				/* DNA_struct_switch_endian doesn't do endian swap for (*disps)[] */
				/* this does swap for data written at write_mdisps() - readfile.c */
				BLI_endian_switch_float_array(*mdisps[i].disps, mdisps[i].totdisp * 3);
			}
			if (!external && !mdisps[i].disps)
				mdisps[i].totdisp = 0;
		}
	}
}

static void direct_link_grid_paint_mask(FileData *fd, int count, GridPaintMask *grid_paint_mask)
{
	if (grid_paint_mask) {
		int i;
		
		for (i = 0; i < count; ++i) {
			GridPaintMask *gpm = &grid_paint_mask[i];
			if (gpm->data)
				gpm->data = newdataadr(fd, gpm->data);
		}
	}
}

/*this isn't really a public api function, so prototyped here*/
static void direct_link_customdata(FileData *fd, CustomData *data, int count)
{
	int i = 0;
	
	data->layers = newdataadr(fd, data->layers);
	
	/* annoying workaround for bug [#31079] loading legacy files with
	 * no polygons _but_ have stale customdata */
	if (UNLIKELY(count == 0 && data->layers == NULL && data->totlayer != 0)) {
		CustomData_reset(data);
		return;
	}
	
	data->external = newdataadr(fd, data->external);
	
	while (i < data->totlayer) {
		CustomDataLayer *layer = &data->layers[i];
		
		if (layer->flag & CD_FLAG_EXTERNAL)
			layer->flag &= ~CD_FLAG_IN_MEMORY;
		
		if (CustomData_verify_versions(data, i)) {
			layer->data = newdataadr(fd, layer->data);
			if (layer->type == CD_MDISPS)
				direct_link_mdisps(fd, count, layer->data, layer->flag & CD_FLAG_EXTERNAL);
			else if (layer->type == CD_GRID_PAINT_MASK)
				direct_link_grid_paint_mask(fd, count, layer->data);
			i++;
		}
	}
	
	CustomData_update_typemap(data);
}

static void direct_link_mesh(FileData *fd, Mesh *mesh)
{
	mesh->mat= newdataadr(fd, mesh->mat);
	test_pointer_array(fd, (void **)&mesh->mat);
	
	mesh->mvert = newdataadr(fd, mesh->mvert);
	mesh->medge = newdataadr(fd, mesh->medge);
	mesh->mface = newdataadr(fd, mesh->mface);
	mesh->mloop = newdataadr(fd, mesh->mloop);
	mesh->mpoly = newdataadr(fd, mesh->mpoly);
	mesh->tface = newdataadr(fd, mesh->tface);
	mesh->mtface = newdataadr(fd, mesh->mtface);
	mesh->mcol = newdataadr(fd, mesh->mcol);
	mesh->dvert = newdataadr(fd, mesh->dvert);
	mesh->mloopcol = newdataadr(fd, mesh->mloopcol);
	mesh->mloopuv = newdataadr(fd, mesh->mloopuv);
	mesh->mtpoly = newdataadr(fd, mesh->mtpoly);
	mesh->mselect = newdataadr(fd, mesh->mselect);
	
	/* animdata */
	mesh->adt = newdataadr(fd, mesh->adt);
	direct_link_animdata(fd, mesh->adt);
	
	/* normally direct_link_dverts should be called in direct_link_customdata,
	 * but for backwards compat in do_versions to work we do it here */
	direct_link_dverts(fd, mesh->totvert, mesh->dvert);
	
	direct_link_customdata(fd, &mesh->vdata, mesh->totvert);
	direct_link_customdata(fd, &mesh->edata, mesh->totedge);
	direct_link_customdata(fd, &mesh->fdata, mesh->totface);
	direct_link_customdata(fd, &mesh->ldata, mesh->totloop);
	direct_link_customdata(fd, &mesh->pdata, mesh->totpoly);
	
	mesh->bb = NULL;
	mesh->edit_btmesh = NULL;
	
	/* Multires data */
	mesh->mr= newdataadr(fd, mesh->mr);
	if (mesh->mr) {
		MultiresLevel *lvl;
		
		link_list(fd, &mesh->mr->levels);
		lvl = mesh->mr->levels.first;
		
		direct_link_customdata(fd, &mesh->mr->vdata, lvl->totvert);
		direct_link_dverts(fd, lvl->totvert, CustomData_get(&mesh->mr->vdata, 0, CD_MDEFORMVERT));
		direct_link_customdata(fd, &mesh->mr->fdata, lvl->totface);
		
		mesh->mr->edge_flags = newdataadr(fd, mesh->mr->edge_flags);
		mesh->mr->edge_creases = newdataadr(fd, mesh->mr->edge_creases);
		
		mesh->mr->verts = newdataadr(fd, mesh->mr->verts);
		
		/* If mesh has the same number of vertices as the
		 * highest multires level, load the current mesh verts
		 * into multires and discard the old data. Needed
		 * because some saved files either do not have a verts
		 * array, or the verts array contains out-of-date
		 * data. */
		if (mesh->totvert == ((MultiresLevel*)mesh->mr->levels.last)->totvert) {
			if (mesh->mr->verts)
				MEM_freeN(mesh->mr->verts);
			mesh->mr->verts = MEM_dupallocN(mesh->mvert);
		}
			
		for (; lvl; lvl = lvl->next) {
			lvl->verts = newdataadr(fd, lvl->verts);
			lvl->faces = newdataadr(fd, lvl->faces);
			lvl->edges = newdataadr(fd, lvl->edges);
			lvl->colfaces = newdataadr(fd, lvl->colfaces);
		}
	}

	/* if multires is present but has no valid vertex data,
	 * there's no way to recover it; silently remove multires */
	if (mesh->mr && !mesh->mr->verts) {
		multires_free(mesh->mr);
		mesh->mr = NULL;
	}
	
	if ((fd->flags & FD_FLAGS_SWITCH_ENDIAN) && mesh->tface) {
		TFace *tf = mesh->tface;
		int i;
		
		for (i = 0; i < mesh->totface; i++, tf++) {
			BLI_endian_switch_uint32_array(tf->col, 4);
		}
	}
}

/* ************ READ LATTICE ***************** */

static void lib_link_latt(FileData *fd, Main *main)
{
	Lattice *lt;
	
	for (lt = main->latt.first; lt; lt = lt->id.next) {
		if (lt->id.flag & LIB_NEED_LINK) {
			if (lt->adt) lib_link_animdata(fd, &lt->id, lt->adt);
			
			lt->ipo = newlibadr_us(fd, lt->id.lib, lt->ipo); // XXX deprecated - old animation system
			lt->key = newlibadr_us(fd, lt->id.lib, lt->key);
			
			lt->id.flag -= LIB_NEED_LINK;
		}
	}
}

static void direct_link_latt(FileData *fd, Lattice *lt)
{
	lt->def = newdataadr(fd, lt->def);
	
	lt->dvert = newdataadr(fd, lt->dvert);
	direct_link_dverts(fd, lt->pntsu*lt->pntsv*lt->pntsw, lt->dvert);
	
	lt->editlatt = NULL;
	
	lt->adt = newdataadr(fd, lt->adt);
	direct_link_animdata(fd, lt->adt);
}


/* ************ READ OBJECT ***************** */

static void lib_link_modifiers__linkModifiers(void *userData, Object *ob,
                                              ID **idpoin)
{
	FileData *fd = userData;

	*idpoin = newlibadr(fd, ob->id.lib, *idpoin);
	/* hardcoded bad exception; non-object modifier data gets user count (texture, displace) */
	if (*idpoin && GS((*idpoin)->name)!=ID_OB)
		(*idpoin)->us++;
}
static void lib_link_modifiers(FileData *fd, Object *ob)
{
	modifiers_foreachIDLink(ob, lib_link_modifiers__linkModifiers, fd);
}

static void lib_link_object(FileData *fd, Main *main)
{
	Object *ob;
	PartEff *paf;
	bSensor *sens;
	bController *cont;
	bActuator *act;
	void *poin;
	int warn=0, a;
	
	for (ob = main->object.first; ob; ob = ob->id.next) {
		if (ob->id.flag & LIB_NEED_LINK) {
			if (ob->id.properties) IDP_LibLinkProperty(ob->id.properties, (fd->flags & FD_FLAGS_SWITCH_ENDIAN), fd);
			if (ob->adt) lib_link_animdata(fd, &ob->id, ob->adt);
			
// XXX deprecated - old animation system <<<
			ob->ipo = newlibadr_us(fd, ob->id.lib, ob->ipo);
			ob->action = newlibadr_us(fd, ob->id.lib, ob->action);
// >>> XXX deprecated - old animation system

			ob->parent = newlibadr(fd, ob->id.lib, ob->parent);
			ob->track = newlibadr(fd, ob->id.lib, ob->track);
			ob->poselib = newlibadr_us(fd, ob->id.lib, ob->poselib);
			ob->dup_group = newlibadr_us(fd, ob->id.lib, ob->dup_group);
			
			ob->proxy = newlibadr_us(fd, ob->id.lib, ob->proxy);
			if (ob->proxy) {
				/* paranoia check, actually a proxy_from pointer should never be written... */
				if (ob->proxy->id.lib == NULL) {
					ob->proxy->proxy_from = NULL;
					ob->proxy = NULL;
					
					if (ob->id.lib)
						printf("Proxy lost from  object %s lib %s\n", ob->id.name+2, ob->id.lib->name);
					else
						printf("Proxy lost from  object %s lib <NONE>\n", ob->id.name+2);
				}
				else {
					/* this triggers object_update to always use a copy */
					ob->proxy->proxy_from = ob;
				}
			}
			ob->proxy_group = newlibadr(fd, ob->id.lib, ob->proxy_group);
			
			poin = ob->data;
			ob->data = newlibadr_us(fd, ob->id.lib, ob->data);
			
			if (ob->data==NULL && poin!=NULL) {
				if (ob->id.lib)
					printf("Can't find obdata of %s lib %s\n", ob->id.name+2, ob->id.lib->name);
				else
					printf("Object %s lost data.\n", ob->id.name+2);
				
				ob->type = OB_EMPTY;
				warn = 1;
				
				if (ob->pose) {
					/* we can't call #BKE_pose_free() here because of library linking
					 * freeing will recurse down into every pose constraints ID pointers
					 * which are not always valid, so for now free directly and suffer
					 * some leaked memory rather then crashing immediately
					 * while bad this _is_ an exceptional case - campbell */
#if 0
					BKE_pose_free(ob->pose);
#else
					MEM_freeN(ob->pose);
#endif
					ob->pose= NULL;
					ob->mode &= ~OB_MODE_POSE;
				}
			}
			for (a=0; a < ob->totcol; a++) 
				ob->mat[a] = newlibadr_us(fd, ob->id.lib, ob->mat[a]);
			
			/* When the object is local and the data is library its possible
			 * the material list size gets out of sync. [#22663] */
			if (ob->data && ob->id.lib != ((ID *)ob->data)->lib) {
				short *totcol_data = give_totcolp(ob);
				/* Only expand so as not to loose any object materials that might be set. */
				if (totcol_data && (*totcol_data > ob->totcol)) {
					/* printf("'%s' %d -> %d\n", ob->id.name, ob->totcol, *totcol_data); */
					resize_object_material(ob, *totcol_data);
				}
			}
			
			ob->gpd = newlibadr_us(fd, ob->id.lib, ob->gpd);
			ob->duplilist = NULL;
			
			ob->id.flag -= LIB_NEED_LINK;
			/* if id.us==0 a new base will be created later on */
			
			/* WARNING! Also check expand_object(), should reflect the stuff below. */
			lib_link_pose(fd, main, ob, ob->pose);
			lib_link_constraints(fd, &ob->id, &ob->constraints);
			
// XXX deprecated - old animation system <<<
			lib_link_constraint_channels(fd, &ob->id, &ob->constraintChannels);
			lib_link_nlastrips(fd, &ob->id, &ob->nlastrips);
// >>> XXX deprecated - old animation system
			
			for (paf = ob->effect.first; paf; paf = paf->next) {
				if (paf->type == EFF_PARTICLE) {
					paf->group = newlibadr_us(fd, ob->id.lib, paf->group);
				}
			}
			
			for (sens = ob->sensors.first; sens; sens = sens->next) {
				for (a = 0; a < sens->totlinks; a++)
					sens->links[a] = newglobadr(fd, sens->links[a]);
				
				if (sens->type == SENS_TOUCH) {
					bTouchSensor *ts = sens->data;
					ts->ma = newlibadr(fd, ob->id.lib, ts->ma);
				}
				else if (sens->type == SENS_MESSAGE) {
					bMessageSensor *ms = sens->data;
					ms->fromObject =
						newlibadr(fd, ob->id.lib, ms->fromObject);
				}
			}
			
			for (cont = ob->controllers.first; cont; cont = cont->next) {
				for (a=0; a < cont->totlinks; a++)
					cont->links[a] = newglobadr(fd, cont->links[a]);
				
				if (cont->type == CONT_PYTHON) {
					bPythonCont *pc = cont->data;
					pc->text = newlibadr(fd, ob->id.lib, pc->text);
				}
				cont->slinks = NULL;
				cont->totslinks = 0;
			}
			
			for (act = ob->actuators.first; act; act = act->next) {
				if (act->type == ACT_SOUND) {
					bSoundActuator *sa = act->data;
					sa->sound= newlibadr_us(fd, ob->id.lib, sa->sound);
				}
				else if (act->type == ACT_GAME) {
					/* bGameActuator *ga= act->data; */
				}
				else if (act->type == ACT_CAMERA) {
					bCameraActuator *ca = act->data;
					ca->ob= newlibadr(fd, ob->id.lib, ca->ob);
				}
					/* leave this one, it's obsolete but necessary to read for conversion */
				else if (act->type == ACT_ADD_OBJECT) {
					bAddObjectActuator *eoa = act->data;
					if (eoa) eoa->ob= newlibadr(fd, ob->id.lib, eoa->ob);
				}
				else if (act->type == ACT_OBJECT) {
					bObjectActuator *oa = act->data;
					if (oa == NULL) {
						init_actuator(act);
					}
					else {
						oa->reference = newlibadr(fd, ob->id.lib, oa->reference);
					}
				}
				else if (act->type == ACT_EDIT_OBJECT) {
					bEditObjectActuator *eoa = act->data;
					if (eoa == NULL) {
						init_actuator(act);
					}
					else {
						eoa->ob= newlibadr(fd, ob->id.lib, eoa->ob);
						eoa->me= newlibadr(fd, ob->id.lib, eoa->me);
					}
				}
				else if (act->type == ACT_SCENE) {
					bSceneActuator *sa = act->data;
					sa->camera= newlibadr(fd, ob->id.lib, sa->camera);
					sa->scene= newlibadr(fd, ob->id.lib, sa->scene);
				}
				else if (act->type == ACT_ACTION) {
					bActionActuator *aa = act->data;
					aa->act= newlibadr(fd, ob->id.lib, aa->act);
				}
				else if (act->type == ACT_SHAPEACTION) {
					bActionActuator *aa = act->data;
					aa->act= newlibadr(fd, ob->id.lib, aa->act);
				}
				else if (act->type == ACT_PROPERTY) {
					bPropertyActuator *pa = act->data;
					pa->ob= newlibadr(fd, ob->id.lib, pa->ob);
				}
				else if (act->type == ACT_MESSAGE) {
					bMessageActuator *ma = act->data;
					ma->toObject= newlibadr(fd, ob->id.lib, ma->toObject);
				}
				else if (act->type == ACT_2DFILTER) {
					bTwoDFilterActuator *_2dfa = act->data; 
					_2dfa->text= newlibadr(fd, ob->id.lib, _2dfa->text);
				}
				else if (act->type == ACT_PARENT) {
					bParentActuator *parenta = act->data; 
					parenta->ob = newlibadr(fd, ob->id.lib, parenta->ob);
				}
				else if (act->type == ACT_STATE) {
					/* bStateActuator *statea = act->data; */
				}
				else if (act->type == ACT_ARMATURE) {
					bArmatureActuator *arma= act->data;
					arma->target= newlibadr(fd, ob->id.lib, arma->target);
					arma->subtarget= newlibadr(fd, ob->id.lib, arma->subtarget);
				}
				else if (act->type == ACT_STEERING) {
					bSteeringActuator *steeringa = act->data; 
					steeringa->target = newlibadr(fd, ob->id.lib, steeringa->target);
					steeringa->navmesh = newlibadr(fd, ob->id.lib, steeringa->navmesh);
				}
			}
			
			{
				FluidsimModifierData *fluidmd = (FluidsimModifierData *)modifiers_findByType(ob, eModifierType_Fluidsim);
				
				if (fluidmd && fluidmd->fss)
					fluidmd->fss->ipo = newlibadr_us(fd, ob->id.lib, fluidmd->fss->ipo);
			}
			
			{
				SmokeModifierData *smd = (SmokeModifierData *)modifiers_findByType(ob, eModifierType_Smoke);
				
				if (smd && (smd->type == MOD_SMOKE_TYPE_DOMAIN) && smd->domain) {
					smd->domain->flags |= MOD_SMOKE_FILE_LOAD; /* flag for refreshing the simulation after loading */
				}
			}
			
			/* texture field */
			if (ob->pd)
				lib_link_partdeflect(fd, &ob->id, ob->pd);
			
			if (ob->soft)
				ob->soft->effector_weights->group = newlibadr(fd, ob->id.lib, ob->soft->effector_weights->group);
			
			lib_link_particlesystems(fd, ob, &ob->id, &ob->particlesystem);
			lib_link_modifiers(fd, ob);

			if (ob->rigidbody_constraint) {
				ob->rigidbody_constraint->ob1 = newlibadr(fd, ob->id.lib, ob->rigidbody_constraint->ob1);
				ob->rigidbody_constraint->ob2 = newlibadr(fd, ob->id.lib, ob->rigidbody_constraint->ob2);
			}
		}
	}
	
	if (warn) {
		BKE_report(fd->reports, RPT_WARNING, "Warning in console");
	}
}


static void direct_link_pose(FileData *fd, bPose *pose)
{
	bPoseChannel *pchan;

	if (!pose)
		return;

	link_list(fd, &pose->chanbase);
	link_list(fd, &pose->agroups);

	pose->chanhash = NULL;

	for (pchan = pose->chanbase.first; pchan; pchan=pchan->next) {
		pchan->bone = NULL;
		pchan->parent = newdataadr(fd, pchan->parent);
		pchan->child = newdataadr(fd, pchan->child);
		pchan->custom_tx = newdataadr(fd, pchan->custom_tx);
		
		direct_link_constraints(fd, &pchan->constraints);
		
		pchan->prop = newdataadr(fd, pchan->prop);
		if (pchan->prop)
			IDP_DirectLinkProperty(pchan->prop, (fd->flags & FD_FLAGS_SWITCH_ENDIAN), fd);
		
		pchan->mpath = newdataadr(fd, pchan->mpath);
		if (pchan->mpath)
			direct_link_motionpath(fd, pchan->mpath);
		
		pchan->iktree.first = pchan->iktree.last = NULL;
		pchan->siktree.first = pchan->siktree.last = NULL;
		
		/* in case this value changes in future, clamp else we get undefined behavior */
		CLAMP(pchan->rotmode, ROT_MODE_MIN, ROT_MODE_MAX);
	}
	pose->ikdata = NULL;
	if (pose->ikparam != NULL) {
		pose->ikparam = newdataadr(fd, pose->ikparam);
	}
}

static void direct_link_modifiers(FileData *fd, ListBase *lb)
{
	ModifierData *md;
	
	link_list(fd, lb);
	
	for (md=lb->first; md; md=md->next) {
		md->error = NULL;
		md->scene = NULL;
		
		/* if modifiers disappear, or for upward compatibility */
		if (NULL == modifierType_getInfo(md->type))
			md->type = eModifierType_None;
			
		if (md->type == eModifierType_Subsurf) {
			SubsurfModifierData *smd = (SubsurfModifierData *)md;
			
			smd->emCache = smd->mCache = NULL;
		}
		else if (md->type == eModifierType_Armature) {
			ArmatureModifierData *amd = (ArmatureModifierData *)md;
			
			amd->prevCos = NULL;
		}
		else if (md->type == eModifierType_Cloth) {
			ClothModifierData *clmd = (ClothModifierData *)md;
			
			clmd->clothObject = NULL;
			
			clmd->sim_parms= newdataadr(fd, clmd->sim_parms);
			clmd->coll_parms= newdataadr(fd, clmd->coll_parms);
			
			direct_link_pointcache_list(fd, &clmd->ptcaches, &clmd->point_cache, 0);
			
			if (clmd->sim_parms) {
				if (clmd->sim_parms->presets > 10)
					clmd->sim_parms->presets = 0;
				
				clmd->sim_parms->reset = 0;
				
				clmd->sim_parms->effector_weights = newdataadr(fd, clmd->sim_parms->effector_weights);
				
				if (!clmd->sim_parms->effector_weights) {
					clmd->sim_parms->effector_weights = BKE_add_effector_weights(NULL);
				}
			}
		}
		else if (md->type == eModifierType_Fluidsim) {
			FluidsimModifierData *fluidmd = (FluidsimModifierData *)md;
			
			fluidmd->fss = newdataadr(fd, fluidmd->fss);
			if (fluidmd->fss) {
				fluidmd->fss->fmd = fluidmd;
				fluidmd->fss->meshVelocities = NULL;
			}
		}
		else if (md->type == eModifierType_Smoke) {
			SmokeModifierData *smd = (SmokeModifierData *)md;
			
			if (smd->type == MOD_SMOKE_TYPE_DOMAIN) {
				smd->flow = NULL;
				smd->coll = NULL;
				smd->domain = newdataadr(fd, smd->domain);
				smd->domain->smd = smd;
				
				smd->domain->fluid = NULL;
				smd->domain->wt = NULL;
				smd->domain->shadow = NULL;
				smd->domain->tex = NULL;
				smd->domain->tex_shadow = NULL;
				smd->domain->tex_wt = NULL;
				
				smd->domain->effector_weights = newdataadr(fd, smd->domain->effector_weights);
				if (!smd->domain->effector_weights)
					smd->domain->effector_weights = BKE_add_effector_weights(NULL);
				
				direct_link_pointcache_list(fd, &(smd->domain->ptcaches[0]), &(smd->domain->point_cache[0]), 1);
				
				/* Smoke uses only one cache from now on, so store pointer convert */
				if (smd->domain->ptcaches[1].first || smd->domain->point_cache[1]) {
					if (smd->domain->point_cache[1]) {
						PointCache *cache = newdataadr(fd, smd->domain->point_cache[1]);
						if (cache->flag & PTCACHE_FAKE_SMOKE) {
							/* Smoke was already saved in "new format" and this cache is a fake one. */
						}
						else {
							printf("High resolution smoke cache not available due to pointcache update. Please reset the simulation.\n");
						}
						BKE_ptcache_free(cache);
					}
					smd->domain->ptcaches[1].first = NULL;
					smd->domain->ptcaches[1].last = NULL;
					smd->domain->point_cache[1] = NULL;
				}
			}
			else if (smd->type == MOD_SMOKE_TYPE_FLOW) {
				smd->domain = NULL;
				smd->coll = NULL;
				smd->flow = newdataadr(fd, smd->flow);
				smd->flow->smd = smd;
				smd->flow->dm = NULL;
				smd->flow->verts_old = NULL;
				smd->flow->numverts = 0;
				smd->flow->psys = newdataadr(fd, smd->flow->psys);
			}
			else if (smd->type == MOD_SMOKE_TYPE_COLL) {
				smd->flow = NULL;
				smd->domain = NULL;
				smd->coll = newdataadr(fd, smd->coll);
				if (smd->coll) {
					smd->coll->smd = smd;
					smd->coll->verts_old = NULL;
					smd->coll->numverts = 0;
					smd->coll->dm = NULL;
				}
				else {
					smd->type = 0;
					smd->flow = NULL;
					smd->domain = NULL;
					smd->coll = NULL;
				}
			}
		}
		else if (md->type == eModifierType_DynamicPaint) {
			DynamicPaintModifierData *pmd = (DynamicPaintModifierData *)md;
			
			if (pmd->canvas) {
				pmd->canvas = newdataadr(fd, pmd->canvas);
				pmd->canvas->pmd = pmd;
				pmd->canvas->dm = NULL;
				pmd->canvas->flags &= ~MOD_DPAINT_BAKING; /* just in case */
				
				if (pmd->canvas->surfaces.first) {
					DynamicPaintSurface *surface;
					link_list(fd, &pmd->canvas->surfaces);
					
					for (surface=pmd->canvas->surfaces.first; surface; surface=surface->next) {
						surface->canvas = pmd->canvas;
						surface->data = NULL;
						direct_link_pointcache_list(fd, &(surface->ptcaches), &(surface->pointcache), 1);
						
						if (!(surface->effector_weights = newdataadr(fd, surface->effector_weights)))
							surface->effector_weights = BKE_add_effector_weights(NULL);
					}
				}
			}
			if (pmd->brush) {
				pmd->brush = newdataadr(fd, pmd->brush);
				pmd->brush->pmd = pmd;
				pmd->brush->psys = newdataadr(fd, pmd->brush->psys);
				pmd->brush->paint_ramp = newdataadr(fd, pmd->brush->paint_ramp);
				pmd->brush->vel_ramp = newdataadr(fd, pmd->brush->vel_ramp);
				pmd->brush->dm = NULL;
			}
		}
		else if (md->type == eModifierType_Collision) {
			CollisionModifierData *collmd = (CollisionModifierData *)md;
#if 0
			// TODO: CollisionModifier should use pointcache 
			// + have proper reset events before enabling this
			collmd->x = newdataadr(fd, collmd->x);
			collmd->xnew = newdataadr(fd, collmd->xnew);
			collmd->mfaces = newdataadr(fd, collmd->mfaces);
			
			collmd->current_x = MEM_callocN(sizeof(MVert)*collmd->numverts, "current_x");
			collmd->current_xnew = MEM_callocN(sizeof(MVert)*collmd->numverts, "current_xnew");
			collmd->current_v = MEM_callocN(sizeof(MVert)*collmd->numverts, "current_v");
#endif
			
			collmd->x = NULL;
			collmd->xnew = NULL;
			collmd->current_x = NULL;
			collmd->current_xnew = NULL;
			collmd->current_v = NULL;
			collmd->time_x = collmd->time_xnew = -1000;
			collmd->numverts = 0;
			collmd->bvhtree = NULL;
			collmd->mfaces = NULL;
			
		}
		else if (md->type == eModifierType_Surface) {
			SurfaceModifierData *surmd = (SurfaceModifierData *)md;
			
			surmd->dm = NULL;
			surmd->bvhtree = NULL;
			surmd->x = NULL;
			surmd->v = NULL;
			surmd->numverts = 0;
		}
		else if (md->type == eModifierType_Hook) {
			HookModifierData *hmd = (HookModifierData *)md;
			
			hmd->indexar = newdataadr(fd, hmd->indexar);
			if (fd->flags & FD_FLAGS_SWITCH_ENDIAN) {
				BLI_endian_switch_int32_array(hmd->indexar, hmd->totindex);
			}
		}
		else if (md->type == eModifierType_ParticleSystem) {
			ParticleSystemModifierData *psmd = (ParticleSystemModifierData *)md;
			
			psmd->dm= NULL;
			psmd->psys= newdataadr(fd, psmd->psys);
			psmd->flag &= ~eParticleSystemFlag_psys_updated;
			psmd->flag |= eParticleSystemFlag_file_loaded;
		}
		else if (md->type == eModifierType_Explode) {
			ExplodeModifierData *psmd = (ExplodeModifierData *)md;
			
			psmd->facepa = NULL;
		}
		else if (md->type == eModifierType_MeshDeform) {
			MeshDeformModifierData *mmd = (MeshDeformModifierData *)md;
			
			mmd->bindinfluences = newdataadr(fd, mmd->bindinfluences);
			mmd->bindoffsets = newdataadr(fd, mmd->bindoffsets);
			mmd->bindcagecos = newdataadr(fd, mmd->bindcagecos);
			mmd->dyngrid = newdataadr(fd, mmd->dyngrid);
			mmd->dyninfluences = newdataadr(fd, mmd->dyninfluences);
			mmd->dynverts = newdataadr(fd, mmd->dynverts);
			
			mmd->bindweights = newdataadr(fd, mmd->bindweights);
			mmd->bindcos = newdataadr(fd, mmd->bindcos);
			
			if (fd->flags & FD_FLAGS_SWITCH_ENDIAN) {
				if (mmd->bindoffsets)  BLI_endian_switch_int32_array(mmd->bindoffsets, mmd->totvert + 1);
				if (mmd->bindcagecos)  BLI_endian_switch_float_array(mmd->bindcagecos, mmd->totcagevert * 3);
				if (mmd->dynverts)     BLI_endian_switch_int32_array(mmd->dynverts, mmd->totvert);
				if (mmd->bindweights)  BLI_endian_switch_float_array(mmd->bindweights, mmd->totvert);
				if (mmd->bindcos)      BLI_endian_switch_float_array(mmd->bindcos, mmd->totcagevert * 3);
			}
		}
		else if (md->type == eModifierType_Ocean) {
			OceanModifierData *omd = (OceanModifierData *)md;
			omd->oceancache = NULL;
			omd->ocean = NULL;
			omd->refresh = (MOD_OCEAN_REFRESH_ADD|MOD_OCEAN_REFRESH_RESET|MOD_OCEAN_REFRESH_SIM);
		}
		else if (md->type == eModifierType_Warp) {
			WarpModifierData *tmd = (WarpModifierData *)md;
			
			tmd->curfalloff= newdataadr(fd, tmd->curfalloff);
			if (tmd->curfalloff)
				direct_link_curvemapping(fd, tmd->curfalloff);
		}
		else if (md->type == eModifierType_WeightVGEdit) {
			WeightVGEditModifierData *wmd = (WeightVGEditModifierData *)md;
			
			wmd->cmap_curve = newdataadr(fd, wmd->cmap_curve);
			if (wmd->cmap_curve)
				direct_link_curvemapping(fd, wmd->cmap_curve);
		}
	}
}

static void direct_link_object(FileData *fd, Object *ob)
{
	PartEff *paf;
	bProperty *prop;
	bSensor *sens;
	bController *cont;
	bActuator *act;
	
	/* weak weak... this was only meant as draw flag, now is used in give_base_to_objects too */
	ob->flag &= ~OB_FROMGROUP;
	
	/* loading saved files with editmode enabled works, but for undo we like
	 * to stay in object mode during undo presses so keep editmode disabled */
	if (fd->memfile)
		ob->mode &= ~(OB_MODE_EDIT | OB_MODE_PARTICLE_EDIT);
	
	ob->disp.first = ob->disp.last = NULL;
	
	ob->adt = newdataadr(fd, ob->adt);
	direct_link_animdata(fd, ob->adt);
	
	ob->pose = newdataadr(fd, ob->pose);
	direct_link_pose(fd, ob->pose);
	
	ob->mpath = newdataadr(fd, ob->mpath);
	if (ob->mpath)
		direct_link_motionpath(fd, ob->mpath);
	
	link_list(fd, &ob->defbase);
// XXX deprecated - old animation system <<<
	direct_link_nlastrips(fd, &ob->nlastrips);
	link_list(fd, &ob->constraintChannels);
// >>> XXX deprecated - old animation system
	
	ob->mat= newdataadr(fd, ob->mat);
	test_pointer_array(fd, (void **)&ob->mat);
	ob->matbits= newdataadr(fd, ob->matbits);
	
	/* do it here, below old data gets converted */
	direct_link_modifiers(fd, &ob->modifiers);
	
	link_list(fd, &ob->effect);
	paf= ob->effect.first;
	while (paf) {
		if (paf->type == EFF_PARTICLE) {
			paf->keys = NULL;
		}
		if (paf->type == EFF_WAVE) {
			WaveEff *wav = (WaveEff*) paf;
			PartEff *next = paf->next;
			WaveModifierData *wmd = (WaveModifierData*) modifier_new(eModifierType_Wave);
			
			wmd->damp = wav->damp;
			wmd->flag = wav->flag;
			wmd->height = wav->height;
			wmd->lifetime = wav->lifetime;
			wmd->narrow = wav->narrow;
			wmd->speed = wav->speed;
			wmd->startx = wav->startx;
			wmd->starty = wav->startx;
			wmd->timeoffs = wav->timeoffs;
			wmd->width = wav->width;
			
			BLI_addtail(&ob->modifiers, wmd);
			
			BLI_remlink(&ob->effect, paf);
			MEM_freeN(paf);
			
			paf = next;
			continue;
		}
		if (paf->type == EFF_BUILD) {
			BuildEff *baf = (BuildEff*) paf;
			PartEff *next = paf->next;
			BuildModifierData *bmd = (BuildModifierData*) modifier_new(eModifierType_Build);
			
			bmd->start = baf->sfra;
			bmd->length = baf->len;
			bmd->randomize = 0;
			bmd->seed = 1;
			
			BLI_addtail(&ob->modifiers, bmd);
			
			BLI_remlink(&ob->effect, paf);
			MEM_freeN(paf);
			
			paf = next;
			continue;
		}
		paf = paf->next;
	}
	
	ob->pd= newdataadr(fd, ob->pd);
	direct_link_partdeflect(ob->pd);
	ob->soft= newdataadr(fd, ob->soft);
	if (ob->soft) {
		SoftBody *sb = ob->soft;
		
		sb->bpoint = NULL;	// init pointers so it gets rebuilt nicely
		sb->bspring = NULL;
		sb->scratch = NULL;
		/* although not used anymore */
		/* still have to be loaded to be compatible with old files */
		sb->keys = newdataadr(fd, sb->keys);
		test_pointer_array(fd, (void **)&sb->keys);
		if (sb->keys) {
			int a;
			for (a = 0; a < sb->totkey; a++) {
				sb->keys[a] = newdataadr(fd, sb->keys[a]);
			}
		}
		
		sb->effector_weights = newdataadr(fd, sb->effector_weights);
		if (!sb->effector_weights)
			sb->effector_weights = BKE_add_effector_weights(NULL);
		
		direct_link_pointcache_list(fd, &sb->ptcaches, &sb->pointcache, 0);
	}
	ob->bsoft = newdataadr(fd, ob->bsoft);
	ob->fluidsimSettings= newdataadr(fd, ob->fluidsimSettings); /* NT */
	
	ob->rigidbody_object = newdataadr(fd, ob->rigidbody_object);
	if (ob->rigidbody_object) {
		RigidBodyOb *rbo = ob->rigidbody_object;
		
		/* must nullify the references to physics sim objects, since they no-longer exist 
		 * (and will need to be recalculated) 
		 */
		rbo->physics_object = NULL;
		rbo->physics_shape = NULL;
	}
	ob->rigidbody_constraint = newdataadr(fd, ob->rigidbody_constraint);
	if (ob->rigidbody_constraint)
		ob->rigidbody_constraint->physics_constraint = NULL;

	link_list(fd, &ob->particlesystem);
	direct_link_particlesystems(fd, &ob->particlesystem);
	
	link_list(fd, &ob->prop);
	for (prop = ob->prop.first; prop; prop = prop->next) {
		prop->poin = newdataadr(fd, prop->poin);
		if (prop->poin == NULL) 
			prop->poin = &prop->data;
	}

	link_list(fd, &ob->sensors);
	for (sens = ob->sensors.first; sens; sens = sens->next) {
		sens->data = newdataadr(fd, sens->data);
		sens->links = newdataadr(fd, sens->links);
		test_pointer_array(fd, (void **)&sens->links);
	}

	direct_link_constraints(fd, &ob->constraints);

	link_glob_list(fd, &ob->controllers);
	if (ob->init_state) {
		/* if a known first state is specified, set it so that the game will start ok */
		ob->state = ob->init_state;
	}
	else if (!ob->state) {
		ob->state = 1;
	}
	for (cont = ob->controllers.first; cont; cont = cont->next) {
		cont->data = newdataadr(fd, cont->data);
		cont->links = newdataadr(fd, cont->links);
		test_pointer_array(fd, (void **)&cont->links);
		if (cont->state_mask == 0)
			cont->state_mask = 1;
	}

	link_glob_list(fd, &ob->actuators);
	for (act = ob->actuators.first; act; act = act->next) {
		act->data = newdataadr(fd, act->data);
	}

	link_list(fd, &ob->hooks);
	while (ob->hooks.first) {
		ObHook *hook = ob->hooks.first;
		HookModifierData *hmd = (HookModifierData *)modifier_new(eModifierType_Hook);
		
		hook->indexar= newdataadr(fd, hook->indexar);
		if (fd->flags & FD_FLAGS_SWITCH_ENDIAN) {
			BLI_endian_switch_int32_array(hook->indexar, hook->totindex);
		}
		
		/* Do conversion here because if we have loaded
		 * a hook we need to make sure it gets converted
		 * and freed, regardless of version.
		 */
		copy_v3_v3(hmd->cent, hook->cent);
		hmd->falloff = hook->falloff;
		hmd->force = hook->force;
		hmd->indexar = hook->indexar;
		hmd->object = hook->parent;
		memcpy(hmd->parentinv, hook->parentinv, sizeof(hmd->parentinv));
		hmd->totindex = hook->totindex;
		
		BLI_addhead(&ob->modifiers, hmd);
		BLI_remlink(&ob->hooks, hook);
		
		modifier_unique_name(&ob->modifiers, (ModifierData*)hmd);
		
		MEM_freeN(hook);
	}
	
	ob->customdata_mask = 0;
	ob->bb = NULL;
	ob->derivedDeform = NULL;
	ob->derivedFinal = NULL;
	ob->gpulamp.first= ob->gpulamp.last = NULL;
	link_list(fd, &ob->pc_ids);

	/* in case this value changes in future, clamp else we get undefined behavior */
	CLAMP(ob->rotmode, ROT_MODE_MIN, ROT_MODE_MAX);

	if (ob->sculpt) {
		ob->sculpt = MEM_callocN(sizeof(SculptSession), "reload sculpt session");
	}
}

/* ************ READ SCENE ***************** */

/* patch for missing scene IDs, can't be in do-versions */
static void composite_patch(bNodeTree *ntree, Scene *scene)
{
	bNode *node;
	
	for (node= ntree->nodes.first; node; node= node->next) {
		if (node->id==NULL && ELEM4(node->type, CMP_NODE_R_LAYERS, CMP_NODE_COMPOSITE, CMP_NODE_DEFOCUS, CMP_NODE_OUTPUT_FILE))
			node->id = &scene->id;
	}
}

static void link_paint(FileData *fd, Scene *sce, Paint *p)
{
	if (p) {
		p->brush = newlibadr_us(fd, sce->id.lib, p->brush);
		p->paint_cursor = NULL;
	}
}

static void lib_link_sequence_modifiers(FileData *fd, Scene *scene, ListBase *lb)
{
	SequenceModifierData *smd;

	for (smd = lb->first; smd; smd = smd->next) {
		if (smd->mask_id)
			smd->mask_id = newlibadr_us(fd, scene->id.lib, smd->mask_id);
	}
}

static void lib_link_scene(FileData *fd, Main *main)
{
	Scene *sce;
	Base *base, *next;
	Sequence *seq;
	SceneRenderLayer *srl;
	TimeMarker *marker;
	
	for (sce = main->scene.first; sce; sce = sce->id.next) {
		if (sce->id.flag & LIB_NEED_LINK) {
			/* Link ID Properties -- and copy this comment EXACTLY for easy finding
			 * of library blocks that implement this.*/
			if (sce->id.properties) IDP_LibLinkProperty(sce->id.properties, (fd->flags & FD_FLAGS_SWITCH_ENDIAN), fd);
			if (sce->adt) lib_link_animdata(fd, &sce->id, sce->adt);
			
			lib_link_keyingsets(fd, &sce->id, &sce->keyingsets);
			
			sce->camera = newlibadr(fd, sce->id.lib, sce->camera);
			sce->world = newlibadr_us(fd, sce->id.lib, sce->world);
			sce->set = newlibadr(fd, sce->id.lib, sce->set);
			sce->gpd = newlibadr_us(fd, sce->id.lib, sce->gpd);
			
			link_paint(fd, sce, &sce->toolsettings->sculpt->paint);
			link_paint(fd, sce, &sce->toolsettings->vpaint->paint);
			link_paint(fd, sce, &sce->toolsettings->wpaint->paint);
			link_paint(fd, sce, &sce->toolsettings->imapaint.paint);
			link_paint(fd, sce, &sce->toolsettings->uvsculpt->paint);
			sce->toolsettings->skgen_template = newlibadr(fd, sce->id.lib, sce->toolsettings->skgen_template);
			
			for (base = sce->base.first; base; base = next) {
				next = base->next;
				
				/* base->object= newlibadr_us(fd, sce->id.lib, base->object); */
				base->object = newlibadr_us(fd, sce->id.lib, base->object);
				
				if (base->object == NULL) {
					BKE_reportf_wrap(fd->reports, RPT_WARNING, TIP_("LIB ERROR: object lost from scene: '%s'"),
					                 sce->id.name + 2);
					BLI_remlink(&sce->base, base);
					if (base == sce->basact) sce->basact = NULL;
					MEM_freeN(base);
				}
			}
			
			SEQ_BEGIN (sce->ed, seq)
			{
				if (seq->ipo) seq->ipo = newlibadr_us(fd, sce->id.lib, seq->ipo);
				seq->scene_sound = NULL;
				if (seq->scene) {
					seq->scene = newlibadr(fd, sce->id.lib, seq->scene);
					if (seq->scene) {
						seq->scene_sound = sound_scene_add_scene_sound_defaults(sce, seq);
					}
				}
				if (seq->clip) {
					seq->clip = newlibadr(fd, sce->id.lib, seq->clip);
					if (seq->clip) {
						seq->clip->id.us++;
					}
				}
				if (seq->mask) {
					seq->mask = newlibadr(fd, sce->id.lib, seq->mask);
					if (seq->mask) {
						seq->mask->id.us++;
					}
				}
				if (seq->scene_camera) {
					seq->scene_camera = newlibadr(fd, sce->id.lib, seq->scene_camera);
				}
				if (seq->sound) {
					seq->scene_sound = NULL;
					if (seq->type == SEQ_TYPE_SOUND_HD) {
						seq->type = SEQ_TYPE_SOUND_RAM;
					}
					else {
						seq->sound = newlibadr(fd, sce->id.lib, seq->sound);
					}
					if (seq->sound) {
						seq->sound->id.us++;
						seq->scene_sound = sound_add_scene_sound_defaults(sce, seq);
					}
				}
				seq->anim = NULL;

				lib_link_sequence_modifiers(fd, sce, &seq->modifiers);
			}
			SEQ_END

#ifdef DURIAN_CAMERA_SWITCH
			for (marker = sce->markers.first; marker; marker = marker->next) {
				if (marker->camera) {
					marker->camera = newlibadr(fd, sce->id.lib, marker->camera);
				}
			}
#else
			(void)marker;
#endif
			
			BKE_sequencer_update_muting(sce->ed);
			BKE_sequencer_update_sound_bounds_all(sce);
			
			
			/* rigidbody world relies on it's linked groups */
			if (sce->rigidbody_world) {
				RigidBodyWorld *rbw = sce->rigidbody_world;
				if (rbw->group)
					rbw->group = newlibadr(fd, sce->id.lib, rbw->group);
				if (rbw->constraints)
					rbw->constraints = newlibadr(fd, sce->id.lib, rbw->constraints);
				if (rbw->effector_weights)
					rbw->effector_weights->group = newlibadr(fd, sce->id.lib, rbw->effector_weights->group);
			}
			
			if (sce->nodetree) {
				lib_link_ntree(fd, &sce->id, sce->nodetree);
				composite_patch(sce->nodetree, sce);
			}
			
			for (srl = sce->r.layers.first; srl; srl = srl->next) {
				srl->mat_override = newlibadr_us(fd, sce->id.lib, srl->mat_override);
				srl->light_override = newlibadr_us(fd, sce->id.lib, srl->light_override);
#ifdef WITH_FREESTYLE
				{
					FreestyleLineSet *fls;

					for (fls = srl->freestyleConfig.linesets.first; fls; fls = fls->next) {
						fls->linestyle = newlibadr_us(fd, sce->id.lib, fls->linestyle);
						fls->group = newlibadr_us(fd, sce->id.lib, fls->group);
					}
				}
#endif
			}
			/*Game Settings: Dome Warp Text*/
			sce->gm.dome.warptext = newlibadr(fd, sce->id.lib, sce->gm.dome.warptext);
			
			/* Motion Tracking */
			sce->clip = newlibadr_us(fd, sce->id.lib, sce->clip);
			
			sce->id.flag -= LIB_NEED_LINK;
		}
	}
}

static void link_recurs_seq(FileData *fd, ListBase *lb)
{
	Sequence *seq;
	
	link_list(fd, lb);
	
	for (seq = lb->first; seq; seq = seq->next) {
		if (seq->seqbase.first)
			link_recurs_seq(fd, &seq->seqbase);
	}
}

static void direct_link_paint(FileData *fd, Paint **paint)
{
	/* TODO. is this needed */
	(*paint) = newdataadr(fd, (*paint));
	if (*paint && (*paint)->num_input_samples < 1)
		(*paint)->num_input_samples = 1;
}

static void direct_link_sequence_modifiers(FileData *fd, ListBase *lb)
{
	SequenceModifierData *smd;

	link_list(fd, lb);

	for (smd = lb->first; smd; smd = smd->next) {
		if (smd->mask_sequence)
			smd->mask_sequence = newdataadr(fd, smd->mask_sequence);

		if (smd->type == seqModifierType_Curves) {
			CurvesModifierData *cmd = (CurvesModifierData *) smd;

			direct_link_curvemapping(fd, &cmd->curve_mapping);
		}
		else if (smd->type == seqModifierType_HueCorrect) {
			HueCorrectModifierData *hcmd = (HueCorrectModifierData *) smd;

			direct_link_curvemapping(fd, &hcmd->curve_mapping);
		}
	}
}

static void direct_link_view_settings(FileData *fd, ColorManagedViewSettings *view_settings)
{
	view_settings->curve_mapping = newdataadr(fd, view_settings->curve_mapping);

	if (view_settings->curve_mapping)
		direct_link_curvemapping(fd, view_settings->curve_mapping);
}

static void direct_link_scene(FileData *fd, Scene *sce)
{
	Editing *ed;
	Sequence *seq;
	MetaStack *ms;
	RigidBodyWorld *rbw;
	
	sce->theDag = NULL;
	sce->obedit = NULL;
	sce->stats = NULL;
	sce->fps_info = NULL;
	sce->customdata_mask_modal = 0;
	sce->lay_updated = 0;
	
	sound_create_scene(sce);
	
	/* set users to one by default, not in lib-link, this will increase it for compo nodes */
	sce->id.us = 1;
	
	link_list(fd, &(sce->base));
	
	sce->adt = newdataadr(fd, sce->adt);
	direct_link_animdata(fd, sce->adt);
	
	link_list(fd, &sce->keyingsets);
	direct_link_keyingsets(fd, &sce->keyingsets);
	
	sce->basact = newdataadr(fd, sce->basact);
	
	sce->toolsettings= newdataadr(fd, sce->toolsettings);
	if (sce->toolsettings) {
		direct_link_paint(fd, (Paint**)&sce->toolsettings->sculpt);
		direct_link_paint(fd, (Paint**)&sce->toolsettings->vpaint);
		direct_link_paint(fd, (Paint**)&sce->toolsettings->wpaint);
		direct_link_paint(fd, (Paint**)&sce->toolsettings->uvsculpt);
		
		sce->toolsettings->imapaint.paintcursor = NULL;
		sce->toolsettings->particle.paintcursor = NULL;

		/* in rare cases this is needed, see [#33806] */
		if (sce->toolsettings->vpaint) {
			sce->toolsettings->vpaint->vpaint_prev = NULL;
			sce->toolsettings->vpaint->tot = 0;
	}
		if (sce->toolsettings->wpaint) {
			sce->toolsettings->wpaint->wpaint_prev = NULL;
			sce->toolsettings->wpaint->tot = 0;
		}
	}

	if (sce->ed) {
		ListBase *old_seqbasep = &((Editing *)sce->ed)->seqbase;
		
		ed = sce->ed = newdataadr(fd, sce->ed);
		
		ed->act_seq = newdataadr(fd, ed->act_seq);
		
		/* recursive link sequences, lb will be correctly initialized */
		link_recurs_seq(fd, &ed->seqbase);
		
		SEQ_BEGIN (ed, seq)
		{
			seq->seq1= newdataadr(fd, seq->seq1);
			seq->seq2= newdataadr(fd, seq->seq2);
			seq->seq3= newdataadr(fd, seq->seq3);
			/* a patch: after introduction of effects with 3 input strips */
			if (seq->seq3 == NULL) seq->seq3 = seq->seq2;
			
			seq->effectdata = newdataadr(fd, seq->effectdata);
			
			if (seq->type & SEQ_TYPE_EFFECT)
				seq->flag |= SEQ_EFFECT_NOT_LOADED;
			
			if (seq->type == SEQ_TYPE_SPEED) {
				SpeedControlVars *s = seq->effectdata;
				s->frameMap = NULL;
			}
			
			seq->strip = newdataadr(fd, seq->strip);
			if (seq->strip && seq->strip->done==0) {
				seq->strip->done = TRUE;
				
				if (ELEM4(seq->type, SEQ_TYPE_IMAGE, SEQ_TYPE_MOVIE, SEQ_TYPE_SOUND_RAM, SEQ_TYPE_SOUND_HD)) {
					seq->strip->stripdata = newdataadr(fd, seq->strip->stripdata);
				}
				else {
					seq->strip->stripdata = NULL;
				}
				if (seq->flag & SEQ_USE_CROP) {
					seq->strip->crop = newdataadr(
						fd, seq->strip->crop);
				}
				else {
					seq->strip->crop = NULL;
				}
				if (seq->flag & SEQ_USE_TRANSFORM) {
					seq->strip->transform = newdataadr(
						fd, seq->strip->transform);
				}
				else {
					seq->strip->transform = NULL;
				}
				if (seq->flag & SEQ_USE_PROXY) {
					seq->strip->proxy = newdataadr(
						fd, seq->strip->proxy);
					seq->strip->proxy->anim = NULL;
				}
				else {
					seq->strip->proxy = NULL;
				}

				/* need to load color balance to it could be converted to modifier */
				seq->strip->color_balance = newdataadr(fd, seq->strip->color_balance);
			}

			direct_link_sequence_modifiers(fd, &seq->modifiers);
		}
		SEQ_END
		
		/* link metastack, slight abuse of structs here, have to restore pointer to internal part in struct */
		{
			Sequence temp;
			char *poin;
			intptr_t offset;
			
			offset = ((intptr_t)&(temp.seqbase)) - ((intptr_t)&temp);
			
			/* root pointer */
			if (ed->seqbasep == old_seqbasep) {
				ed->seqbasep = &ed->seqbase;
			}
			else {
				poin = (char *)ed->seqbasep;
				poin -= offset;
				
				poin = newdataadr(fd, poin);
				if (poin)
					ed->seqbasep = (ListBase *)(poin+offset);
				else
					ed->seqbasep = &ed->seqbase;
			}
			/* stack */
			link_list(fd, &(ed->metastack));
			
			for (ms = ed->metastack.first; ms; ms= ms->next) {
				ms->parseq = newdataadr(fd, ms->parseq);
				
				if (ms->oldbasep == old_seqbasep)
					ms->oldbasep= &ed->seqbase;
				else {
					poin = (char *)ms->oldbasep;
					poin -= offset;
					poin = newdataadr(fd, poin);
					if (poin) 
						ms->oldbasep = (ListBase *)(poin+offset);
					else 
						ms->oldbasep = &ed->seqbase;
				}
			}
		}
	}
	
	sce->r.avicodecdata = newdataadr(fd, sce->r.avicodecdata);
	if (sce->r.avicodecdata) {
		sce->r.avicodecdata->lpFormat = newdataadr(fd, sce->r.avicodecdata->lpFormat);
		sce->r.avicodecdata->lpParms = newdataadr(fd, sce->r.avicodecdata->lpParms);
	}
	
	sce->r.qtcodecdata = newdataadr(fd, sce->r.qtcodecdata);
	if (sce->r.qtcodecdata) {
		sce->r.qtcodecdata->cdParms = newdataadr(fd, sce->r.qtcodecdata->cdParms);
	}
	if (sce->r.ffcodecdata.properties) {
		sce->r.ffcodecdata.properties = newdataadr(fd, sce->r.ffcodecdata.properties);
		if (sce->r.ffcodecdata.properties) {
			IDP_DirectLinkProperty(sce->r.ffcodecdata.properties, 
				(fd->flags & FD_FLAGS_SWITCH_ENDIAN), fd);
		}
	}
	
	link_list(fd, &(sce->markers));
	link_list(fd, &(sce->transform_spaces));
	link_list(fd, &(sce->r.layers));

#ifdef WITH_FREESTYLE
	{
		SceneRenderLayer *srl;

		for(srl = sce->r.layers.first; srl; srl = srl->next) {
			link_list(fd, &(srl->freestyleConfig.modules));
		}
		for(srl = sce->r.layers.first; srl; srl = srl->next) {
			link_list(fd, &(srl->freestyleConfig.linesets));
		}
	}
#endif
	
	sce->nodetree = newdataadr(fd, sce->nodetree);
	if (sce->nodetree) {
		direct_link_id(fd, &sce->nodetree->id);
		direct_link_nodetree(fd, sce->nodetree);
	}

	direct_link_view_settings(fd, &sce->view_settings);
	
	sce->rigidbody_world = newdataadr(fd, sce->rigidbody_world);
	rbw = sce->rigidbody_world;
	if (rbw) {
		/* must nullify the reference to physics sim object, since it no-longer exist 
		 * (and will need to be recalculated) 
		 */
		rbw->physics_world = NULL;
		rbw->objects = NULL;
		rbw->numbodies = 0;

		/* set effector weights */
		rbw->effector_weights = newdataadr(fd, rbw->effector_weights);
		if (!rbw->effector_weights)
			rbw->effector_weights = BKE_add_effector_weights(NULL);

		/* link cache */
		direct_link_pointcache_list(fd, &rbw->ptcaches, &rbw->pointcache, FALSE);
		/* make sure simulation starts from the beginning after loading file */
		if (rbw->pointcache) {
			rbw->ltime = (float)rbw->pointcache->startframe;
		}
	}
}

/* ************ READ WM ***************** */

static void direct_link_windowmanager(FileData *fd, wmWindowManager *wm)
{
	wmWindow *win;
	
	wm->id.us = 1;
	link_list(fd, &wm->windows);
	
	for (win = wm->windows.first; win; win = win->next) {
		win->ghostwin = NULL;
		win->eventstate = NULL;
		win->curswin = NULL;
		win->tweak = NULL;
		
		win->queue.first = win->queue.last = NULL;
		win->handlers.first = win->handlers.last = NULL;
		win->modalhandlers.first = win->modalhandlers.last = NULL;
		win->subwindows.first = win->subwindows.last = NULL;
		win->gesture.first = win->gesture.last = NULL;
		
		win->drawdata = NULL;
		win->drawmethod = -1;
		win->drawfail = 0;
		win->active = 0;
	}
	
	wm->timers.first = wm->timers.last = NULL;
	wm->operators.first = wm->operators.last = NULL;
	wm->paintcursors.first = wm->paintcursors.last = NULL;
	wm->queue.first = wm->queue.last = NULL;
	BKE_reports_init(&wm->reports, RPT_STORE);
	
	wm->keyconfigs.first = wm->keyconfigs.last = NULL;
	wm->defaultconf = NULL;
	wm->addonconf = NULL;
	wm->userconf = NULL;
	
	wm->jobs.first = wm->jobs.last = NULL;
	wm->drags.first = wm->drags.last = NULL;
	
	wm->windrawable = NULL;
	wm->winactive = NULL;
	wm->initialized = 0;
	wm->op_undo_depth = 0;
}

static void lib_link_windowmanager(FileData *fd, Main *main)
{
	wmWindowManager *wm;
	wmWindow *win;
	
	for (wm = main->wm.first; wm; wm = wm->id.next) {
		if (wm->id.flag & LIB_NEED_LINK) {
			for (win = wm->windows.first; win; win = win->next)
				win->screen = newlibadr(fd, NULL, win->screen);
			
			wm->id.flag -= LIB_NEED_LINK;
		}
	}
}

/* ****************** READ GREASE PENCIL ***************** */

/* relinks grease-pencil data - used for direct_link and old file linkage */
static void direct_link_gpencil(FileData *fd, bGPdata *gpd)
{
	bGPDlayer *gpl;
	bGPDframe *gpf;
	bGPDstroke *gps;
	
	/* we must firstly have some grease-pencil data to link! */
	if (gpd == NULL)
		return;
	
	/* relink layers */
	link_list(fd, &gpd->layers);
	
	for (gpl = gpd->layers.first; gpl; gpl = gpl->next) {
		/* relink frames */
		link_list(fd, &gpl->frames);
		gpl->actframe = newdataadr(fd, gpl->actframe);
		
		for (gpf = gpl->frames.first; gpf; gpf = gpf->next) {
			/* relink strokes (and their points) */
			link_list(fd, &gpf->strokes);
			
			for (gps = gpf->strokes.first; gps; gps = gps->next) {
				gps->points = newdataadr(fd, gps->points);
			}
		}
	}
}

/* ****************** READ SCREEN ***************** */

/* note: file read without screens option G_FILE_NO_UI; 
 * check lib pointers in call below */
static void lib_link_screen(FileData *fd, Main *main)
{
	bScreen *sc;
	ScrArea *sa;
	
	for (sc = main->screen.first; sc; sc = sc->id.next) {
		if (sc->id.flag & LIB_NEED_LINK) {
			sc->id.us = 1;
			sc->scene = newlibadr(fd, sc->id.lib, sc->scene);
			sc->animtimer = NULL; /* saved in rare cases */
			
			for (sa = sc->areabase.first; sa; sa = sa->next) {
				SpaceLink *sl;
				
				sa->full = newlibadr(fd, sc->id.lib, sa->full);
				
				for (sl = sa->spacedata.first; sl; sl= sl->next) {
					if (sl->spacetype == SPACE_VIEW3D) {
						View3D *v3d = (View3D*) sl;
						BGpic *bgpic = NULL;
						
						v3d->camera= newlibadr(fd, sc->id.lib, v3d->camera);
						v3d->ob_centre= newlibadr(fd, sc->id.lib, v3d->ob_centre);
						
						/* should be do_versions but not easy adding into the listbase */
						if (v3d->bgpic) {
							v3d->bgpic = newlibadr(fd, sc->id.lib, v3d->bgpic);
							BLI_addtail(&v3d->bgpicbase, bgpic);
							v3d->bgpic = NULL;
						}
						
						for (bgpic = v3d->bgpicbase.first; bgpic; bgpic = bgpic->next) {
							bgpic->ima = newlibadr_us(fd, sc->id.lib, bgpic->ima);
							bgpic->clip = newlibadr_us(fd, sc->id.lib, bgpic->clip);
						}
						if (v3d->localvd) {
							v3d->localvd->camera = newlibadr(fd, sc->id.lib, v3d->localvd->camera);
						}
					}
					else if (sl->spacetype == SPACE_IPO) {
						SpaceIpo *sipo = (SpaceIpo *)sl;
						bDopeSheet *ads = sipo->ads;
						
						if (ads) {
							ads->source = newlibadr(fd, sc->id.lib, ads->source);
							ads->filter_grp = newlibadr(fd, sc->id.lib, ads->filter_grp);
						}
					}
					else if (sl->spacetype == SPACE_BUTS) {
						SpaceButs *sbuts = (SpaceButs *)sl;
						sbuts->pinid = newlibadr(fd, sc->id.lib, sbuts->pinid);
					}
					else if (sl->spacetype == SPACE_FILE) {
						;
					}
					else if (sl->spacetype == SPACE_ACTION) {
						SpaceAction *saction = (SpaceAction *)sl;
						bDopeSheet *ads = &saction->ads;
						
						if (ads) {
							ads->source = newlibadr(fd, sc->id.lib, ads->source);
							ads->filter_grp = newlibadr(fd, sc->id.lib, ads->filter_grp);
						}
						
						saction->action = newlibadr(fd, sc->id.lib, saction->action);
					}
					else if (sl->spacetype == SPACE_IMAGE) {
						SpaceImage *sima = (SpaceImage *)sl;
						
						sima->image = newlibadr_us(fd, sc->id.lib, sima->image);
						sima->mask_info.mask = newlibadr_us(fd, sc->id.lib, sima->mask_info.mask);

						/* NOTE: pre-2.5, this was local data not lib data, but now we need this as lib data
						 * so fingers crossed this works fine!
						 */
						sima->gpd = newlibadr_us(fd, sc->id.lib, sima->gpd);
					}
					else if (sl->spacetype == SPACE_SEQ) {
						SpaceSeq *sseq = (SpaceSeq *)sl;
						
						/* NOTE: pre-2.5, this was local data not lib data, but now we need this as lib data
						 * so fingers crossed this works fine!
						 */
						sseq->gpd = newlibadr_us(fd, sc->id.lib, sseq->gpd);

					}
					else if (sl->spacetype == SPACE_NLA) {
						SpaceNla *snla= (SpaceNla *)sl;
						bDopeSheet *ads= snla->ads;
						
						if (ads) {
							ads->source = newlibadr(fd, sc->id.lib, ads->source);
							ads->filter_grp = newlibadr(fd, sc->id.lib, ads->filter_grp);
						}
					}
					else if (sl->spacetype == SPACE_TEXT) {
						SpaceText *st= (SpaceText *)sl;
						
						st->text= newlibadr(fd, sc->id.lib, st->text);
					}
					else if (sl->spacetype == SPACE_SCRIPT) {
						SpaceScript *scpt = (SpaceScript *)sl;
						/*scpt->script = NULL; - 2.45 set to null, better re-run the script */
						if (scpt->script) {
							scpt->script = newlibadr(fd, sc->id.lib, scpt->script);
							if (scpt->script) {
								SCRIPT_SET_NULL(scpt->script);
							}
						}
					}
					else if (sl->spacetype == SPACE_OUTLINER) {
						SpaceOops *so= (SpaceOops *)sl;
						TreeStoreElem *tselem;
						int a;
						
						so->search_tse.id = newlibadr(fd, NULL, so->search_tse.id);
						
						if (so->treestore) {
							tselem = so->treestore->data;
							for (a=0; a < so->treestore->usedelem; a++, tselem++) {
								tselem->id = newlibadr(fd, NULL, tselem->id);
							}
						}
					}
					else if (sl->spacetype == SPACE_NODE) {
						SpaceNode *snode = (SpaceNode *)sl;
						
						snode->id = newlibadr(fd, sc->id.lib, snode->id);
						
						if (ELEM3(snode->treetype, NTREE_COMPOSIT, NTREE_SHADER, NTREE_TEXTURE)) {
							/* internal data, a bit patchy */
							snode->nodetree = NULL;
							if (snode->id) {
								if (GS(snode->id->name)==ID_MA)
									snode->nodetree = ((Material *)snode->id)->nodetree;
								else if (GS(snode->id->name)==ID_WO)
									snode->nodetree = ((World *)snode->id)->nodetree;
								else if (GS(snode->id->name)==ID_LA)
									snode->nodetree = ((Lamp *)snode->id)->nodetree;
								else if (GS(snode->id->name)==ID_SCE)
									snode->nodetree = ((Scene *)snode->id)->nodetree;
								else if (GS(snode->id->name)==ID_TE)
									snode->nodetree = ((Tex *)snode->id)->nodetree;
							}
						}
						else {
							snode->nodetree = newlibadr_us(fd, sc->id.lib, snode->nodetree);
						}
					}
					else if (sl->spacetype == SPACE_CLIP) {
						SpaceClip *sclip = (SpaceClip *)sl;
						
						sclip->clip = newlibadr_us(fd, sc->id.lib, sclip->clip);
						sclip->mask_info.mask = newlibadr_us(fd, sc->id.lib, sclip->mask_info.mask);
					}
					else if (sl->spacetype == SPACE_LOGIC) {
						SpaceLogic *slogic = (SpaceLogic *)sl;
						
						slogic->gpd = newlibadr_us(fd, sc->id.lib, slogic->gpd);
					}
				}
			}
			sc->id.flag -= LIB_NEED_LINK;
		}
	}
}

/**
 * Only for undo files, or to restore a screen after reading without UI...
 *
 * user
 * - 0: no usercount change
 * - 1: ensure a user
 * - 2: ensure a real user (even if a fake one is set)
 */
static void *restore_pointer_by_name(Main *mainp, ID *id, int user)
{
	if (id) {
		ListBase *lb = which_libbase(mainp, GS(id->name));
		
		if (lb) {	// there's still risk of checking corrupt mem (freed Ids in oops)
			ID *idn = lb->first;
			char *name = id->name + 2;
			
			for (; idn; idn = idn->next) {
				if (idn->name[2] == name[0] && strcmp(idn->name+2, name) == 0) {
					if (idn->lib == id->lib) {
						if (user == 1) {
							if (idn->us == 0) {
								idn->us++;
							}
						}
						else if (user == 2) {
							id_us_ensure_real(idn);
						}
						break;
					}
				}
			}
			
			return idn;
		}
	}
	return NULL;
}

static int lib_link_seq_clipboard_cb(Sequence *seq, void *arg_pt)
{
	Main *newmain = (Main *)arg_pt;
	
	if (seq->sound) {
		seq->sound = restore_pointer_by_name(newmain, (ID *)seq->sound, 0);
		seq->sound->id.us++;
	}
	
	if (seq->scene)
		seq->scene = restore_pointer_by_name(newmain, (ID *)seq->scene, 1);
	
	if (seq->scene_camera)
		seq->scene_camera = restore_pointer_by_name(newmain, (ID *)seq->scene_camera, 1);
	
	return 1;
}

static void lib_link_clipboard_restore(Main *newmain)
{
	/* update IDs stored in sequencer clipboard */
	BKE_sequencer_base_recursive_apply(&seqbase_clipboard, lib_link_seq_clipboard_cb, newmain);
}

/* called from kernel/blender.c */
/* used to link a file (without UI) to the current UI */
/* note that it assumes the old pointers in UI are still valid, so old Main is not freed */
void blo_lib_link_screen_restore(Main *newmain, bScreen *curscreen, Scene *curscene)
{
	wmWindow *win;
	wmWindowManager *wm;
	bScreen *sc;
	ScrArea *sa;
	
	/* first windowmanager */
	for (wm = newmain->wm.first; wm; wm = wm->id.next) {
		for (win= wm->windows.first; win; win= win->next) {
			win->screen = restore_pointer_by_name(newmain, (ID *)win->screen, 1);
			
			if (win->screen == NULL)
				win->screen = curscreen;
			
			win->screen->winid = win->winid;
		}
	}
	
	
	for (sc = newmain->screen.first; sc; sc = sc->id.next) {
		Scene *oldscene = sc->scene;
		
		sc->scene= restore_pointer_by_name(newmain, (ID *)sc->scene, 1);
		if (sc->scene == NULL)
			sc->scene = curscene;
		
		/* keep cursor location through undo */
		copy_v3_v3(sc->scene->cursor, oldscene->cursor);
		
		for (sa = sc->areabase.first; sa; sa = sa->next) {
			SpaceLink *sl;
			
			for (sl = sa->spacedata.first; sl; sl = sl->next) {
				if (sl->spacetype == SPACE_VIEW3D) {
					View3D *v3d = (View3D *)sl;
					BGpic *bgpic;
					ARegion *ar;
					
					if (v3d->scenelock)
						v3d->camera = NULL; /* always get from scene */
					else
						v3d->camera = restore_pointer_by_name(newmain, (ID *)v3d->camera, 1);
					if (v3d->camera == NULL)
						v3d->camera = sc->scene->camera;
					v3d->ob_centre = restore_pointer_by_name(newmain, (ID *)v3d->ob_centre, 1);
					
					for (bgpic= v3d->bgpicbase.first; bgpic; bgpic= bgpic->next) {
						bgpic->ima = restore_pointer_by_name(newmain, (ID *)bgpic->ima, 1);
						bgpic->clip = restore_pointer_by_name(newmain, (ID *)bgpic->clip, 1);
					}
					if (v3d->localvd) {
						/*Base *base;*/
						
						v3d->localvd->camera = sc->scene->camera;
						
						/* localview can become invalid during undo/redo steps, so we exit it when no could be found */
#if 0					/* XXX  regionlocalview ? */
						for (base= sc->scene->base.first; base; base= base->next) {
							if (base->lay & v3d->lay) break;
						}
						if (base==NULL) {
							v3d->lay= v3d->localvd->lay;
							v3d->layact= v3d->localvd->layact;
							MEM_freeN(v3d->localvd); 
							v3d->localvd= NULL;
						}
#endif
					}
					else if (v3d->scenelock) {
						v3d->lay = sc->scene->lay;
					}
					
					/* not very nice, but could help */
					if ((v3d->layact & v3d->lay) == 0) v3d->layact = v3d->lay;
					
					/* free render engines for now */
					for (ar = sa->regionbase.first; ar; ar = ar->next) {
						RegionView3D *rv3d= ar->regiondata;
						
						if (rv3d && rv3d->render_engine) {
							RE_engine_free(rv3d->render_engine);
							rv3d->render_engine = NULL;
						}
					}
				}
				else if (sl->spacetype == SPACE_IPO) {
					SpaceIpo *sipo = (SpaceIpo *)sl;
					bDopeSheet *ads = sipo->ads;
					
					if (ads) {
						ads->source = restore_pointer_by_name(newmain, (ID *)ads->source, 1);
						
						if (ads->filter_grp)
							ads->filter_grp = restore_pointer_by_name(newmain, (ID *)ads->filter_grp, 0);
					}
					
					/* force recalc of list of channels (i.e. includes calculating F-Curve colors)
					 * thus preventing the "black curves" problem post-undo
					 */
					sipo->flag |= SIPO_TEMP_NEEDCHANSYNC;
				}
				else if (sl->spacetype == SPACE_BUTS) {
					SpaceButs *sbuts = (SpaceButs *)sl;
					sbuts->pinid = restore_pointer_by_name(newmain, sbuts->pinid, 0);
					//XXX if (sbuts->ri) sbuts->ri->curtile = 0;
				}
				else if (sl->spacetype == SPACE_FILE) {
					SpaceFile *sfile = (SpaceFile *)sl;
					sfile->op = NULL;
				}
				else if (sl->spacetype == SPACE_ACTION) {
					SpaceAction *saction = (SpaceAction *)sl;
					
					saction->action = restore_pointer_by_name(newmain, (ID *)saction->action, 1);
					saction->ads.source = restore_pointer_by_name(newmain, (ID *)saction->ads.source, 1);
					
					if (saction->ads.filter_grp)
						saction->ads.filter_grp = restore_pointer_by_name(newmain, (ID *)saction->ads.filter_grp, 0);
						
					
					/* force recalc of list of channels, potentially updating the active action 
					 * while we're at it (as it can only be updated that way) [#28962] 
					 */
					saction->flag |= SACTION_TEMP_NEEDCHANSYNC;
				}
				else if (sl->spacetype == SPACE_IMAGE) {
					SpaceImage *sima = (SpaceImage *)sl;
					
					sima->image = restore_pointer_by_name(newmain, (ID *)sima->image, 2);
					
					/* this will be freed, not worth attempting to find same scene,
					 * since it gets initialized later */
					sima->iuser.scene = NULL;
					
					sima->scopes.waveform_1 = NULL;
					sima->scopes.waveform_2 = NULL;
					sima->scopes.waveform_3 = NULL;
					sima->scopes.vecscope = NULL;
					sima->scopes.ok = 0;
					
					/* NOTE: pre-2.5, this was local data not lib data, but now we need this as lib data
					 * so assume that here we're doing for undo only...
					 */
					sima->gpd = restore_pointer_by_name(newmain, (ID *)sima->gpd, 1);
					sima->mask_info.mask = restore_pointer_by_name(newmain, (ID *)sima->mask_info.mask, 2);
				}
				else if (sl->spacetype == SPACE_SEQ) {
					SpaceSeq *sseq = (SpaceSeq *)sl;
					
					/* NOTE: pre-2.5, this was local data not lib data, but now we need this as lib data
					 * so assume that here we're doing for undo only...
					 */
					sseq->gpd = restore_pointer_by_name(newmain, (ID *)sseq->gpd, 1);
				}
				else if (sl->spacetype == SPACE_NLA) {
					SpaceNla *snla = (SpaceNla *)sl;
					bDopeSheet *ads = snla->ads;
					
					if (ads) {
						ads->source = restore_pointer_by_name(newmain, (ID *)ads->source, 1);
						
						if (ads->filter_grp)
							ads->filter_grp = restore_pointer_by_name(newmain, (ID *)ads->filter_grp, 0);
					}
				}
				else if (sl->spacetype == SPACE_TEXT) {
					SpaceText *st = (SpaceText *)sl;
					
					st->text = restore_pointer_by_name(newmain, (ID *)st->text, 1);
					if (st->text == NULL) st->text = newmain->text.first;
				}
				else if (sl->spacetype == SPACE_SCRIPT) {
					SpaceScript *scpt = (SpaceScript *)sl;
					
					scpt->script = restore_pointer_by_name(newmain, (ID *)scpt->script, 1);
					
					/*sc->script = NULL; - 2.45 set to null, better re-run the script */
					if (scpt->script) {
						SCRIPT_SET_NULL(scpt->script);
					}
				}
				else if (sl->spacetype == SPACE_OUTLINER) {
					SpaceOops *so= (SpaceOops *)sl;
					int a;
					
					so->search_tse.id = restore_pointer_by_name(newmain, so->search_tse.id, 0);
					
					if (so->treestore) {
						TreeStore *ts = so->treestore;
						TreeStoreElem *tselem = ts->data;
						for (a = 0; a < ts->usedelem; a++, tselem++) {
							tselem->id = restore_pointer_by_name(newmain, tselem->id, 0);
						}
					}
				}
				else if (sl->spacetype == SPACE_NODE) {
					SpaceNode *snode= (SpaceNode *)sl;
					
					snode->id = restore_pointer_by_name(newmain, snode->id, 1);
					snode->edittree = NULL;
					
					if (ELEM3(snode->treetype, NTREE_COMPOSIT, NTREE_SHADER, NTREE_TEXTURE)) {
						snode->nodetree = NULL;
						if (snode->id) {
							if (GS(snode->id->name)==ID_MA)
								snode->nodetree = ((Material *)snode->id)->nodetree;
							else if (GS(snode->id->name)==ID_SCE)
								snode->nodetree = ((Scene *)snode->id)->nodetree;
							else if (GS(snode->id->name)==ID_TE)
								snode->nodetree = ((Tex *)snode->id)->nodetree;
						}
					}
					else {
						snode->nodetree= restore_pointer_by_name(newmain, &snode->nodetree->id, 1);
					}
				}
				else if (sl->spacetype == SPACE_CLIP) {
					SpaceClip *sclip = (SpaceClip *)sl;
					
					sclip->clip = restore_pointer_by_name(newmain, (ID *)sclip->clip, 2);
					sclip->mask_info.mask = restore_pointer_by_name(newmain, (ID *)sclip->mask_info.mask, 2);
					
					sclip->scopes.ok = 0;
				}
				else if (sl->spacetype == SPACE_LOGIC) {
					SpaceLogic *slogic = (SpaceLogic *)sl;
					
					slogic->gpd = restore_pointer_by_name(newmain, (ID *)slogic->gpd, 1);
				}
			}
		}
	}

	/* update IDs stored in all possible clipboards */
	lib_link_clipboard_restore(newmain);
}

static void direct_link_region(FileData *fd, ARegion *ar, int spacetype)
{
	Panel *pa;
	uiList *ui_list;

	link_list(fd, &ar->panels);

	for (pa = ar->panels.first; pa; pa = pa->next) {
		pa->paneltab = newdataadr(fd, pa->paneltab);
		pa->runtime_flag = 0;
		pa->activedata = NULL;
		pa->type = NULL;
	}
	
	link_list(fd, &ar->ui_lists);

	for (ui_list = ar->ui_lists.first; ui_list; ui_list = ui_list->next) {
		ui_list->type = NULL;
	}

	ar->regiondata = newdataadr(fd, ar->regiondata);
	if (ar->regiondata) {
		if (spacetype == SPACE_VIEW3D) {
			RegionView3D *rv3d = ar->regiondata;
			
			rv3d->localvd = newdataadr(fd, rv3d->localvd);
			rv3d->clipbb = newdataadr(fd, rv3d->clipbb);
			
			rv3d->depths = NULL;
			rv3d->gpuoffscreen = NULL;
			rv3d->ri = NULL;
			rv3d->render_engine = NULL;
			rv3d->sms = NULL;
			rv3d->smooth_timer = NULL;
		}
	}
	
	ar->v2d.tab_offset = NULL;
	ar->v2d.tab_num = 0;
	ar->v2d.tab_cur = 0;
	ar->v2d.sms = NULL;
	ar->handlers.first = ar->handlers.last = NULL;
	ar->uiblocks.first = ar->uiblocks.last = NULL;
	ar->headerstr = NULL;
	ar->swinid = 0;
	ar->type = NULL;
	ar->swap = 0;
	ar->do_draw = FALSE;
	ar->regiontimer = NULL;
	memset(&ar->drawrct, 0, sizeof(ar->drawrct));
}

/* for the saved 2.50 files without regiondata */
/* and as patch for 2.48 and older */
void blo_do_versions_view3d_split_250(View3D *v3d, ListBase *regions)
{
	ARegion *ar;
	
	for (ar = regions->first; ar; ar = ar->next) {
		if (ar->regiontype==RGN_TYPE_WINDOW && ar->regiondata==NULL) {
			RegionView3D *rv3d;
			
			rv3d = ar->regiondata = MEM_callocN(sizeof(RegionView3D), "region v3d patch");
			rv3d->persp = (char)v3d->persp;
			rv3d->view = (char)v3d->view;
			rv3d->dist = v3d->dist;
			copy_v3_v3(rv3d->ofs, v3d->ofs);
			copy_qt_qt(rv3d->viewquat, v3d->viewquat);
		}
	}
	
	/* this was not initialized correct always */
	if (v3d->twtype == 0)
		v3d->twtype = V3D_MANIP_TRANSLATE;
}

static void direct_link_screen(FileData *fd, bScreen *sc)
{
	ScrArea *sa;
	ScrVert *sv;
	ScrEdge *se;
	
	link_list(fd, &(sc->vertbase));
	link_list(fd, &(sc->edgebase));
	link_list(fd, &(sc->areabase));
	sc->regionbase.first = sc->regionbase.last= NULL;
	sc->context = NULL;
	
	sc->mainwin = sc->subwinactive= 0;	/* indices */
	sc->swap = 0;

	/* edges */
	for (se = sc->edgebase.first; se; se = se->next) {
		se->v1 = newdataadr(fd, se->v1);
		se->v2 = newdataadr(fd, se->v2);
		if ((intptr_t)se->v1 > (intptr_t)se->v2) {
			sv = se->v1;
			se->v1 = se->v2;
			se->v2 = sv;
		}
		
		if (se->v1 == NULL) {
			printf("error reading screen... file corrupt\n");
			se->v1 = se->v2;
		}
	}
	
	/* areas */
	for (sa = sc->areabase.first; sa; sa = sa->next) {
		SpaceLink *sl;
		ARegion *ar;
		
		link_list(fd, &(sa->spacedata));
		link_list(fd, &(sa->regionbase));
		
		sa->handlers.first = sa->handlers.last = NULL;
		sa->type = NULL;	/* spacetype callbacks */
		sa->region_active_win = -1;
		
		for (ar = sa->regionbase.first; ar; ar = ar->next)
			direct_link_region(fd, ar, sa->spacetype);
		
		/* accident can happen when read/save new file with older version */
		/* 2.50: we now always add spacedata for info */
		if (sa->spacedata.first==NULL) {
			SpaceInfo *sinfo= MEM_callocN(sizeof(SpaceInfo), "spaceinfo");
			sa->spacetype= sinfo->spacetype= SPACE_INFO;
			BLI_addtail(&sa->spacedata, sinfo);
		}
		/* add local view3d too */
		else if (sa->spacetype == SPACE_VIEW3D)
			blo_do_versions_view3d_split_250(sa->spacedata.first, &sa->regionbase);
		
		for (sl = sa->spacedata.first; sl; sl = sl->next) {
			link_list(fd, &(sl->regionbase));
			
			for (ar = sl->regionbase.first; ar; ar = ar->next)
				direct_link_region(fd, ar, sl->spacetype);
			
			if (sl->spacetype == SPACE_VIEW3D) {
				View3D *v3d= (View3D*) sl;
				BGpic *bgpic;
				
				v3d->flag |= V3D_INVALID_BACKBUF;
				
				link_list(fd, &v3d->bgpicbase);
				
				/* should be do_versions except this doesnt fit well there */
				if (v3d->bgpic) {
					bgpic = newdataadr(fd, v3d->bgpic);
					BLI_addtail(&v3d->bgpicbase, bgpic);
					v3d->bgpic = NULL;
				}
			
				for (bgpic = v3d->bgpicbase.first; bgpic; bgpic = bgpic->next)
					bgpic->iuser.ok = 1;
				
				if (v3d->gpd) {
					v3d->gpd = newdataadr(fd, v3d->gpd);
					direct_link_gpencil(fd, v3d->gpd);
				}
				v3d->localvd = newdataadr(fd, v3d->localvd);
				v3d->afterdraw_transp.first = v3d->afterdraw_transp.last = NULL;
				v3d->afterdraw_xray.first = v3d->afterdraw_xray.last = NULL;
				v3d->afterdraw_xraytransp.first = v3d->afterdraw_xraytransp.last = NULL;
				v3d->properties_storage = NULL;
				v3d->defmaterial = NULL;
				
				/* render can be quite heavy, set to wire on load */
				if (v3d->drawtype == OB_RENDER)
					v3d->drawtype = OB_WIRE;
				
				blo_do_versions_view3d_split_250(v3d, &sl->regionbase);
			}
			else if (sl->spacetype == SPACE_IPO) {
				SpaceIpo *sipo = (SpaceIpo *)sl;
				
				sipo->ads = newdataadr(fd, sipo->ads);
				sipo->ghostCurves.first = sipo->ghostCurves.last = NULL;
			}
			else if (sl->spacetype == SPACE_NLA) {
				SpaceNla *snla = (SpaceNla *)sl;
				
				snla->ads = newdataadr(fd, snla->ads);
			}
			else if (sl->spacetype == SPACE_OUTLINER) {
				SpaceOops *soops = (SpaceOops *) sl;
				
				soops->treestore = newdataadr(fd, soops->treestore);
				if (soops->treestore) {
					soops->treestore->data = newdataadr(fd, soops->treestore->data);
					/* we only saved what was used */
					soops->treestore->totelem = soops->treestore->usedelem;
					soops->storeflag |= SO_TREESTORE_CLEANUP;	// at first draw
				}
				soops->tree.first = soops->tree.last= NULL;
			}
			else if (sl->spacetype == SPACE_IMAGE) {
				SpaceImage *sima = (SpaceImage *)sl;
				
				sima->cumap = newdataadr(fd, sima->cumap);
				if (sima->cumap)
					direct_link_curvemapping(fd, sima->cumap);
				
				sima->iuser.scene = NULL;
				sima->iuser.ok = 1;
				sima->scopes.waveform_1 = NULL;
				sima->scopes.waveform_2 = NULL;
				sima->scopes.waveform_3 = NULL;
				sima->scopes.vecscope = NULL;
				sima->scopes.ok = 0;
				
				/* WARNING: gpencil data is no longer stored directly in sima after 2.5 
				 * so sacrifice a few old files for now to avoid crashes with new files!
				 * committed: r28002 */
#if 0
				sima->gpd = newdataadr(fd, sima->gpd);
				if (sima->gpd)
					direct_link_gpencil(fd, sima->gpd);
#endif
			}
			else if (sl->spacetype == SPACE_NODE) {
				SpaceNode *snode = (SpaceNode *)sl;
				
				if (snode->gpd) {
					snode->gpd = newdataadr(fd, snode->gpd);
					direct_link_gpencil(fd, snode->gpd);
				}
				snode->edittree = NULL;
				snode->linkdrag.first = snode->linkdrag.last = NULL;
			}
			else if (sl->spacetype == SPACE_TEXT) {
				SpaceText *st= (SpaceText *)sl;
				
				st->drawcache= NULL;
			}
			else if (sl->spacetype == SPACE_TIME) {
				SpaceTime *stime = (SpaceTime *)sl;
				stime->caches.first = stime->caches.last = NULL;
			}
			else if (sl->spacetype == SPACE_LOGIC) {
				SpaceLogic *slogic = (SpaceLogic *)sl;
				
				/* XXX: this is new stuff, which shouldn't be directly linking to gpd... */
				if (slogic->gpd) {
					slogic->gpd = newdataadr(fd, slogic->gpd);
					direct_link_gpencil(fd, slogic->gpd);
				}
			}
			else if (sl->spacetype == SPACE_SEQ) {
				SpaceSeq *sseq = (SpaceSeq *)sl;
				
				/* grease pencil data is not a direct data and can't be linked from direct_link*
				 * functions, it should be linked from lib_link* functions instead
				 *
				 * otherwise it'll lead to lost grease data on open because it'll likely be
				 * read from file after all other users of grease pencil and newdataadr would
				 * simple return NULL here (sergey)
				 */
#if 0
				if (sseq->gpd) {
					sseq->gpd = newdataadr(fd, sseq->gpd);
					direct_link_gpencil(fd, sseq->gpd);
				}
#endif
				sseq->scopes.reference_ibuf = NULL;
				sseq->scopes.zebra_ibuf = NULL;
				sseq->scopes.waveform_ibuf = NULL;
				sseq->scopes.sep_waveform_ibuf = NULL;
				sseq->scopes.vector_ibuf = NULL;
				sseq->scopes.histogram_ibuf = NULL;

			}
			else if (sl->spacetype == SPACE_BUTS) {
				SpaceButs *sbuts = (SpaceButs *)sl;
				
				sbuts->path= NULL;
				sbuts->texuser= NULL;
				sbuts->mainbo = sbuts->mainb;
				sbuts->mainbuser = sbuts->mainb;
			}
			else if (sl->spacetype == SPACE_CONSOLE) {
				SpaceConsole *sconsole = (SpaceConsole *)sl;
				ConsoleLine *cl, *cl_next;
				
				link_list(fd, &sconsole->scrollback);
				link_list(fd, &sconsole->history);
				
				//for (cl= sconsole->scrollback.first; cl; cl= cl->next)
				//	cl->line= newdataadr(fd, cl->line);
				
				/* comma expressions, (e.g. expr1, expr2, expr3) evaluate each expression,
				 * from left to right.  the right-most expression sets the result of the comma
				 * expression as a whole*/
				for (cl = sconsole->history.first; cl; cl = cl_next) {
					cl_next = cl->next;
					cl->line = newdataadr(fd, cl->line);
					if (cl->line) {
						/* the allocted length is not written, so reset here */
						cl->len_alloc = cl->len + 1;
					}
					else {
						BLI_remlink(&sconsole->history, cl);
						MEM_freeN(cl);
					}
				}
			}
			else if (sl->spacetype == SPACE_FILE) {
				SpaceFile *sfile = (SpaceFile *)sl;
				
				/* this sort of info is probably irrelevant for reloading...
				 * plus, it isn't saved to files yet!
				 */
				sfile->folders_prev = sfile->folders_next = NULL;
				sfile->files = NULL;
				sfile->layout = NULL;
				sfile->op = NULL;
				sfile->params = newdataadr(fd, sfile->params);
			}
			else if (sl->spacetype == SPACE_CLIP) {
				SpaceClip *sclip = (SpaceClip *)sl;
				
				sclip->scopes.track_search = NULL;
				sclip->scopes.track_preview = NULL;
				sclip->draw_context = NULL;
				sclip->scopes.ok = 0;
		}
		}
		
		sa->actionzones.first = sa->actionzones.last = NULL;
		
		sa->v1 = newdataadr(fd, sa->v1);
		sa->v2 = newdataadr(fd, sa->v2);
		sa->v3 = newdataadr(fd, sa->v3);
		sa->v4 = newdataadr(fd, sa->v4);
	}
}

/* ********** READ LIBRARY *************** */


static void direct_link_library(FileData *fd, Library *lib, Main *main)
{
	Main *newmain;
	
	/* check if the library was already read */
	for (newmain = fd->mainlist->first; newmain; newmain = newmain->next) {
		if (newmain->curlib) {
			if (BLI_path_cmp(newmain->curlib->filepath, lib->filepath) == 0) {
				BKE_reportf_wrap(fd->reports, RPT_WARNING,
				                 TIP_("Library '%s', '%s' had multiple instances, save and reload!"),
				                 lib->name, lib->filepath);
				
				change_idid_adr(fd->mainlist, fd, lib, newmain->curlib);
/*				change_idid_adr_fd(fd, lib, newmain->curlib); */
				
				BLI_remlink(&main->library, lib);
				MEM_freeN(lib);
				
				
				return;
			}
		}
	}
	/* make sure we have full path in lib->filepath */
	BLI_strncpy(lib->filepath, lib->name, sizeof(lib->name));
	BLI_cleanup_path(fd->relabase, lib->filepath);
	
//	printf("direct_link_library: name %s\n", lib->name);
//	printf("direct_link_library: filepath %s\n", lib->filepath);
	
	lib->packedfile = direct_link_packedfile(fd, lib->packedfile);
	
	/* new main */
	newmain= MEM_callocN(sizeof(Main), "directlink");
	BLI_addtail(fd->mainlist, newmain);
	newmain->curlib = lib;
	
	lib->parent = NULL;
}

static void lib_link_library(FileData *UNUSED(fd), Main *main)
{
	Library *lib;
	for (lib = main->library.first; lib; lib = lib->id.next) {
		lib->id.us = 1;
	}
}

/* Always call this once you have loaded new library data to set the relative paths correctly in relation to the blend file */
static void fix_relpaths_library(const char *basepath, Main *main)
{
	Library *lib;
	/* BLO_read_from_memory uses a blank filename */
	if (basepath == NULL || basepath[0] == '\0') {
		for (lib = main->library.first; lib; lib= lib->id.next) {
			/* when loading a linked lib into a file which has not been saved,
			 * there is nothing we can be relative to, so instead we need to make
			 * it absolute. This can happen when appending an object with a relative
			 * link into an unsaved blend file. See [#27405].
			 * The remap relative option will make it relative again on save - campbell */
			if (BLI_path_is_rel(lib->name)) {
				BLI_strncpy(lib->name, lib->filepath, sizeof(lib->name));
			}
		}
	}
	else {
		for (lib = main->library.first; lib; lib = lib->id.next) {
			/* Libraries store both relative and abs paths, recreate relative paths,
			 * relative to the blend file since indirectly linked libs will be relative to their direct linked library */
			if (BLI_path_is_rel(lib->name)) {  /* if this is relative to begin with? */
				BLI_strncpy(lib->name, lib->filepath, sizeof(lib->name));
				BLI_path_rel(lib->name, basepath);
			}
		}
	}
}

/* ************ READ SPEAKER ***************** */

static void lib_link_speaker(FileData *fd, Main *main)
{
	Speaker *spk;
	
	for (spk = main->speaker.first; spk; spk = spk->id.next) {
		if (spk->id.flag & LIB_NEED_LINK) {
			if (spk->adt) lib_link_animdata(fd, &spk->id, spk->adt);
			
			spk->sound= newlibadr(fd, spk->id.lib, spk->sound);
			if (spk->sound) {
				spk->sound->id.us++;
			}
			
			spk->id.flag -= LIB_NEED_LINK;
		}
	}
}

static void direct_link_speaker(FileData *fd, Speaker *spk)
{
	spk->adt = newdataadr(fd, spk->adt);
	direct_link_animdata(fd, spk->adt);

#if 0
	spk->sound = newdataadr(fd, spk->sound);
	direct_link_sound(fd, spk->sound);
#endif
}

/* ************** READ SOUND ******************* */

static void direct_link_sound(FileData *fd, bSound *sound)
{
	sound->handle = NULL;
	sound->playback_handle = NULL;
	sound->waveform = NULL;

	// versioning stuff, if there was a cache, then we enable caching:
	if (sound->cache) {
		sound->flags |= SOUND_FLAGS_CACHING;
		sound->cache = NULL;
	}

	sound->packedfile = direct_link_packedfile(fd, sound->packedfile);
	sound->newpackedfile = direct_link_packedfile(fd, sound->newpackedfile);
}

static void lib_link_sound(FileData *fd, Main *main)
{
	bSound *sound;
	
	for (sound = main->sound.first; sound; sound = sound->id.next) {
		if (sound->id.flag & LIB_NEED_LINK) {
			sound->id.flag -= LIB_NEED_LINK;
			sound->ipo = newlibadr_us(fd, sound->id.lib, sound->ipo); // XXX deprecated - old animation system
			
			sound_load(main, sound);
		}
	}
}
/* ***************** READ GROUP *************** */

static void direct_link_group(FileData *fd, Group *group)
{
	link_list(fd, &group->gobject);
}

static void lib_link_group(FileData *fd, Main *main)
{
	Group *group;
	GroupObject *go;
	int add_us;
	
	for (group = main->group.first; group; group = group->id.next) {
		if (group->id.flag & LIB_NEED_LINK) {
			group->id.flag -= LIB_NEED_LINK;
			
			add_us = 0;
			
			for (go = group->gobject.first; go; go = go->next) {
				go->ob= newlibadr(fd, group->id.lib, go->ob);
				if (go->ob) {
					go->ob->flag |= OB_FROMGROUP;
					/* if group has an object, it increments user... */
					add_us = 1;
					if (go->ob->id.us == 0)
						go->ob->id.us = 1;
				}
			}
			if (add_us) group->id.us++;
			rem_from_group(group, NULL, NULL, NULL);	/* removes NULL entries */
		}
	}
}

/* ***************** READ MOVIECLIP *************** */

static void direct_link_movieReconstruction(FileData *fd, MovieTrackingReconstruction *reconstruction)
{
	reconstruction->cameras = newdataadr(fd, reconstruction->cameras);
}

static void direct_link_movieTracks(FileData *fd, ListBase *tracksbase)
{
	MovieTrackingTrack *track;
	
	link_list(fd, tracksbase);
	
	for (track = tracksbase->first; track; track = track->next) {
		track->markers = newdataadr(fd, track->markers);
	}
}

static void direct_link_movieclip(FileData *fd, MovieClip *clip)
{
	MovieTracking *tracking = &clip->tracking;
	MovieTrackingObject *object;

	clip->adt= newdataadr(fd, clip->adt);

	if (fd->movieclipmap) clip->cache = newmclipadr(fd, clip->cache);
	else clip->cache = NULL;

	if (fd->movieclipmap) clip->tracking.camera.intrinsics = newmclipadr(fd, clip->tracking.camera.intrinsics);
	else clip->tracking.camera.intrinsics = NULL;

	direct_link_movieTracks(fd, &tracking->tracks);
	direct_link_movieReconstruction(fd, &tracking->reconstruction);

	clip->tracking.act_track = newdataadr(fd, clip->tracking.act_track);

	clip->anim = NULL;
	clip->tracking_context = NULL;
	clip->tracking.stats = NULL;

	clip->tracking.stabilization.ok = 0;
	clip->tracking.stabilization.scaleibuf = NULL;
	clip->tracking.stabilization.rot_track = newdataadr(fd, clip->tracking.stabilization.rot_track);

	clip->tracking.dopesheet.ok = 0;
	clip->tracking.dopesheet.channels.first = clip->tracking.dopesheet.channels.last = NULL;
	clip->tracking.dopesheet.coverage_segments.first = clip->tracking.dopesheet.coverage_segments.last = NULL;

	link_list(fd, &tracking->objects);
	
	for (object = tracking->objects.first; object; object = object->next) {
		direct_link_movieTracks(fd, &object->tracks);
		direct_link_movieReconstruction(fd, &object->reconstruction);
	}
}

static void lib_link_movieTracks(FileData *fd, MovieClip *clip, ListBase *tracksbase)
{
	MovieTrackingTrack *track;

	for (track = tracksbase->first; track; track = track->next) {
		track->gpd = newlibadr_us(fd, clip->id.lib, track->gpd);
	}
}

static void lib_link_movieclip(FileData *fd, Main *main)
{
	MovieClip *clip;
	
	for (clip = main->movieclip.first; clip; clip = clip->id.next) {
		if (clip->id.flag & LIB_NEED_LINK) {
			MovieTracking *tracking = &clip->tracking;
			MovieTrackingObject *object;

			if (clip->adt)
				lib_link_animdata(fd, &clip->id, clip->adt);
			
			clip->gpd = newlibadr_us(fd, clip->id.lib, clip->gpd);
			
			lib_link_movieTracks(fd, clip, &tracking->tracks);

			for (object = tracking->objects.first; object; object = object->next) {
				lib_link_movieTracks(fd, clip, &object->tracks);
			}

			clip->id.flag -= LIB_NEED_LINK;
		}
	}
}

/* ***************** READ MOVIECLIP *************** */

static void direct_link_mask(FileData *fd, Mask *mask)
{
	MaskLayer *masklay;

	mask->adt = newdataadr(fd, mask->adt);

	link_list(fd, &mask->masklayers);

	for (masklay = mask->masklayers.first; masklay; masklay = masklay->next) {
		MaskSpline *spline;
		MaskLayerShape *masklay_shape;

		link_list(fd, &masklay->splines);

		for (spline = masklay->splines.first; spline; spline = spline->next) {
			int i;

			spline->points = newdataadr(fd, spline->points);

			for (i = 0; i < spline->tot_point; i++) {
				MaskSplinePoint *point = &spline->points[i];

				if (point->tot_uw)
					point->uw = newdataadr(fd, point->uw);
			}
		}

		link_list(fd, &masklay->splines_shapes);

		for (masklay_shape = masklay->splines_shapes.first; masklay_shape; masklay_shape = masklay_shape->next) {
			masklay_shape->data = newdataadr(fd, masklay_shape->data);

			if (masklay_shape->tot_vert) {
				if (fd->flags & FD_FLAGS_SWITCH_ENDIAN) {
					BLI_endian_switch_float_array(masklay_shape->data,
					                              masklay_shape->tot_vert * sizeof(float) * MASK_OBJECT_SHAPE_ELEM_SIZE);

				}
			}
		}

		masklay->act_spline = newdataadr(fd, masklay->act_spline);
		masklay->act_point = newdataadr(fd, masklay->act_point);
	}
}

static void lib_link_mask_parent(FileData *fd, Mask *mask, MaskParent *parent)
{
	parent->id = newlibadr_us(fd, mask->id.lib, parent->id);
}

static void lib_link_mask(FileData *fd, Main *main)
{
	Mask *mask;

	mask = main->mask.first;
	while (mask) {
		if (mask->id.flag & LIB_NEED_LINK) {
			MaskLayer *masklay;

			if (mask->adt)
				lib_link_animdata(fd, &mask->id, mask->adt);

			for (masklay = mask->masklayers.first; masklay; masklay = masklay->next) {
				MaskSpline *spline;

				spline = masklay->splines.first;
				while (spline) {
					int i;

					for (i = 0; i < spline->tot_point; i++) {
						MaskSplinePoint *point = &spline->points[i];

						lib_link_mask_parent(fd, mask, &point->parent);
					}

					lib_link_mask_parent(fd, mask, &spline->parent);

					spline = spline->next;
				}
			}

			mask->id.flag -= LIB_NEED_LINK;
		}
		mask = mask->id.next;
	}
}

#ifdef WITH_FREESTYLE
/* ************ READ LINE STYLE ***************** */

static void lib_link_linestyle(FileData *fd, Main *main)
{
	FreestyleLineStyle *linestyle;
	LineStyleModifier *m;

	linestyle = main->linestyle.first;
	while (linestyle) {
		if (linestyle->id.flag & LIB_NEED_LINK) {
			linestyle->id.flag -= LIB_NEED_LINK;

			if (linestyle->id.properties)
				IDP_LibLinkProperty(linestyle->id.properties, (fd->flags & FD_FLAGS_SWITCH_ENDIAN), fd);
			if (linestyle->adt)
				lib_link_animdata(fd, &linestyle->id, linestyle->adt);
			for (m = linestyle->color_modifiers.first; m; m = m->next) {
				switch (m->type) {
				case LS_MODIFIER_DISTANCE_FROM_OBJECT:
					{
						LineStyleColorModifier_DistanceFromObject *cm = (LineStyleColorModifier_DistanceFromObject *)m;
						cm->target = newlibadr(fd, linestyle->id.lib, cm->target);
					}
					break;
				}
			}
			for (m = linestyle->alpha_modifiers.first; m; m = m->next){
				switch (m->type) {
				case LS_MODIFIER_DISTANCE_FROM_OBJECT:
					{
						LineStyleAlphaModifier_DistanceFromObject *am = (LineStyleAlphaModifier_DistanceFromObject *)m;
						am->target = newlibadr(fd, linestyle->id.lib, am->target);
					}
					break;
				}
			}
			for (m = linestyle->thickness_modifiers.first; m; m = m->next){
				switch (m->type) {
				case LS_MODIFIER_DISTANCE_FROM_OBJECT:
					{
						LineStyleThicknessModifier_DistanceFromObject *tm = (LineStyleThicknessModifier_DistanceFromObject *)m;
						tm->target = newlibadr(fd, linestyle->id.lib, tm->target);
					}
					break;
				}
			}
		}
		linestyle = linestyle->id.next;
	}
}

static void direct_link_linestyle_color_modifier(FileData *fd, LineStyleModifier *modifier)
{
	switch (modifier->type) {
	case LS_MODIFIER_ALONG_STROKE:
		{
			LineStyleColorModifier_AlongStroke *m = (LineStyleColorModifier_AlongStroke *)modifier;
			m->color_ramp = newdataadr(fd, m->color_ramp);
		}
		break;
	case LS_MODIFIER_DISTANCE_FROM_CAMERA:
		{
			LineStyleColorModifier_DistanceFromCamera *m = (LineStyleColorModifier_DistanceFromCamera *)modifier;
			m->color_ramp = newdataadr(fd, m->color_ramp);
		}
		break;
	case LS_MODIFIER_DISTANCE_FROM_OBJECT:
		{
			LineStyleColorModifier_DistanceFromObject *m = (LineStyleColorModifier_DistanceFromObject *)modifier;
			m->color_ramp = newdataadr(fd, m->color_ramp);
		}
		break;
	case LS_MODIFIER_MATERIAL:
		{
			LineStyleColorModifier_Material *m = (LineStyleColorModifier_Material *)modifier;
			m->color_ramp = newdataadr(fd, m->color_ramp);
		}
		break;
	}
}

static void direct_link_linestyle_alpha_modifier(FileData *fd, LineStyleModifier *modifier)
{
	switch (modifier->type) {
	case LS_MODIFIER_ALONG_STROKE:
		{
			LineStyleAlphaModifier_AlongStroke *m = (LineStyleAlphaModifier_AlongStroke *)modifier;
			m->curve = newdataadr(fd, m->curve);
			direct_link_curvemapping(fd, m->curve);
		}
		break;
	case LS_MODIFIER_DISTANCE_FROM_CAMERA:
		{
			LineStyleAlphaModifier_DistanceFromCamera *m = (LineStyleAlphaModifier_DistanceFromCamera *)modifier;
			m->curve = newdataadr(fd, m->curve);
			direct_link_curvemapping(fd, m->curve);
		}
		break;
	case LS_MODIFIER_DISTANCE_FROM_OBJECT:
		{
			LineStyleAlphaModifier_DistanceFromObject *m = (LineStyleAlphaModifier_DistanceFromObject *)modifier;
			m->curve = newdataadr(fd, m->curve);
			direct_link_curvemapping(fd, m->curve);
		}
		break;
	case LS_MODIFIER_MATERIAL:
		{
			LineStyleAlphaModifier_Material *m = (LineStyleAlphaModifier_Material *)modifier;
			m->curve = newdataadr(fd, m->curve);
			direct_link_curvemapping(fd, m->curve);
		}
		break;
	}
}

static void direct_link_linestyle_thickness_modifier(FileData *fd, LineStyleModifier *modifier)
{
	switch (modifier->type) {
	case LS_MODIFIER_ALONG_STROKE:
		{
			LineStyleThicknessModifier_AlongStroke *m = (LineStyleThicknessModifier_AlongStroke *)modifier;
			m->curve = newdataadr(fd, m->curve);
			direct_link_curvemapping(fd, m->curve);
		}
		break;
	case LS_MODIFIER_DISTANCE_FROM_CAMERA:
		{
			LineStyleThicknessModifier_DistanceFromCamera *m = (LineStyleThicknessModifier_DistanceFromCamera *)modifier;
			m->curve = newdataadr(fd, m->curve);
			direct_link_curvemapping(fd, m->curve);
		}
		break;
	case LS_MODIFIER_DISTANCE_FROM_OBJECT:
		{
			LineStyleThicknessModifier_DistanceFromObject *m = (LineStyleThicknessModifier_DistanceFromObject *)modifier;
			m->curve = newdataadr(fd, m->curve);
			direct_link_curvemapping(fd, m->curve);
		}
		break;
	case LS_MODIFIER_MATERIAL:
		{
			LineStyleThicknessModifier_Material *m = (LineStyleThicknessModifier_Material *)modifier;
			m->curve = newdataadr(fd, m->curve);
			direct_link_curvemapping(fd, m->curve);
		}
		break;
	}
}

static void direct_link_linestyle_geometry_modifier(FileData *UNUSED(fd), LineStyleModifier *UNUSED(modifier))
{
}

static void direct_link_linestyle(FileData *fd, FreestyleLineStyle *linestyle)
{
	LineStyleModifier *modifier;

	linestyle->adt= newdataadr(fd, linestyle->adt);
	direct_link_animdata(fd, linestyle->adt);
	link_list(fd, &linestyle->color_modifiers);
	for(modifier = linestyle->color_modifiers.first; modifier; modifier = modifier->next)
		direct_link_linestyle_color_modifier(fd, modifier);
	link_list(fd, &linestyle->alpha_modifiers);
	for(modifier = linestyle->alpha_modifiers.first; modifier; modifier = modifier->next)
		direct_link_linestyle_alpha_modifier(fd, modifier);
	link_list(fd, &linestyle->thickness_modifiers);
	for(modifier = linestyle->thickness_modifiers.first; modifier; modifier = modifier->next)
		direct_link_linestyle_thickness_modifier(fd, modifier);
	link_list(fd, &linestyle->geometry_modifiers);
	for(modifier = linestyle->geometry_modifiers.first; modifier; modifier = modifier->next)
		direct_link_linestyle_geometry_modifier(fd, modifier);
}
#endif

/* ************** GENERAL & MAIN ******************** */


static const char *dataname(short id_code)
{
	switch (id_code) {
		case ID_OB: return "Data from OB";
		case ID_ME: return "Data from ME";
		case ID_IP: return "Data from IP";
		case ID_SCE: return "Data from SCE";
		case ID_MA: return "Data from MA";
		case ID_TE: return "Data from TE";
		case ID_CU: return "Data from CU";
		case ID_GR: return "Data from GR";
		case ID_AR: return "Data from AR";
		case ID_AC: return "Data from AC";
		case ID_LI: return "Data from LI";
		case ID_MB: return "Data from MB";
		case ID_IM: return "Data from IM";
		case ID_LT: return "Data from LT";
		case ID_LA: return "Data from LA";
		case ID_CA: return "Data from CA";
		case ID_KE: return "Data from KE";
		case ID_WO: return "Data from WO";
		case ID_SCR: return "Data from SCR";
		case ID_VF: return "Data from VF";
		case ID_TXT	: return "Data from TXT";
		case ID_SPK: return "Data from SPK";
		case ID_SO: return "Data from SO";
		case ID_NT: return "Data from NT";
		case ID_BR: return "Data from BR";
		case ID_PA: return "Data from PA";
		case ID_GD: return "Data from GD";
		case ID_MC: return "Data from MC";
#ifdef WITH_FREESTYLE
		case ID_LS: return "Data from LS";
#endif
	}
	return "Data from Lib Block";
	
}

static BHead *read_data_into_oldnewmap(FileData *fd, BHead *bhead, const char *allocname)
{
	bhead = blo_nextbhead(fd, bhead);
	
	while (bhead && bhead->code==DATA) {
		void *data;
#if 0
		/* XXX DUMB DEBUGGING OPTION TO GIVE NAMES for guarded malloc errors */
		short *sp = fd->filesdna->structs[bhead->SDNAnr];
		char *tmp = malloc(100);
		allocname = fd->filesdna->types[ sp[0] ];
		strcpy(tmp, allocname);
		data = read_struct(fd, bhead, tmp);
#else
		data = read_struct(fd, bhead, allocname);
#endif
		
		if (data) {
			oldnewmap_insert(fd->datamap, bhead->old, data, 0);
		}
		
		bhead = blo_nextbhead(fd, bhead);
	}
	
	return bhead;
}

static BHead *read_libblock(FileData *fd, Main *main, BHead *bhead, int flag, ID **id_r)
{
	/* this routine reads a libblock and its direct data. Use link functions
	 * to connect it all
	 */
	ID *id;
	ListBase *lb;
	const char *allocname;
	
	/* read libblock */
	id = read_struct(fd, bhead, "lib block");
	if (id_r)
		*id_r = id;
	if (!id)
		return blo_nextbhead(fd, bhead);
	
	oldnewmap_insert(fd->libmap, bhead->old, id, bhead->code);	/* for ID_ID check */
	
	/* do after read_struct, for dna reconstruct */
	if (bhead->code == ID_ID) {
		lb = which_libbase(main, GS(id->name));
	}
	else {
		lb = which_libbase(main, bhead->code);
	}
	
	BLI_addtail(lb, id);
	
	/* clear first 8 bits */
	id->flag = (id->flag & 0xFF00) | flag | LIB_NEED_LINK;
	id->lib = main->curlib;
	if (id->flag & LIB_FAKEUSER) id->us= 1;
	else id->us = 0;
	id->icon_id = 0;
	id->flag &= ~(LIB_ID_RECALC|LIB_ID_RECALC_DATA);
	
	/* this case cannot be direct_linked: it's just the ID part */
	if (bhead->code == ID_ID) {
		return blo_nextbhead(fd, bhead);
	}
	
	/* need a name for the mallocN, just for debugging and sane prints on leaks */
	allocname = dataname(GS(id->name));
	
	/* read all data into fd->datamap */
	bhead = read_data_into_oldnewmap(fd, bhead, allocname);
	
	/* init pointers direct data */
	direct_link_id(fd, id);
	
	switch (GS(id->name)) {
		case ID_WM:
			direct_link_windowmanager(fd, (wmWindowManager *)id);
			break;
		case ID_SCR:
			direct_link_screen(fd, (bScreen *)id);
			break;
		case ID_SCE:
			direct_link_scene(fd, (Scene *)id);
			break;
		case ID_OB:
			direct_link_object(fd, (Object *)id);
			break;
		case ID_ME:
			direct_link_mesh(fd, (Mesh *)id);
			break;
		case ID_CU:
			direct_link_curve(fd, (Curve *)id);
			break;
		case ID_MB:
			direct_link_mball(fd, (MetaBall *)id);
			break;
		case ID_MA:
			direct_link_material(fd, (Material *)id);
			break;
		case ID_TE:
			direct_link_texture(fd, (Tex *)id);
			break;
		case ID_IM:
			direct_link_image(fd, (Image *)id);
			break;
		case ID_LA:
			direct_link_lamp(fd, (Lamp *)id);
			break;
		case ID_VF:
			direct_link_vfont(fd, (VFont *)id);
			break;
		case ID_TXT:
			direct_link_text(fd, (Text *)id);
			break;
		case ID_IP:
			direct_link_ipo(fd, (Ipo *)id);
			break;
		case ID_KE:
			direct_link_key(fd, (Key *)id);
			break;
		case ID_LT:
			direct_link_latt(fd, (Lattice *)id);
			break;
		case ID_WO:
			direct_link_world(fd, (World *)id);
			break;
		case ID_LI:
			direct_link_library(fd, (Library *)id, main);
			break;
		case ID_CA:
			direct_link_camera(fd, (Camera *)id);
			break;
		case ID_SPK:
			direct_link_speaker(fd, (Speaker *)id);
			break;
		case ID_SO:
			direct_link_sound(fd, (bSound *)id);
			break;
		case ID_GR:
			direct_link_group(fd, (Group *)id);
			break;
		case ID_AR:
			direct_link_armature(fd, (bArmature*)id);
			break;
		case ID_AC:
			direct_link_action(fd, (bAction*)id);
			break;
		case ID_NT:
			direct_link_nodetree(fd, (bNodeTree*)id);
			break;
		case ID_BR:
			direct_link_brush(fd, (Brush*)id);
			break;
		case ID_PA:
			direct_link_particlesettings(fd, (ParticleSettings*)id);
			break;
		case ID_SCRIPT:
			direct_link_script(fd, (Script*)id);
			break;
		case ID_GD:
			direct_link_gpencil(fd, (bGPdata *)id);
			break;
		case ID_MC:
			direct_link_movieclip(fd, (MovieClip *)id);
			break;
		case ID_MSK:
			direct_link_mask(fd, (Mask *)id);
			break;
#ifdef WITH_FREESTYLE
		case ID_LS:
			direct_link_linestyle(fd, (FreestyleLineStyle *)id);
			break;
#endif
	}
	
	oldnewmap_free_unused(fd->datamap);
	oldnewmap_clear(fd->datamap);
	
	return (bhead);
}

/* note, this has to be kept for reading older files... */
/* also version info is written here */
static BHead *read_global(BlendFileData *bfd, FileData *fd, BHead *bhead)
{
	FileGlobal *fg = read_struct(fd, bhead, "Global");
	
	/* copy to bfd handle */
	bfd->main->subversionfile = fg->subversion;
	bfd->main->minversionfile = fg->minversion;
	bfd->main->minsubversionfile = fg->minsubversion;
	bfd->main->revision = fg->revision;
	
	bfd->winpos = fg->winpos;
	bfd->fileflags = fg->fileflags;
	bfd->displaymode = fg->displaymode;
	bfd->globalf = fg->globalf;
	BLI_strncpy(bfd->filename, fg->filename, sizeof(bfd->filename));
	
	/* error in 2.65 and older: main->name was not set if you save from startup (not after loading file) */
	if (bfd->filename[0] == 0) {
		if (fd->fileversion < 265 || (fd->fileversion == 265 && fg->subversion < 1))
			if ((G.fileflags & G_FILE_RECOVER)==0)
				BLI_strncpy(bfd->filename, bfd->main->name, sizeof(bfd->filename));
		
		/* early 2.50 version patch - filename not in FileGlobal struct at all */
		if (fd->fileversion <= 250)
			BLI_strncpy(bfd->filename, bfd->main->name, sizeof(bfd->filename));
	}
	
	if (G.fileflags & G_FILE_RECOVER)
		BLI_strncpy(fd->relabase, fg->filename, sizeof(fd->relabase));
	
	bfd->curscreen = fg->curscreen;
	bfd->curscene = fg->curscene;
	
	MEM_freeN(fg);
	
	fd->globalf = bfd->globalf;
	fd->fileflags = bfd->fileflags;
	
	return blo_nextbhead(fd, bhead);
}

/* note, this has to be kept for reading older files... */
static void link_global(FileData *fd, BlendFileData *bfd)
{
	bfd->curscreen = newlibadr(fd, NULL, bfd->curscreen);
	bfd->curscene = newlibadr(fd, NULL, bfd->curscene);
	// this happens in files older than 2.35
	if (bfd->curscene == NULL) {
		if (bfd->curscreen) bfd->curscene = bfd->curscreen->scene;
	}
}

/* deprecated, only keep this for readfile.c */
void convert_tface_mt(FileData *fd, Main *main)
{
	Main *gmain;
	
	/* this is a delayed do_version (so it can create new materials) */
	if (main->versionfile < 259 || (main->versionfile == 259 && main->subversionfile < 3)) {
		//XXX hack, material.c uses G.main all over the place, instead of main
		// temporarily set G.main to the current main
		gmain = G.main;
		G.main = main;
		
		if (!(do_version_tface(main, 1))) {
			BKE_report(fd->reports, RPT_WARNING, "Texface conversion problem (see error in console)");
		}
		
		//XXX hack, material.c uses G.main allover the place, instead of main
		G.main = gmain;
	}
}

static void do_versions_nodetree_image_default_alpha_output(bNodeTree *ntree)
{
	bNode *node;
	bNodeSocket *sock;
	
	for (node = ntree->nodes.first; node; node = node->next) {
		if (ELEM(node->type, CMP_NODE_IMAGE, CMP_NODE_R_LAYERS)) {
			/* default Image output value should have 0 alpha */
			sock = node->outputs.first;
			((bNodeSocketValueRGBA *)(sock->default_value))->value[3] = 0.0f;
		}
	}
}

static void do_version_ntree_tex_mapping_260(void *UNUSED(data), ID *UNUSED(id), bNodeTree *ntree)
{
	bNode *node;

	for (node = ntree->nodes.first; node; node = node->next) {
		if (node->type == SH_NODE_MAPPING) {
			TexMapping *tex_mapping;
			
			tex_mapping= node->storage;
			tex_mapping->projx= PROJ_X;
			tex_mapping->projy= PROJ_Y;
			tex_mapping->projz= PROJ_Z;
		}
	}
}

static void do_versions_nodetree_convert_angle(bNodeTree *ntree)
{
	bNode *node;
	for (node=ntree->nodes.first; node; node=node->next) {
		if (node->type == CMP_NODE_ROTATE) {
			/* Convert degrees to radians. */
			bNodeSocket *sock = ((bNodeSocket*)node->inputs.first)->next;
			((bNodeSocketValueFloat*)sock->default_value)->value = DEG2RADF(((bNodeSocketValueFloat*)sock->default_value)->value);
		}
		else if (node->type == CMP_NODE_DBLUR) {
			/* Convert degrees to radians. */
			NodeDBlurData *ndbd= node->storage;
			ndbd->angle = DEG2RADF(ndbd->angle);
			ndbd->spin = DEG2RADF(ndbd->spin);
		}
		else if (node->type == CMP_NODE_DEFOCUS) {
			/* Convert degrees to radians. */
			NodeDefocus *nqd = node->storage;
			/* XXX DNA char to float conversion seems to map the char value into the [0.0f, 1.0f] range... */
			nqd->rotation = DEG2RADF(nqd->rotation*255.0f);
		}
		else if (node->type == CMP_NODE_CHROMA_MATTE) {
			/* Convert degrees to radians. */
			NodeChroma *ndc = node->storage;
			ndc->t1 = DEG2RADF(ndc->t1);
			ndc->t2 = DEG2RADF(ndc->t2);
		}
		else if (node->type == CMP_NODE_GLARE) {
			/* Convert degrees to radians. */
			NodeGlare *ndg = node->storage;
			/* XXX DNA char to float conversion seems to map the char value into the [0.0f, 1.0f] range... */
			ndg->angle_ofs = DEG2RADF(ndg->angle_ofs*255.0f);
		}
		/* XXX TexMapping struct is used by other nodes too (at least node_composite_mapValue),
		 *     but not the rot part...
		 */
		else if (node->type == SH_NODE_MAPPING) {
			/* Convert degrees to radians. */
			TexMapping *tmap = node->storage;
			tmap->rot[0] = DEG2RADF(tmap->rot[0]);
			tmap->rot[1] = DEG2RADF(tmap->rot[1]);
			tmap->rot[2] = DEG2RADF(tmap->rot[2]);
		}
	}
}

static void do_versions_image_settings_2_60(Scene *sce)
{
	/* note: rd->subimtype is moved into individual settings now and no longer
	 * exists */
	RenderData *rd = &sce->r;
	ImageFormatData *imf = &sce->r.im_format;

	/* we know no data loss happens here, the old values were in char range */
	imf->imtype =   (char)rd->imtype;
	imf->planes =   (char)rd->planes;
	imf->compress = (char)rd->quality;
	imf->quality =  (char)rd->quality;

	/* default, was stored in multiple places, may override later */
	imf->depth = R_IMF_CHAN_DEPTH_8;

	/* openexr */
	imf->exr_codec = rd->quality & 7; /* strange but true! 0-4 are valid values, OPENEXR_COMPRESS */

	switch (imf->imtype) {
	case R_IMF_IMTYPE_OPENEXR:
		imf->depth =  (rd->subimtype & R_OPENEXR_HALF) ? R_IMF_CHAN_DEPTH_16 : R_IMF_CHAN_DEPTH_32;
		if (rd->subimtype & R_PREVIEW_JPG) {
			imf->flag |= R_IMF_FLAG_PREVIEW_JPG;
		}
		if (rd->subimtype & R_OPENEXR_ZBUF) {
			imf->flag |= R_IMF_FLAG_ZBUF;
		}
		break;
	case R_IMF_IMTYPE_TIFF:
		if (rd->subimtype & R_TIFF_16BIT) {
			imf->depth= R_IMF_CHAN_DEPTH_16;
		}
		break;
	case R_IMF_IMTYPE_JP2:
		if (rd->subimtype & R_JPEG2K_16BIT) {
			imf->depth= R_IMF_CHAN_DEPTH_16;
		}
		else if (rd->subimtype & R_JPEG2K_12BIT) {
			imf->depth= R_IMF_CHAN_DEPTH_12;
		}

		if (rd->subimtype & R_JPEG2K_YCC) {
			imf->jp2_flag |= R_IMF_JP2_FLAG_YCC;
		}
		if (rd->subimtype & R_JPEG2K_CINE_PRESET) {
			imf->jp2_flag |= R_IMF_JP2_FLAG_CINE_PRESET;
		}
		if (rd->subimtype & R_JPEG2K_CINE_48FPS) {
			imf->jp2_flag |= R_IMF_JP2_FLAG_CINE_48;
		}
		break;
	case R_IMF_IMTYPE_CINEON:
	case R_IMF_IMTYPE_DPX:
		if (rd->subimtype & R_CINEON_LOG) {
			imf->cineon_flag |= R_IMF_CINEON_FLAG_LOG;
		}
		break;
	}

}

/* socket use flags were only temporary before */
static void do_versions_nodetree_socket_use_flags_2_62(bNodeTree *ntree)
{
	bNode *node;
	bNodeSocket *sock;
	bNodeLink *link;
	
	for (node = ntree->nodes.first; node; node = node->next) {
		for (sock = node->inputs.first; sock; sock = sock->next)
			sock->flag &= ~SOCK_IN_USE;
		for (sock = node->outputs.first; sock; sock = sock->next)
			sock->flag &= ~SOCK_IN_USE;
	}
	for (sock = ntree->inputs.first; sock; sock = sock->next)
		sock->flag &= ~SOCK_IN_USE;
	for (sock = ntree->outputs.first; sock; sock = sock->next)
		sock->flag &= ~SOCK_IN_USE;
	
	for (link = ntree->links.first; link; link = link->next) {
		link->fromsock->flag |= SOCK_IN_USE;
		link->tosock->flag |= SOCK_IN_USE;
	}
}

static void do_versions_nodetree_multi_file_output_format_2_62_1(Scene *sce, bNodeTree *ntree)
{
	bNode *node;
	
	for (node = ntree->nodes.first; node; node = node->next) {
		if (node->type == CMP_NODE_OUTPUT_FILE) {
			/* previous CMP_NODE_OUTPUT_FILE nodes get converted to multi-file outputs */
			NodeImageFile *old_data = node->storage;
			NodeImageMultiFile *nimf= MEM_callocN(sizeof(NodeImageMultiFile), "node image multi file");
			bNodeSocket *old_image = BLI_findlink(&node->inputs, 0);
			bNodeSocket *old_z = BLI_findlink(&node->inputs, 1);
			bNodeSocket *sock;
			char basepath[FILE_MAXDIR];
			char filename[FILE_MAXFILE];
			
			/* ugly, need to remove the old inputs list to avoid bad pointer checks when adding new sockets.
			 * sock->storage is expected to contain path info in ntreeCompositOutputFileAddSocket.
			 */
			node->inputs.first = node->inputs.last = NULL;
			
			node->storage = nimf;
			
			/* looks like storage data can be messed up somehow, stupid check here */
			if (old_data) {
				/* split off filename from the old path, to be used as socket sub-path */
				BLI_split_dirfile(old_data->name, basepath, filename, sizeof(basepath), sizeof(filename));
				
				BLI_strncpy(nimf->base_path, basepath, sizeof(nimf->base_path));
				nimf->format = old_data->im_format;
			}
			else {
				basepath[0] = '\0';
				BLI_strncpy(filename, old_image->name, sizeof(filename));
			}
			
			/* if z buffer is saved, change the image type to multilayer exr.
			 * XXX this is slightly messy, Z buffer was ignored before for anything but EXR and IRIS ...
			 * i'm just assuming here that IRIZ means IRIS with z buffer ...
			 */
			if (old_data && ELEM(old_data->im_format.imtype, R_IMF_IMTYPE_IRIZ, R_IMF_IMTYPE_OPENEXR)) {
				char sockpath[FILE_MAX];
				
				nimf->format.imtype = R_IMF_IMTYPE_MULTILAYER;
				
				BLI_snprintf(sockpath, sizeof(sockpath), "%s_Image", filename);
				sock = ntreeCompositOutputFileAddSocket(ntree, node, sockpath, &nimf->format);
				/* XXX later do_versions copies path from socket name, need to set this explicitely */
				BLI_strncpy(sock->name, sockpath, sizeof(sock->name));
				if (old_image->link) {
					old_image->link->tosock = sock;
					sock->link = old_image->link;
				}
				
				BLI_snprintf(sockpath, sizeof(sockpath), "%s_Z", filename);
				sock = ntreeCompositOutputFileAddSocket(ntree, node, sockpath, &nimf->format);
				/* XXX later do_versions copies path from socket name, need to set this explicitely */
				BLI_strncpy(sock->name, sockpath, sizeof(sock->name));
				if (old_z->link) {
					old_z->link->tosock = sock;
					sock->link = old_z->link;
				}
			}
			else {
				sock = ntreeCompositOutputFileAddSocket(ntree, node, filename, &nimf->format);
				/* XXX later do_versions copies path from socket name, need to set this explicitely */
				BLI_strncpy(sock->name, filename, sizeof(sock->name));
				if (old_image->link) {
					old_image->link->tosock = sock;
					sock->link = old_image->link;
				}
			}
			
			nodeRemoveSocket(ntree, node, old_image);
			nodeRemoveSocket(ntree, node, old_z);
			if (old_data)
				MEM_freeN(old_data);
		}
		else if (node->type==CMP_NODE_OUTPUT_MULTI_FILE__DEPRECATED) {
			NodeImageMultiFile *nimf = node->storage;
			bNodeSocket *sock;
			
			/* CMP_NODE_OUTPUT_MULTI_FILE has been redeclared as CMP_NODE_OUTPUT_FILE */
			node->type = CMP_NODE_OUTPUT_FILE;
			
			/* initialize the node-wide image format from render data, if available */
			if (sce)
				nimf->format = sce->r.im_format;
			
			/* transfer render format toggle to node format toggle */
			for (sock=node->inputs.first; sock; sock=sock->next) {
				NodeImageMultiFileSocket *simf = sock->storage;
				simf->use_node_format = simf->use_render_format;
			}
			
			/* we do have preview now */
			node->flag |= NODE_PREVIEW;
		}
	}
}

/* blue and red are swapped pre 2.62.1, be sane (red == red) now! */
static void do_versions_mesh_mloopcol_swap_2_62_1(Mesh *me)
{
	CustomDataLayer *layer;
	MLoopCol *mloopcol;
	int a;
	int i;
	
	for (a = 0; a < me->ldata.totlayer; a++) {
		layer = &me->ldata.layers[a];
		
		if (layer->type == CD_MLOOPCOL) {
			mloopcol = (MLoopCol *)layer->data;
			for (i = 0; i < me->totloop; i++, mloopcol++) {
				SWAP(char, mloopcol->r, mloopcol->b);
			}
		}
	}
}

static void do_versions_nodetree_multi_file_output_path_2_63_1(bNodeTree *ntree)
{
	bNode *node;
	
	for (node=ntree->nodes.first; node; node=node->next) {
		if (node->type == CMP_NODE_OUTPUT_FILE) {
			bNodeSocket *sock;
			for (sock = node->inputs.first; sock; sock = sock->next) {
				NodeImageMultiFileSocket *input = sock->storage;
				/* input file path is stored in dedicated struct now instead socket name */
				BLI_strncpy(input->path, sock->name, sizeof(input->path));
			}
		}
	}
}

static void do_versions_nodetree_file_output_layers_2_64_5(bNodeTree *ntree)
{
	bNode *node;
	
	for (node=ntree->nodes.first; node; node=node->next) {
		if (node->type == CMP_NODE_OUTPUT_FILE) {
			bNodeSocket *sock;
			for (sock=node->inputs.first; sock; sock=sock->next) {
				NodeImageMultiFileSocket *input = sock->storage;
				
				/* multilayer names are stored as separate strings now,
				 * used the path string before, so copy it over.
				 */
				BLI_strncpy(input->layer, input->path, sizeof(input->layer));
				
				/* paths/layer names also have to be unique now, initial check */
				ntreeCompositOutputFileUniquePath(&node->inputs, sock, input->path, '_');
				ntreeCompositOutputFileUniqueLayer(&node->inputs, sock, input->layer, '_');
			}
		}
	}
}

static void do_versions_nodetree_image_layer_2_64_5(bNodeTree *ntree)
{
	bNode *node;
	
	for (node = ntree->nodes.first; node; node = node->next) {
		if (node->type == CMP_NODE_IMAGE) {
			bNodeSocket *sock;
			for (sock = node->outputs.first; sock; sock = sock->next) {
				NodeImageLayer *output = MEM_callocN(sizeof(NodeImageLayer), "node image layer");
				
				/* take pass index both from current storage ptr (actually an int) */
				output->pass_index = GET_INT_FROM_POINTER(sock->storage);
				
				/* replace socket data pointer */
				sock->storage = output;
			}
		}
	}
}

static void do_versions_nodetree_frame_2_64_6(bNodeTree *ntree)
{
	bNode *node;
	
	for (node=ntree->nodes.first; node; node=node->next) {
		if (node->type==NODE_FRAME) {
			/* initialize frame node storage data */
			if (node->storage == NULL) {
				NodeFrame *data = (NodeFrame *)MEM_callocN(sizeof(NodeFrame), "frame node storage");
				node->storage = data;
				
				/* copy current flags */
				data->flag = node->custom1;
				
				data->label_size = 20;
			}
		}
		
		/* initialize custom node color */
		node->color[0] = node->color[1] = node->color[2] = 0.608f;	/* default theme color */
	}
}

static void do_version_ntree_image_user_264(void *UNUSED(data), ID *UNUSED(id), bNodeTree *ntree)
{
	bNode *node;

	for (node = ntree->nodes.first; node; node = node->next) {
		if (ELEM(node->type, SH_NODE_TEX_IMAGE, SH_NODE_TEX_ENVIRONMENT)) {
			NodeTexImage *tex = node->storage;

			tex->iuser.frames= 1;
			tex->iuser.sfra= 1;
			tex->iuser.fie_ima= 2;
			tex->iuser.ok= 1;
		}
	}
}

static void do_version_ntree_dilateerode_264(void *UNUSED(data), ID *UNUSED(id), bNodeTree *ntree)
{
	bNode *node;

	for (node = ntree->nodes.first; node; node = node->next) {
		if (node->type == CMP_NODE_DILATEERODE) {
			if (node->storage == NULL) {
				NodeDilateErode *data = MEM_callocN(sizeof(NodeDilateErode), __func__);
				data->falloff = PROP_SMOOTH;
				node->storage = data;
			}
		}
	}
}

static void do_version_ntree_defocus_264(void *UNUSED(data), ID *UNUSED(id), bNodeTree *ntree)
{
	bNode *node;

	for (node = ntree->nodes.first; node; node = node->next) {
		if (node->type == CMP_NODE_DEFOCUS) {
			NodeDefocus *data = node->storage;
			if (data->maxblur == 0.0f) {
				data->maxblur = 16.0f;
			}
		}
	}
}

static void do_version_ntree_mask_264(void *UNUSED(data), ID *UNUSED(id), bNodeTree *ntree)
{
	bNode *node;

	for (node = ntree->nodes.first; node; node = node->next) {
		if (node->type == CMP_NODE_MASK) {
			if (node->storage == NULL) {
				NodeMask *data = MEM_callocN(sizeof(NodeMask), __func__);
				/* move settings into own struct */
				data->size_x = (int)node->custom3;
				data->size_y = (int)node->custom4;
				node->custom3 = 0.5f; /* default shutter */
				node->storage = data;
			}
		}
	}
}

static void do_version_ntree_keying_despill_balance(void *UNUSED(data), ID *UNUSED(id), bNodeTree *ntree)
{
	bNode *node;

	for (node = ntree->nodes.first; node; node = node->next) {
		if (node->type == CMP_NODE_KEYING) {
			NodeKeyingData *data = node->storage;

			if (data->despill_balance == 0.0f) {
				data->despill_balance = 0.5f;
			}
		}
	}
}

static void do_version_ntree_tex_coord_from_dupli_264(void *UNUSED(data), ID *UNUSED(id), bNodeTree *ntree)
{
	bNode *node;

	for (node = ntree->nodes.first; node; node = node->next)
		if (node->type == SH_NODE_TEX_COORD)
			node->flag |= NODE_OPTIONS;
}

static void do_version_node_cleanup_dynamic_sockets_264(void *UNUSED(data), ID *UNUSED(id), bNodeTree *ntree)
{
	bNode *node;
	bNodeSocket *sock;
	
	for (node = ntree->nodes.first; node; node = node->next) {
		if (!ELEM(node->type, NODE_GROUP, CMP_NODE_IMAGE)) {
			for (sock = node->inputs.first; sock; sock = sock->next)
				sock->flag &= ~SOCK_DYNAMIC;
			for (sock = node->outputs.first; sock; sock = sock->next)
				sock->flag &= ~SOCK_DYNAMIC;
		}
	}
}

static void do_version_node_fix_translate_wrapping(void *UNUSED(data), ID *UNUSED(id), bNodeTree *ntree)
{
	bNode *node;

	for (node = ntree->nodes.first; node; node = node->next) {
		if (node->type == CMP_NODE_TRANSLATE && node->storage == NULL) {
			node->storage = MEM_callocN(sizeof(NodeTranslateData), "node translate data");
		}
	}
}

static void do_version_node_straight_image_alpha_workaround(void *data, ID *UNUSED(id), bNodeTree *ntree)
{
	FileData *fd = (FileData *) data;
	bNode *node;

	for (node = ntree->nodes.first; node; node = node->next) {
		if (node->type == CMP_NODE_IMAGE) {
			Image *image = blo_do_versions_newlibadr(fd, ntree->id.lib, node->id);

			if (image) {
				if ((image->flag & IMA_DO_PREMUL) == 0 && image->alpha_mode == IMA_ALPHA_STRAIGHT)
					node->custom1 |= CMP_NODE_IMAGE_USE_STRAIGHT_OUTPUT;
			}
		}
	}
}

static void do_version_node_fix_internal_links_264(void *UNUSED(data), ID *UNUSED(id), bNodeTree *ntree)
{
	bNode *node;
	bNodeLink *link, *nextlink;
	
	for (node = ntree->nodes.first; node; node = node->next) {
		for (link = node->internal_links.first; link; link = nextlink) {
			nextlink = link->next;
			if (!link->fromnode || !link->fromsock || !link->tonode || !link->tosock) {
				BLI_remlink(&node->internal_links, link);
			}
		}
	}
}
	
static void do_version_logic_264(ListBase *regionbase)
{
	ARegion *ar;
	
	/* view settings for logic changed */
	for (ar = regionbase->first; ar; ar = ar->next) {
		if (ar->regiontype == RGN_TYPE_WINDOW) {
			if (ar->v2d.keeptot == 0) {
				ar->v2d.maxzoom = 1.5f;
				
				ar->v2d.keepzoom = V2D_KEEPZOOM | V2D_LIMITZOOM | V2D_KEEPASPECT;
				ar->v2d.keeptot = V2D_KEEPTOT_BOUNDS;
				ar->v2d.align = V2D_ALIGN_NO_POS_Y | V2D_ALIGN_NO_NEG_X;
				ar->v2d.keepofs = V2D_KEEPOFS_Y;
			}
		}
	}
	

}

static void do_versions_affine_tracker_track(MovieTrackingTrack *track)
{
	int i;

	for (i = 0; i < track->markersnr; i++) {
		MovieTrackingMarker *marker = &track->markers[i];

		if (is_zero_v2(marker->pattern_corners[0]) && is_zero_v2(marker->pattern_corners[1]) &&
		    is_zero_v2(marker->pattern_corners[2]) && is_zero_v2(marker->pattern_corners[3]))
			{
				marker->pattern_corners[0][0] = track->pat_min[0];
				marker->pattern_corners[0][1] = track->pat_min[1];

				marker->pattern_corners[1][0] = track->pat_max[0];
				marker->pattern_corners[1][1] = track->pat_min[1];

				marker->pattern_corners[2][0] = track->pat_max[0];
				marker->pattern_corners[2][1] = track->pat_max[1];

				marker->pattern_corners[3][0] = track->pat_min[0];
				marker->pattern_corners[3][1] = track->pat_max[1];
			}

		if (is_zero_v2(marker->search_min) && is_zero_v2(marker->search_max)) {
			copy_v2_v2(marker->search_min, track->search_min);
			copy_v2_v2(marker->search_max, track->search_max);
		}
	}
}

/* initialize userdef with non-UI dependency stuff */
/* other initializers (such as theme color defaults) go to resources.c */
static void do_versions_userdef(FileData *fd, BlendFileData *bfd)
{
	Main *bmain = bfd->main;
	UserDef *user = bfd->user;
	
	if (user == NULL) return;
	
	if (bmain->versionfile < 267) {
	
		if (!DNA_struct_elem_find(fd->filesdna, "UserDef", "short", "image_gpubuffer_limit"))
			user->image_gpubuffer_limit = 10;
	}
}

static void do_versions(FileData *fd, Library *lib, Main *main)
{
	/* WATCH IT!!!: pointers from libdata have not been converted */
	
	if (G.debug & G_DEBUG)
		printf("read file %s\n  Version %d sub %d svn r%d\n", fd->relabase, main->versionfile, main->subversionfile, main->revision);
	
	blo_do_versions_pre250(fd, lib, main);
	blo_do_versions_250(fd, lib, main);
	
	if (main->versionfile < 260) {
		{
			/* set default alpha value of Image outputs in image and render layer nodes to 0 */
			Scene *sce;
			bNodeTree *ntree;
			
			for (sce = main->scene.first; sce; sce = sce->id.next) {
				/* there are files with invalid audio_channels value, the real cause
				 * is unknown, but we fix it here anyway to avoid crashes */
				if (sce->r.ffcodecdata.audio_channels == 0)
					sce->r.ffcodecdata.audio_channels = 2;
				
				if (sce->nodetree)
					do_versions_nodetree_image_default_alpha_output(sce->nodetree);
			}

			for (ntree = main->nodetree.first; ntree; ntree = ntree->id.next)
				do_versions_nodetree_image_default_alpha_output(ntree);
		}
		
		{
			/* support old particle dupliobject rotation settings */
			ParticleSettings *part;
			
			for (part=main->particle.first; part; part=part->id.next) {
				if (ELEM(part->ren_as, PART_DRAW_OB, PART_DRAW_GR)) {
					part->draw |= PART_DRAW_ROTATE_OB;
					
					if (part->rotmode == 0)
						part->rotmode = PART_ROT_VEL;
				}
			}
		}
	}
	
	if (main->versionfile < 260 || (main->versionfile == 260 && main->subversionfile < 1)) {
		Object *ob;
		
		for (ob = main->object.first; ob; ob = ob->id.next) {
			ob->collision_boundtype= ob->boundtype;
		}
		
		{
			Camera *cam;
			for (cam = main->camera.first; cam; cam = cam->id.next) {
				if (cam->sensor_x < 0.01f)
					cam->sensor_x = DEFAULT_SENSOR_WIDTH;
				
				if (cam->sensor_y < 0.01f)
					cam->sensor_y = DEFAULT_SENSOR_HEIGHT;
			}
		}
	}
	
	if (main->versionfile < 260 || (main->versionfile == 260 && main->subversionfile < 2)) {
		bNodeTreeType *ntreetype = ntreeGetType(NTREE_SHADER);
		
		if (ntreetype && ntreetype->foreach_nodetree)
			ntreetype->foreach_nodetree(main, NULL, do_version_ntree_tex_mapping_260);
	}

	if (main->versionfile < 260 || (main->versionfile == 260 && main->subversionfile < 4)) {
		{
			/* Convert node angles to radians! */
			Scene *sce;
			Material *mat;
			bNodeTree *ntree;
			
			for (sce = main->scene.first; sce; sce = sce->id.next) {
				if (sce->nodetree)
					do_versions_nodetree_convert_angle(sce->nodetree);
			}
			
			for (mat = main->mat.first; mat; mat = mat->id.next) {
				if (mat->nodetree)
					do_versions_nodetree_convert_angle(mat->nodetree);
			}
			
			for (ntree = main->nodetree.first; ntree; ntree = ntree->id.next)
				do_versions_nodetree_convert_angle(ntree);
		}
		
		{
			/* Tomato compatibility code. */
			bScreen *sc;
			MovieClip *clip;
			
			for (sc = main->screen.first; sc; sc = sc->id.next) {
				ScrArea *sa;
				for (sa = sc->areabase.first; sa; sa = sa->next) {
					SpaceLink *sl;
					for (sl = sa->spacedata.first; sl; sl = sl->next) {
						if (sl->spacetype == SPACE_VIEW3D) {
							View3D *v3d= (View3D *)sl;
							if (v3d->bundle_size == 0.0f) {
								v3d->bundle_size = 0.2f;
								v3d->flag2 |= V3D_SHOW_RECONSTRUCTION;
							}
							
							if (v3d->bundle_drawtype == 0)
								v3d->bundle_drawtype = OB_PLAINAXES;
						}
						else if (sl->spacetype == SPACE_CLIP) {
							SpaceClip *sclip = (SpaceClip *)sl;
							if (sclip->scopes.track_preview_height == 0)
								sclip->scopes.track_preview_height = 120;
						}
					}
				}
			}
			
			for (clip = main->movieclip.first; clip; clip = clip->id.next) {
				MovieTrackingTrack *track;
				
				if (clip->aspx < 1.0f) {
					clip->aspx = 1.0f;
					clip->aspy = 1.0f;
				}
				
				clip->proxy.build_tc_flag = IMB_TC_RECORD_RUN |
				                            IMB_TC_FREE_RUN |
				                            IMB_TC_INTERPOLATED_REC_DATE_FREE_RUN;
				
				if (clip->proxy.build_size_flag == 0)
					clip->proxy.build_size_flag = IMB_PROXY_25;
				
				if (clip->proxy.quality == 0)
					clip->proxy.quality = 90;
				
				if (clip->tracking.camera.pixel_aspect < 0.01f)
					clip->tracking.camera.pixel_aspect = 1.0f;
					
				track = clip->tracking.tracks.first;
				while (track) {
					if (track->minimum_correlation == 0.0f)
						track->minimum_correlation = 0.75f;

					track = track->next;
				}
			}
		}
	}
	
	if (main->versionfile < 260 || (main->versionfile == 260 && main->subversionfile < 6)) {
		Scene *sce;
		MovieClip *clip;
		bScreen *sc;
		
		for (sce = main->scene.first; sce; sce = sce->id.next) {
			do_versions_image_settings_2_60(sce);
		}
		
		for (clip= main->movieclip.first; clip; clip= clip->id.next) {
			MovieTrackingSettings *settings= &clip->tracking.settings;

			if (settings->default_pattern_size == 0.0f) {
				settings->default_motion_model = TRACK_MOTION_MODEL_TRANSLATION;
				settings->default_minimum_correlation = 0.75;
				settings->default_pattern_size = 11;
				settings->default_search_size = 51;
			}
		}
		
		for (sc = main->screen.first; sc; sc = sc->id.next) {
			ScrArea *sa;
			for (sa = sc->areabase.first; sa; sa = sa->next) {
				SpaceLink *sl;
				for (sl = sa->spacedata.first; sl; sl = sl->next) {
					if (sl->spacetype == SPACE_VIEW3D) {
						View3D *v3d = (View3D *)sl;
						v3d->flag2 &= ~V3D_RENDER_SHADOW;
					}
				}
			}
		}
		
		{
			Object *ob;
			for (ob = main->object.first; ob; ob = ob->id.next) {
				/* convert delta addition into delta scale */
				int i;
				for (i= 0; i < 3; i++) {
					if ( (ob->dsize[i] == 0.0f) || /* simple case, user never touched dsize */
					     (ob->size[i]  == 0.0f))   /* cant scale the dsize to give a non zero result, so fallback to 1.0f */
					{
						ob->dscale[i] = 1.0f;
					}
					else {
						ob->dscale[i] = (ob->size[i] + ob->dsize[i]) / ob->size[i];
					}
				}
			}
		}
	}
	/* sigh, this dscale vs dsize version patching was not done right, fix for fix,
	 * this intentionally checks an exact subversion, also note this was never in a release,
	 * at some point this could be removed. */
	else if (main->versionfile == 260 && main->subversionfile == 6) {
		Object *ob;
		for (ob = main->object.first; ob; ob = ob->id.next) {
			if (is_zero_v3(ob->dscale)) {
				fill_vn_fl(ob->dscale, 3, 1.0f);
			}
		}
	}
	
	if (main->versionfile < 260 || (main->versionfile == 260 && main->subversionfile < 8)) {
		Brush *brush;
		
		for (brush = main->brush.first; brush; brush = brush->id.next) {
			if (brush->sculpt_tool == SCULPT_TOOL_ROTATE)
				brush->alpha= 1.0f;
		}
	}

	if (main->versionfile < 261 || (main->versionfile == 261 && main->subversionfile < 1)) {
		{
			/* update use flags for node sockets (was only temporary before) */
			Scene *sce;
			Material *mat;
			Tex *tex;
			Lamp *lamp;
			World *world;
			bNodeTree *ntree;
			
			for (sce = main->scene.first; sce; sce = sce->id.next) {
				if (sce->nodetree)
					do_versions_nodetree_socket_use_flags_2_62(sce->nodetree);
			}
			
			for (mat = main->mat.first; mat; mat = mat->id.next) {
				if (mat->nodetree)
					do_versions_nodetree_socket_use_flags_2_62(mat->nodetree);
			}
			
			for (tex = main->tex.first; tex; tex = tex->id.next) {
				if (tex->nodetree)
					do_versions_nodetree_socket_use_flags_2_62(tex->nodetree);
			}
			
			for (lamp = main->lamp.first; lamp; lamp = lamp->id.next) {
				if (lamp->nodetree)
					do_versions_nodetree_socket_use_flags_2_62(lamp->nodetree);
			}
			
			for (world = main->world.first; world; world = world->id.next) {
				if (world->nodetree)
					do_versions_nodetree_socket_use_flags_2_62(world->nodetree);
			}
			
			for (ntree = main->nodetree.first; ntree; ntree = ntree->id.next) {
				do_versions_nodetree_socket_use_flags_2_62(ntree);
			}
		}
		{
			/* Initialize BGE exit key to esc key */
			Scene *scene;
			for (scene = main->scene.first; scene; scene = scene->id.next) {
				if (!scene->gm.exitkey)
					scene->gm.exitkey = 218; // Blender key code for ESC
			}
		}
		{
			MovieClip *clip;
			Object *ob;
			
			for (clip = main->movieclip.first; clip; clip = clip->id.next) {
				MovieTracking *tracking = &clip->tracking;
				MovieTrackingObject *tracking_object = tracking->objects.first;
				
				clip->proxy.build_tc_flag |= IMB_TC_RECORD_RUN_NO_GAPS;
				
				if (!tracking->settings.object_distance)
					tracking->settings.object_distance = 1.0f;
				
				if (tracking->objects.first == NULL)
					BKE_tracking_object_add(tracking, "Camera");
				
				while (tracking_object) {
					if (!tracking_object->scale)
						tracking_object->scale = 1.0f;
					
					tracking_object = tracking_object->next;
				}
			}
			
			for (ob = main->object.first; ob; ob = ob->id.next) {
				bConstraint *con;
				for (con = ob->constraints.first; con; con = con->next) {
					bConstraintTypeInfo *cti = BKE_constraint_get_typeinfo(con);
					
					if (!cti)
						continue;
					
					if (cti->type == CONSTRAINT_TYPE_OBJECTSOLVER) {
						bObjectSolverConstraint *data = (bObjectSolverConstraint *)con->data;
						
						if (data->invmat[3][3] == 0.0f)
							unit_m4(data->invmat);
					}
				}
			}
		}
		{
		/* Warn the user if he is using ["Text"] properties for Font objects */
			Object *ob;
			bProperty *prop;
			
			for (ob= main->object.first; ob; ob= ob->id.next) {
				if (ob->type == OB_FONT) {
					prop = BKE_bproperty_object_get(ob, "Text");
					if (prop) {
						BKE_reportf_wrap(fd->reports, RPT_WARNING,
						                 TIP_("Game property name conflict in object '%s': text objects reserve the "
						                      "['Text'] game property to change their content through logic bricks"),
						                 ob->id.name + 2);
					}
				}
			}
		}
	}
	
	if (main->versionfile < 261 || (main->versionfile == 261 && main->subversionfile < 2)) {
		{
			/* convert Camera Actuator values to defines */
			Object *ob;
			bActuator *act;
			for (ob = main->object.first; ob; ob= ob->id.next) {
				for (act= ob->actuators.first; act; act= act->next) {
					if (act->type == ACT_CAMERA) {
						bCameraActuator *ba= act->data;
					
						if (ba->axis==(float) 'x') ba->axis=OB_POSX;
						else if (ba->axis==(float)'y') ba->axis=OB_POSY;
						/* don't do an if/else to avoid imediate subversion bump*/
//					ba->axis=((ba->axis == (float) 'x')?OB_POSX_X:OB_POSY);
					}
				}
			}
		}
		
		{
			/* convert deprecated sculpt_paint_unified_* fields to
			 * UnifiedPaintSettings */
			Scene *scene;
			for (scene= main->scene.first; scene; scene= scene->id.next) {
				ToolSettings *ts= scene->toolsettings;
				UnifiedPaintSettings *ups= &ts->unified_paint_settings;
				ups->size= ts->sculpt_paint_unified_size;
				ups->unprojected_radius= ts->sculpt_paint_unified_unprojected_radius;
				ups->alpha= ts->sculpt_paint_unified_alpha;
				ups->flag= ts->sculpt_paint_settings;
			}
		}
	}

	if (main->versionfile < 261 || (main->versionfile == 261 && main->subversionfile < 3)) {
		{
			/* convert extended ascii to utf-8 for text editor */
			Text *text;
			for (text= main->text.first; text; text= text->id.next)
				if (!(text->flags & TXT_ISEXT)) {
					TextLine *tl;
					
					for (tl= text->lines.first; tl; tl= tl->next) {
						int added= txt_extended_ascii_as_utf8(&tl->line);
						tl->len+= added;
						
						/* reset cursor position if line was changed */
						if (added && tl == text->curl)
							text->curc = 0;
					}
				}
		}
		{
			/* set new dynamic paint values */
			Object *ob;
			for (ob = main->object.first; ob; ob = ob->id.next) {
				ModifierData *md;
				for (md= ob->modifiers.first; md; md= md->next) {
					if (md->type == eModifierType_DynamicPaint) {
						DynamicPaintModifierData *pmd = (DynamicPaintModifierData *)md;
						if (pmd->canvas) {
							DynamicPaintSurface *surface = pmd->canvas->surfaces.first;
							for (; surface; surface=surface->next) {
								surface->color_dry_threshold = 1.0f;
								surface->influence_scale = 1.0f;
								surface->radius_scale = 1.0f;
								surface->flags |= MOD_DPAINT_USE_DRYING;
							}
						}
					}
				}
			}
		}
	}
	
	if (main->versionfile < 262) {
		Object *ob;
		for (ob=main->object.first; ob; ob= ob->id.next) {
			ModifierData *md;
			
			for (md=ob->modifiers.first; md; md=md->next) {
				if (md->type==eModifierType_Cloth) {
					ClothModifierData *clmd = (ClothModifierData*) md;
					if (clmd->sim_parms)
						clmd->sim_parms->vel_damping = 1.0f;
				}
			}
		}
	}

	if (main->versionfile < 263) {
		/* set fluidsim rate. the version patch for this in 2.62 was wrong, so
		 * try to correct it, if rate is 0.0 that's likely not intentional */
		Object *ob;

		for (ob = main->object.first; ob; ob = ob->id.next) {
			ModifierData *md;
			for (md = ob->modifiers.first; md; md = md->next) {
				if (md->type == eModifierType_Fluidsim) {
					FluidsimModifierData *fmd = (FluidsimModifierData *)md;
					if (fmd->fss->animRate == 0.0f)
						fmd->fss->animRate = 1.0f;
				}
			}
		}
	}

	if (main->versionfile < 262 || (main->versionfile == 262 && main->subversionfile < 1)) {
		/* update use flags for node sockets (was only temporary before) */
		Scene *sce;
		bNodeTree *ntree;
		
		for (sce=main->scene.first; sce; sce=sce->id.next) {
			if (sce->nodetree)
				do_versions_nodetree_multi_file_output_format_2_62_1(sce, sce->nodetree);
		}
		
		/* XXX can't associate with scene for group nodes, image format will stay uninitialized */
		for (ntree=main->nodetree.first; ntree; ntree=ntree->id.next)
			do_versions_nodetree_multi_file_output_format_2_62_1(NULL, ntree);
	}

	/* only swap for pre-release bmesh merge which had MLoopCol red/blue swap */
	if (main->versionfile == 262 && main->subversionfile == 1) {
		{
			Mesh *me;
			for (me = main->mesh.first; me; me = me->id.next) {
				do_versions_mesh_mloopcol_swap_2_62_1(me);
			}
		}
	}

	if (main->versionfile < 262 || (main->versionfile == 262 && main->subversionfile < 2)) {
		/* Set new idname of keyingsets from their now "label-only" name. */
		Scene *scene;
		for (scene = main->scene.first; scene; scene = scene->id.next) {
			KeyingSet *ks;
			for (ks = scene->keyingsets.first; ks; ks = ks->next) {
				if (!ks->idname[0])
					BLI_strncpy(ks->idname, ks->name, sizeof(ks->idname));
			}
		}
	}
	
	if (main->versionfile < 262 || (main->versionfile == 262 && main->subversionfile < 3)) {
		Object *ob;
		ModifierData *md;
		
		for (ob = main->object.first; ob; ob = ob->id.next) {
			for (md = ob->modifiers.first; md; md = md->next) {
				if (md->type == eModifierType_Lattice) {
					LatticeModifierData *lmd = (LatticeModifierData *)md;
					lmd->strength = 1.0f;
				}
			}
		}
	}

	if (main->versionfile < 262 || (main->versionfile == 262 && main->subversionfile < 4)) {
		/* Read Viscosity presets from older files */
		Object *ob;

		for (ob = main->object.first; ob; ob = ob->id.next) {
			ModifierData *md;
			for (md = ob->modifiers.first; md; md = md->next) {
				if (md->type == eModifierType_Fluidsim) {
					FluidsimModifierData *fmd = (FluidsimModifierData *)md;
					if (fmd->fss->viscosityMode == 3) {
						fmd->fss->viscosityValue = 5.0;
						fmd->fss->viscosityExponent = 5;
					}
					else if (fmd->fss->viscosityMode == 4) {
						fmd->fss->viscosityValue = 2.0;
						fmd->fss->viscosityExponent = 3;
					}
				}
			}
		}
	}



	if (main->versionfile < 263) {
		/* Default for old files is to save particle rotations to pointcache */
		ParticleSettings *part;
		for (part = main->particle.first; part; part = part->id.next) {
			part->flag |= PART_ROTATIONS;
		}
	}

	if (main->versionfile < 263 || (main->versionfile == 263 && main->subversionfile < 1)) {
		/* file output node paths are now stored in the file info struct instead socket name */
		Scene *sce;
		bNodeTree *ntree;
		
		for (sce = main->scene.first; sce; sce=sce->id.next)
			if (sce->nodetree)
				do_versions_nodetree_multi_file_output_path_2_63_1(sce->nodetree);
		for (ntree = main->nodetree.first; ntree; ntree=ntree->id.next)
			do_versions_nodetree_multi_file_output_path_2_63_1(ntree);
	}

	if (main->versionfile < 263 || (main->versionfile == 263 && main->subversionfile < 3)) {
		Scene *scene;
		Brush *brush;
		
		/* For weight paint, each brush now gets its own weight;
		 * unified paint settings also have weight. Update unified
		 * paint settings and brushes with a default weight value. */
		
		for (scene = main->scene.first; scene; scene = scene->id.next) {
			ToolSettings *ts = scene->toolsettings;
			if (ts) {
				ts->unified_paint_settings.weight = ts->vgroup_weight;
				ts->unified_paint_settings.flag |= UNIFIED_PAINT_WEIGHT;
			}
		}
		
		for (brush = main->brush.first; brush; brush = brush->id.next) {
			brush->weight = 0.5;
		}
	}
	
	if (main->versionfile < 263 || (main->versionfile == 263 && main->subversionfile < 2)) {
		bScreen *sc;
		
		for (sc = main->screen.first; sc; sc = sc->id.next) {
			ScrArea *sa;
			for (sa = sc->areabase.first; sa; sa = sa->next) {
				SpaceLink *sl;
				
				for (sl = sa->spacedata.first; sl; sl = sl->next) {
					if (sl->spacetype == SPACE_CLIP) {
						SpaceClip *sclip = (SpaceClip *)sl;
						ARegion *ar;
						int hide = FALSE;
						
						for (ar = sa->regionbase.first; ar; ar = ar->next) {
							if (ar->regiontype == RGN_TYPE_PREVIEW) {
								if (ar->alignment != RGN_ALIGN_NONE) {
									ar->flag |= RGN_FLAG_HIDDEN;
									ar->v2d.flag &= ~V2D_IS_INITIALISED;
									ar->alignment = RGN_ALIGN_NONE;
									
									hide = TRUE;
								}
							}
						}
						
						if (hide) {
							sclip->view = SC_VIEW_CLIP;
						}
					}
				}
			}
		}
	}
	
	if (main->versionfile < 263 || (main->versionfile == 263 && main->subversionfile < 4))
	{
		Lamp *la;
		Camera *cam;
		Curve *cu;
		
		for (la = main->lamp.first; la; la = la->id.next) {
			if (la->shadow_frustum_size == 0.0f)
				la->shadow_frustum_size= 10.0f;
		}
		
		for (cam = main->camera.first; cam; cam = cam->id.next) {
			if (cam->flag & CAM_PANORAMA) {
				cam->type = CAM_PANO;
				cam->flag &= ~CAM_PANORAMA;
			}
		}
		
		for (cu = main->curve.first; cu; cu = cu->id.next) {
			if (cu->bevfac2 == 0.0f) {
				cu->bevfac1 = 0.0f;
				cu->bevfac2 = 1.0f;
			}
		}
	}
	
	if (main->versionfile < 263 || (main->versionfile == 263 && main->subversionfile < 5))
	{
		{
			/* file output node paths are now stored in the file info struct instead socket name */
			Scene *sce;
			bNodeTree *ntree;
			
			for (sce = main->scene.first; sce; sce=sce->id.next) {
				if (sce->nodetree) {
					do_versions_nodetree_file_output_layers_2_64_5(sce->nodetree);
					do_versions_nodetree_image_layer_2_64_5(sce->nodetree);
				}
			}
			for (ntree = main->nodetree.first; ntree; ntree=ntree->id.next) {
				do_versions_nodetree_file_output_layers_2_64_5(ntree);
				do_versions_nodetree_image_layer_2_64_5(ntree);
			}
		}
	}

	if (main->versionfile < 263 || (main->versionfile == 263 && main->subversionfile < 6))
	{
		/* update use flags for node sockets (was only temporary before) */
		Scene *sce;
		Material *mat;
		Tex *tex;
		Lamp *lamp;
		World *world;
		bNodeTree *ntree;
		
		for (sce=main->scene.first; sce; sce=sce->id.next)
			if (sce->nodetree)
				do_versions_nodetree_frame_2_64_6(sce->nodetree);
		
		for (mat=main->mat.first; mat; mat=mat->id.next)
			if (mat->nodetree)
				do_versions_nodetree_frame_2_64_6(mat->nodetree);
		
		for (tex=main->tex.first; tex; tex=tex->id.next)
			if (tex->nodetree)
				do_versions_nodetree_frame_2_64_6(tex->nodetree);
		
		for (lamp=main->lamp.first; lamp; lamp=lamp->id.next)
			if (lamp->nodetree)
				do_versions_nodetree_frame_2_64_6(lamp->nodetree);
		
		for (world=main->world.first; world; world=world->id.next)
			if (world->nodetree)
				do_versions_nodetree_frame_2_64_6(world->nodetree);
		
		for (ntree=main->nodetree.first; ntree; ntree=ntree->id.next)
			do_versions_nodetree_frame_2_64_6(ntree);
	}

	if (main->versionfile < 263 || (main->versionfile == 263 && main->subversionfile < 7))
	{
		Object *ob;

		for (ob = main->object.first; ob; ob = ob->id.next) {
			ModifierData *md;
			for (md = ob->modifiers.first; md; md = md->next) {
				if (md->type == eModifierType_Smoke) {
					SmokeModifierData *smd = (SmokeModifierData *)md;
					if ((smd->type & MOD_SMOKE_TYPE_DOMAIN) && smd->domain) {
						int maxres = max_iii(smd->domain->res[0], smd->domain->res[1], smd->domain->res[2]);
						smd->domain->scale = smd->domain->dx * maxres;
						smd->domain->dx = 1.0f / smd->domain->scale;
					}
				}
			}
		}
	}


	if (main->versionfile < 263 || (main->versionfile == 263 && main->subversionfile < 8))
	{
		/* set new deactivation values for game settings */
		Scene *sce;

		for (sce = main->scene.first; sce; sce = sce->id.next) {
			/* Game Settings */
			sce->gm.lineardeactthreshold = 0.8f;
			sce->gm.angulardeactthreshold = 1.0f;
			sce->gm.deactivationtime = 2.0f;
		}
	}

	if (main->versionfile < 263 || (main->versionfile == 263 && main->subversionfile < 9)) {
		bNodeTreeType *ntreetype = ntreeGetType(NTREE_SHADER);
		
		if (ntreetype && ntreetype->foreach_nodetree)
			ntreetype->foreach_nodetree(main, NULL, do_version_ntree_image_user_264);
	}

	if (main->versionfile < 263 || (main->versionfile == 263 && main->subversionfile < 10)) {
		{
			Scene *scene;
			bNodeTreeType *ntreetype;
			// composite redesign
			for (scene=main->scene.first; scene; scene=scene->id.next) {
				if (scene->nodetree) {
					if (scene->nodetree->chunksize == 0) {
						scene->nodetree->chunksize = 256;
					}
				}
			}
			ntreetype = ntreeGetType(NTREE_COMPOSIT);
	
			if (ntreetype && ntreetype->foreach_nodetree)
				ntreetype->foreach_nodetree(main, NULL, do_version_ntree_defocus_264);
			
		}

		{
			bScreen *sc;

			for (sc = main->screen.first; sc; sc = sc->id.next) {
				ScrArea *sa;

				for (sa = sc->areabase.first; sa; sa = sa->next) {
					SpaceLink *sl;

					for (sl = sa->spacedata.first; sl; sl = sl->next) {
						if (sl->spacetype == SPACE_CLIP) {
							SpaceClip *sclip = (SpaceClip *)sl;

							if (sclip->around == 0) {
								sclip->around = V3D_CENTROID;
							}
						}
					}
				}
			}
		}

		{
			MovieClip *clip;

			for (clip = main->movieclip.first; clip; clip = clip->id.next) {
				clip->start_frame = 1;
			}
		}
	}

	if (main->versionfile < 263 || (main->versionfile == 263 && main->subversionfile < 11)) {
		MovieClip *clip;

		for (clip = main->movieclip.first; clip; clip = clip->id.next) {
			MovieTrackingTrack *track;

			track = clip->tracking.tracks.first;
			while (track) {
				do_versions_affine_tracker_track(track);

				track = track->next;
			}
		}
	}

	if (main->versionfile < 263 || (main->versionfile == 263 && main->subversionfile < 12)) {
		Material *ma;

		for (ma = main->mat.first; ma; ma = ma->id.next)
			if (ma->strand_widthfade == 2.0f)
				ma->strand_widthfade = 0.0f;
	}

	if (main->versionfile < 263 || (main->versionfile == 263 && main->subversionfile < 13)) {
		bNodeTreeType *ntreetype = ntreeGetType(NTREE_COMPOSIT);

		if (ntreetype && ntreetype->foreach_nodetree)
			ntreetype->foreach_nodetree(main, NULL, do_version_ntree_dilateerode_264);
	}

	if (main->versionfile < 263 || (main->versionfile == 263 && main->subversionfile < 14)) {
		ParticleSettings *part;
		bNodeTreeType *ntreetype = ntreeGetType(NTREE_COMPOSIT);

		if (ntreetype && ntreetype->foreach_nodetree)
			ntreetype->foreach_nodetree(main, NULL, do_version_ntree_keying_despill_balance);

		/* keep compatibility for dupliobject particle size */
		for (part=main->particle.first; part; part=part->id.next)
			if (ELEM(part->ren_as, PART_DRAW_OB, PART_DRAW_GR))
				if ((part->draw & PART_DRAW_ROTATE_OB) == 0)
					part->draw |= PART_DRAW_NO_SCALE_OB;
	}

	if (main->versionfile < 263 || (main->versionfile == 263 && main->subversionfile < 17)) {
		bNodeTreeType *ntreetype = ntreeGetType(NTREE_COMPOSIT);

		if (ntreetype && ntreetype->foreach_nodetree)
			ntreetype->foreach_nodetree(main, NULL, do_version_ntree_mask_264);
	}

	if (main->versionfile < 263 || (main->versionfile == 263 && main->subversionfile < 18)) {
		Scene *scene;

		for (scene = main->scene.first; scene; scene = scene->id.next) {
			if (scene->ed) {
				Sequence *seq;

				SEQ_BEGIN (scene->ed, seq)
				{
					Strip *strip = seq->strip;

					if (strip && strip->color_balance) {
						SequenceModifierData *smd;
						ColorBalanceModifierData *cbmd;

						smd = BKE_sequence_modifier_new(seq, NULL, seqModifierType_ColorBalance);
						cbmd = (ColorBalanceModifierData *) smd;

						cbmd->color_balance = *strip->color_balance;

						/* multiplication with color balance used is handled differently,
						 * so we need to move multiplication to modifier so files would be
						 * compatible
						 */
						cbmd->color_multiply = seq->mul;
						seq->mul = 1.0f;

						MEM_freeN(strip->color_balance);
						strip->color_balance = NULL;
					}
				}
				SEQ_END
			}
		}
	}

	/* color management pipeline changes compatibility code */
	if (main->versionfile < 263 || (main->versionfile == 263 && main->subversionfile < 19)) {
		Scene *scene;
		Image *ima;
		int colormanagement_disabled = FALSE;

		/* make scenes which are not using color management have got None as display device,
		 * so they wouldn't perform linear-to-sRGB conversion on display
		 */
		for (scene = main->scene.first; scene; scene = scene->id.next) {
			if ((scene->r.color_mgt_flag & R_COLOR_MANAGEMENT) == 0) {
				ColorManagedDisplaySettings *display_settings = &scene->display_settings;

				if (display_settings->display_device[0] == 0) {
					BKE_scene_disable_color_management(scene);

				}

				colormanagement_disabled = TRUE;
			}
		}

		for (ima = main->image.first; ima; ima = ima->id.next) {
			if (ima->source == IMA_SRC_VIEWER) {
				ima->flag |= IMA_VIEW_AS_RENDER;
			}
			else if (colormanagement_disabled) {
				/* if colormanagement not used, set image's color space to raw, so no sRGB->linear conversion
				 * would happen on display and render
				 * there's no clear way to check whether color management is enabled or not in render engine
				 * so set all images to raw if there's at least one scene with color management disabled
				 * this would still behave incorrect in cases when color management was used for only some
				 * of scenes, but such a setup is crazy anyway and think it's fair enough to break compatibility
				 * in that cases
				 */

				BLI_strncpy(ima->colorspace_settings.name, "Raw", sizeof(ima->colorspace_settings.name));
			}
		}
	}

	if (main->versionfile < 263 || (main->versionfile == 263 && main->subversionfile < 20)) {
		Key *key;
		for (key = main->key.first; key; key = key->id.next) {
			do_versions_key_uidgen(key);
		}
	}

	/* remove texco */
	if (main->versionfile < 263 || (main->versionfile == 263 && main->subversionfile < 21)) {
		Material *ma;
		for (ma = main->mat.first; ma; ma = ma->id.next) {
			int a;
			for (a = 0; a < MAX_MTEX; a++) {
				if (ma->mtex[a]) {
					if (ma->mtex[a]->texco == TEXCO_STICKY_) {
						ma->mtex[a]->texco = TEXCO_UV;
					}
				}
			}
		}

		{
			Mesh *me;
			for (me = main->mesh.first; me; me = me->id.next) {
				CustomData_update_typemap(&me->vdata);
				CustomData_free_layers(&me->vdata, CD_MSTICKY, me->totvert);
			}
		}
	}

	/* correction for files saved in blender version when BKE_pose_copy_data
	 * didn't copy animation visualization, which lead to deadlocks on motion
	 * path calculation for proxied armatures, see [#32742]
	 */
	if (main->versionfile < 264) {
		Object *ob;

		for (ob = main->object.first; ob; ob = ob->id.next) {
			if (ob->pose) {
				if (ob->pose->avs.path_step == 0) {
					animviz_settings_init(&ob->pose->avs);
				}
			}
		}
	}

	if (main->versionfile < 264 || (main->versionfile == 264 && main->subversionfile < 1)) {
		bNodeTreeType *ntreetype = ntreeGetType(NTREE_SHADER);
		bNodeTree *ntree;

		if (ntreetype && ntreetype->foreach_nodetree)
			ntreetype->foreach_nodetree(main, NULL, do_version_ntree_tex_coord_from_dupli_264);
		
		for (ntree=main->nodetree.first; ntree; ntree=ntree->id.next)
			if (ntree->type==NTREE_SHADER)
				do_version_ntree_tex_coord_from_dupli_264(NULL, NULL, ntree);
	}

	if (main->versionfile < 264 || (main->versionfile == 264 && main->subversionfile < 2)) {
		MovieClip *clip;

		for (clip = main->movieclip.first; clip; clip = clip->id.next) {
			MovieTracking *tracking = &clip->tracking;
			MovieTrackingObject *tracking_object;

			for (tracking_object = tracking->objects.first;
			     tracking_object;
			     tracking_object = tracking_object->next)
			{
				if (tracking_object->keyframe1 == 0 && tracking_object->keyframe2 == 0) {
					tracking_object->keyframe1 = tracking->settings.keyframe1;
					tracking_object->keyframe2 = tracking->settings.keyframe2;
				}
			}
		}
	}

	if (main->versionfile < 264 || (main->versionfile == 264 && main->subversionfile < 3)) {
		/* smoke branch */
		{
			Object *ob;

			for (ob = main->object.first; ob; ob = ob->id.next) {
				ModifierData *md;
				for (md = ob->modifiers.first; md; md = md->next) {
					if (md->type == eModifierType_Smoke) {
						SmokeModifierData *smd = (SmokeModifierData *)md;
						if ((smd->type & MOD_SMOKE_TYPE_DOMAIN) && smd->domain) {
							/* keep branch saves if possible */
							if (!smd->domain->flame_max_temp) {
								smd->domain->burning_rate = 0.75f;
								smd->domain->flame_smoke = 1.0f;
								smd->domain->flame_vorticity = 0.5f;
								smd->domain->flame_ignition = 1.25f;
								smd->domain->flame_max_temp = 1.75f;
								smd->domain->adapt_threshold = 0.02f;
								smd->domain->adapt_margin = 4;
								smd->domain->flame_smoke_color[0] = 0.7f;
								smd->domain->flame_smoke_color[1] = 0.7f;
								smd->domain->flame_smoke_color[2] = 0.7f;
							}
						}
						else if ((smd->type & MOD_SMOKE_TYPE_FLOW) && smd->flow) {
							if (!smd->flow->texture_size) {
								smd->flow->fuel_amount = 1.0;
								smd->flow->surface_distance = 1.5;
								smd->flow->color[0] = 0.7f;
								smd->flow->color[1] = 0.7f;
								smd->flow->color[2] = 0.7f;
								smd->flow->texture_size = 1.0f;
							}
						}
					}
				}
			}
		}

		/* render border for viewport */
		{
			bScreen *sc;

			for (sc = main->screen.first; sc; sc = sc->id.next) {
				ScrArea *sa;
				for (sa = sc->areabase.first; sa; sa = sa->next) {
					SpaceLink *sl;
					for (sl = sa->spacedata.first; sl; sl = sl->next) {
						if (sl->spacetype == SPACE_VIEW3D) {
							View3D *v3d = (View3D *)sl;
							if (v3d->render_border.xmin == 0.0f && v3d->render_border.ymin == 0.0f &&
							    v3d->render_border.xmax == 0.0f && v3d->render_border.ymax == 0.0f)
							{
								v3d->render_border.xmax = 1.0f;
								v3d->render_border.ymax = 1.0f;
							}
						}
					}
				}
			}
		}
	}

	if (main->versionfile < 264 || (main->versionfile == 264 && main->subversionfile < 4)) {
		/* Fix for old node flags: Apparently the SOCK_DYNAMIC flag has been in use for other
		 * purposes before and then removed and later reused for SOCK_DYNAMIC. This socket should
		 * only be used by certain node types which don't use template lists, cleaning this up here.
		 */
		bNodeTreeType *ntreetype;
		bNodeTree *ntree;
		
		ntreetype = ntreeGetType(NTREE_COMPOSIT);
		if (ntreetype && ntreetype->foreach_nodetree)
			ntreetype->foreach_nodetree(main, NULL, do_version_node_cleanup_dynamic_sockets_264);
		ntreetype = ntreeGetType(NTREE_SHADER);
		if (ntreetype && ntreetype->foreach_nodetree)
			ntreetype->foreach_nodetree(main, NULL, do_version_node_cleanup_dynamic_sockets_264);
		ntreetype = ntreeGetType(NTREE_TEXTURE);
		if (ntreetype && ntreetype->foreach_nodetree)
			ntreetype->foreach_nodetree(main, NULL, do_version_node_cleanup_dynamic_sockets_264);
		
		for (ntree=main->nodetree.first; ntree; ntree=ntree->id.next)
			do_version_node_cleanup_dynamic_sockets_264(NULL, NULL, ntree);
	}

	if (main->versionfile < 264 || (main->versionfile == 264 && main->subversionfile < 5)) {
		/* set a unwrapping margin and ABF by default */
		Scene *scene;

		for (scene=main->scene.first; scene; scene=scene->id.next) {
			if (scene->toolsettings->uvcalc_margin == 0.0f) {
				scene->toolsettings->uvcalc_margin = 0.001f;
				scene->toolsettings->unwrapper = 0;
			}
		}
	}

	if (main->versionfile < 264 || (main->versionfile == 264 && main->subversionfile < 6)) {
		/* Fix for bug #32982, internal_links list could get corrupted from r51630 onward.
		 * Simply remove bad internal_links lists to avoid NULL pointers.
		 */
		bNodeTreeType *ntreetype;
		bNodeTree *ntree;
		
		ntreetype = ntreeGetType(NTREE_COMPOSIT);
		if (ntreetype && ntreetype->foreach_nodetree)
			ntreetype->foreach_nodetree(main, NULL, do_version_node_fix_internal_links_264);
		ntreetype = ntreeGetType(NTREE_SHADER);
		if (ntreetype && ntreetype->foreach_nodetree)
			ntreetype->foreach_nodetree(main, NULL, do_version_node_fix_internal_links_264);
		ntreetype = ntreeGetType(NTREE_TEXTURE);
		if (ntreetype && ntreetype->foreach_nodetree)
			ntreetype->foreach_nodetree(main, NULL, do_version_node_fix_internal_links_264);
		
		for (ntree=main->nodetree.first; ntree; ntree=ntree->id.next)
			do_version_node_fix_internal_links_264(NULL, NULL, ntree);
		
	}
	
	if (main->versionfile < 264 || (main->versionfile == 264 && main->subversionfile < 6)) {
		bScreen *sc;
		
		for (sc = main->screen.first; sc; sc = sc->id.next) {
			ScrArea *sa;
			for (sa = sc->areabase.first; sa; sa = sa->next) {
				SpaceLink *sl;
				if ( sa->spacetype == SPACE_LOGIC)
					do_version_logic_264(&sa->regionbase);
				
				for (sl = sa->spacedata.first; sl; sl = sl->next) {
					if (sl->spacetype == SPACE_LOGIC)
						do_version_logic_264(&sl->regionbase);
				}
			}
		}
	}

	if (main->versionfile < 264 || (main->versionfile == 264 && main->subversionfile < 7)) {
		/* convert tiles size from resolution and number of tiles */
		{
			Scene *scene;

			for (scene = main->scene.first; scene; scene = scene->id.next) {
				if (scene->r.tilex == 0 || scene->r.tiley == 1) {
					if (scene->r.xparts && scene->r.yparts) {
						/* scene could be set for panoramic rendering, so clamp with the
						 * lowest possible tile size value
						 */
						scene->r.tilex = max_ii(scene->r.xsch * scene->r.size / scene->r.xparts / 100, 8);
						scene->r.tiley = max_ii(scene->r.ysch * scene->r.size / scene->r.yparts / 100, 8);
					}
					else {
						/* happens when mixing using current trunk and previous release */
						scene->r.tilex = scene->r.tiley = 64;
					}
				}
			}
		}

		/* collision masks */
		{
			Object *ob;
			for (ob = main->object.first; ob; ob = ob->id.next) {
				if (ob->col_group == 0) {
					ob->col_group = 0x01;
					ob->col_mask = 0xff;
				}
			}
		}

		/* fallbck resection method settings */
		{
			MovieClip *clip;

			for (clip = main->movieclip.first; clip; clip = clip->id.next) {
				if (clip->tracking.settings.reconstruction_success_threshold == 0.0f) {
					clip->tracking.settings.reconstruction_success_threshold = 1e-3f;
				}
			}
		}
	}

	if (main->versionfile < 264 || (main->versionfile == 264 && main->subversionfile < 7)) {
		MovieClip *clip;

		for (clip = main->movieclip.first; clip; clip = clip->id.next) {
			MovieTrackingTrack *track;
			MovieTrackingObject *object;

			for (track = clip->tracking.tracks.first; track; track = track->next) {
				do_versions_affine_tracker_track(track);
			}

			for (object = clip->tracking.objects.first; object; object = object->next) {
				for (track = object->tracks.first; track; track = track->next) {
					do_versions_affine_tracker_track(track);
				}
			}
		}
	}

	if (main->versionfile < 265) {
		Object *ob;
		for (ob = main->object.first; ob; ob = ob->id.next) {
			if (ob->step_height == 0.0f) {
				ob->step_height = 0.15f;
				ob->jump_speed = 10.0f;
				ob->fall_speed = 55.0f;
			}
		}
	}

	if (main->versionfile < 265 || (main->versionfile == 265 && main->subversionfile < 3)) {
		bScreen *sc;
		for (sc = main->screen.first; sc; sc = sc->id.next) {
			ScrArea *sa;
			for (sa = sc->areabase.first; sa; sa = sa->next) {
				SpaceLink *sl;
				for (sl = sa->spacedata.first; sl; sl = sl->next) {
					switch (sl->spacetype) {
						case SPACE_VIEW3D:
						{
							View3D *v3d = (View3D *)sl;
							v3d->flag2 |= V3D_SHOW_GPENCIL;
							break;
						}
						case SPACE_SEQ:
						{
							SpaceSeq *sseq = (SpaceSeq *)sl;
							sseq->flag |= SEQ_SHOW_GPENCIL;
							break;
						}
						case SPACE_IMAGE:
						{
							SpaceImage *sima = (SpaceImage *)sl;
							sima->flag |= SI_SHOW_GPENCIL;
							break;
						}
						case SPACE_NODE:
						{
							SpaceNode *snode = (SpaceNode *)sl;
							snode->flag |= SNODE_SHOW_GPENCIL;
							break;
						}
						case SPACE_CLIP:
						{
							SpaceClip *sclip = (SpaceClip *)sl;
							sclip->flag |= SC_SHOW_GPENCIL;
							break;
						}
					}
				}
			}
		}
	}

	if (main->versionfile < 265 || (main->versionfile == 265 && main->subversionfile < 5)) {
		Scene *scene;
		Image *image;
		Tex *tex;
		bNodeTreeType *ntreetype;
		bNodeTree *ntree;

		for (scene = main->scene.first; scene; scene = scene->id.next) {
			Sequence *seq;
			bool set_premul = false;

			SEQ_BEGIN (scene->ed, seq)
			{
				if (seq->flag & SEQ_MAKE_PREMUL) {
					seq->alpha_mode = SEQ_ALPHA_STRAIGHT;
				}
				else {
					BKE_sequence_alpha_mode_from_extension(seq);
				}
			}
			SEQ_END

			if (scene->r.bake_samples == 0)
				scene->r.bake_samples = 256;

			if (scene->world) {
				World *world = blo_do_versions_newlibadr(fd, scene->id.lib, scene->world);

				if (world && is_zero_v3(&world->horr)) {
					if ((world->skytype & WO_SKYBLEND) == 0 || is_zero_v3(&world->zenr)) {
						set_premul = true;
					}
				}
			}
			else
				set_premul = true;

			if (set_premul) {
				printf("2.66 versioning fix: replacing black sky with premultiplied alpha for scene %s\n", scene->id.name + 2);
				scene->r.alphamode = R_ALPHAPREMUL;
			}
		}

		for (image = main->image.first; image; image = image->id.next) {
			if (image->flag & IMA_DO_PREMUL) {
				image->alpha_mode = IMA_ALPHA_STRAIGHT;
			}
			else {
				BKE_image_alpha_mode_from_extension(image);
			}
		}

		for (tex = main->tex.first; tex; tex = tex->id.next) {
			if (tex->type == TEX_IMAGE && (tex->imaflag & TEX_USEALPHA) == 0) {
				image = blo_do_versions_newlibadr(fd, tex->id.lib, tex->ima);

				if (image && (image->flag & IMA_DO_PREMUL) == 0)
					image->flag |= IMA_IGNORE_ALPHA;
			}
		}

		ntreetype = ntreeGetType(NTREE_COMPOSIT);
		if (ntreetype && ntreetype->foreach_nodetree)
			ntreetype->foreach_nodetree(main, fd, do_version_node_straight_image_alpha_workaround);

		for (ntree = main->nodetree.first; ntree; ntree = ntree->id.next)
			do_version_node_straight_image_alpha_workaround(fd, NULL, ntree);
	}
	else if (main->versionfile < 266 || (main->versionfile == 266 && main->subversionfile < 1)) {
		/* texture use alpha was removed for 2.66 but added back again for 2.66a,
		 * for compatibility all textures assumed it to be enabled */
		Tex *tex;

		for (tex = main->tex.first; tex; tex = tex->id.next)
			if (tex->type == TEX_IMAGE)
				tex->imaflag |= TEX_USEALPHA;
	}

	if (main->versionfile < 265 || (main->versionfile == 265 && main->subversionfile < 7)) {
		Curve *cu;

		for (cu = main->curve.first; cu; cu = cu->id.next) {
			if (cu->flag & (CU_FRONT | CU_BACK)) {
				if ( cu->ext1 != 0.0f || cu->ext2 != 0.0f) {
					Nurb *nu;

					for (nu = cu->nurb.first; nu; nu = nu->next) {
						int a;

						if (nu->bezt) {
							BezTriple *bezt = nu->bezt;
							a = nu->pntsu;

							while (a--) {
								bezt->radius = 1.0f;
								bezt++;
							}
						}
						else if (nu->bp) {
							BPoint *bp = nu->bp;
							a = nu->pntsu * nu->pntsv;

							while (a--) {
								bp->radius = 1.0f;
								bp++;
							}
						}
					}
				}
			}
		}
	}

	if (MAIN_VERSION_OLDER(main, 265, 9)) {
		Mesh *me;
		for (me = main->mesh.first; me; me = me->id.next) {
			BKE_mesh_do_versions_cd_flag_init(me);
		}
	}

	if (MAIN_VERSION_OLDER(main, 265, 10)) {
		Brush *br;
		for (br = main->brush.first; br; br = br->id.next) {
			if (br->ob_mode & OB_MODE_TEXTURE_PAINT) {
				br->mtex.brush_map_mode = MTEX_MAP_MODE_TILED;
			}
		}
	}

	// add storage for compositor translate nodes when not existing
	if (MAIN_VERSION_OLDER(main, 265, 11)) {
		bNodeTreeType *ntreetype;
		bNodeTree *ntree;

		ntreetype = ntreeGetType(NTREE_COMPOSIT);
		if (ntreetype && ntreetype->foreach_nodetree)
			ntreetype->foreach_nodetree(main, NULL, do_version_node_fix_translate_wrapping);

		for (ntree = main->nodetree.first; ntree; ntree = ntree->id.next)
			do_version_node_fix_translate_wrapping(NULL, NULL, ntree);
	}

<<<<<<< HEAD
	// if (main->versionfile < 265 || (main->versionfile == 265 && main->subversionfile < 7)) {

#ifdef WITH_FREESTYLE
	/* default values in Freestyle settings */
	{
		Scene *sce;
		SceneRenderLayer *srl;
		FreestyleLineStyle *linestyle;

		for(sce = main->scene.first; sce; sce = sce->id.next) {
			if (sce->r.line_thickness_mode == 0) {
				sce->r.line_thickness_mode = R_LINE_THICKNESS_ABSOLUTE;
				sce->r.unit_line_thickness = 1.0f;
			}
			for(srl = sce->r.layers.first; srl; srl = srl->next) {
				if (srl->freestyleConfig.mode == 0)
					srl->freestyleConfig.mode = FREESTYLE_CONTROL_EDITOR_MODE;
				if (srl->freestyleConfig.raycasting_algorithm == FREESTYLE_ALGO_CULLED_ADAPTIVE_CUMULATIVE ||
				    srl->freestyleConfig.raycasting_algorithm == FREESTYLE_ALGO_CULLED_ADAPTIVE_TRADITIONAL) {
					srl->freestyleConfig.raycasting_algorithm = 0; /* deprecated */
					srl->freestyleConfig.flags |= FREESTYLE_CULLING;
				}
			}
		}
		for(linestyle = main->linestyle.first; linestyle; linestyle = linestyle->id.next) {
#if 1
			/* disable the Misc panel for now */
			if (linestyle->panel == LS_PANEL_MISC) {
				linestyle->panel = LS_PANEL_STROKES;
			}
#endif
			if (linestyle->thickness_position == 0) {
				linestyle->thickness_position = LS_THICKNESS_CENTER;
				linestyle->thickness_ratio = 0.5f;
			}
			if (linestyle->chaining == 0)
				linestyle->chaining = LS_CHAINING_PLAIN;
			if (linestyle->rounds == 0)
				linestyle->rounds = 3;
		}
	}
	/* The code segment below will be removed when the trunk merger is done.
	   For now it is kept for backward compatibility, giving branch users time
	   to migrate to the new CustomData-based edge/face marks. */
	{
		Mesh *me;
		MEdge *medge;
		MPoly *mpoly;
		int i, found;

		for (me = main->mesh.first; me; me = me->id.next) {
			/* Freestyle edge marks */
			found = 0;
			medge = me->medge;
			for (i = 0; i < me->totedge; i++) {
				if (medge->flag & ME_FREESTYLE_EDGE) {
					found = 1;
					break;
				}
				medge++;
			}
			if (found) {
				FreestyleEdge *fed = CustomData_add_layer(&me->edata, CD_FREESTYLE_EDGE, CD_CALLOC, NULL, me->totedge);
				medge = me->medge;
				for (i = 0; i < me->totedge; i++) {
					if (medge->flag & ME_FREESTYLE_EDGE) {
						medge->flag &= ~ME_FREESTYLE_EDGE;
						fed->flag |= FREESTYLE_EDGE_MARK;
					}
					medge++;
					fed++;
				}
				printf("Migrated to CustomData-based Freestyle edge marks\n");
			}
			/* Freestyle face marks */
			found = 0;
			mpoly = me->mpoly;
			for (i = 0; i < me->totpoly; i++) {
				if (mpoly->flag & ME_FREESTYLE_FACE) {
					found = 1;
					break;
				}
				mpoly++;
			}
			if (found) {
				FreestyleFace *ffa = CustomData_add_layer(&me->pdata, CD_FREESTYLE_FACE, CD_CALLOC, NULL, me->totpoly);
				mpoly = me->mpoly;
				for (i = 0; i < me->totpoly; i++) {
					if (mpoly->flag & ME_FREESTYLE_FACE) {
						mpoly->flag &= ~ME_FREESTYLE_FACE;
						ffa->flag |= FREESTYLE_FACE_MARK;
					}
					mpoly++;
					ffa++;
				}
				printf("Migrated to CustomData-based Freestyle face marks\n");
			}
		}
	}
#endif

=======
	if (main->versionfile < 267) {
		
		/* TIP: to initialize new variables added, use the new function
		   DNA_struct_elem_find(fd->filesdna, "structname", "typename", "varname")
		   example: 
				if (!DNA_struct_elem_find(fd->filesdna, "UserDef", "short", "image_gpubuffer_limit"))
					user->image_gpubuffer_limit = 10;
		 */
		
	}
	
>>>>>>> 66a35e08
	/* WATCH IT!!!: pointers from libdata have not been converted yet here! */
	/* WATCH IT 2!: Userdef struct init see do_versions_userdef() above! */

	/* don't forget to set version number in blender.c! */
}

#if 0 // XXX: disabled for now... we still don't have this in the right place in the loading code for it to work
static void do_versions_after_linking(FileData *fd, Library *lib, Main *main)
{
	/* old Animation System (using IPO's) needs to be converted to the new Animato system */
	if (main->versionfile < 250)
		do_versions_ipos_to_animato(main);
}
#endif

static void lib_link_all(FileData *fd, Main *main)
{
	oldnewmap_sort(fd);
	
	/* No load UI for undo memfiles */
	if (fd->memfile == NULL) {
	lib_link_windowmanager(fd, main);
	lib_link_screen(fd, main);
	}
	lib_link_scene(fd, main);
	lib_link_object(fd, main);
	lib_link_curve(fd, main);
	lib_link_mball(fd, main);
	lib_link_material(fd, main);
	lib_link_texture(fd, main);
	lib_link_image(fd, main);
	lib_link_ipo(fd, main);		// XXX deprecated... still needs to be maintained for version patches still
	lib_link_key(fd, main);
	lib_link_world(fd, main);
	lib_link_lamp(fd, main);
	lib_link_latt(fd, main);
	lib_link_text(fd, main);
	lib_link_camera(fd, main);
	lib_link_speaker(fd, main);
	lib_link_sound(fd, main);
	lib_link_group(fd, main);
	lib_link_armature(fd, main);
	lib_link_action(fd, main);
	lib_link_vfont(fd, main);
	lib_link_nodetree(fd, main);	/* has to be done after scene/materials, this will verify group nodes */
	lib_link_brush(fd, main);
	lib_link_particlesettings(fd, main);
	lib_link_movieclip(fd, main);
	lib_link_mask(fd, main);
#ifdef WITH_FREESTYLE
	lib_link_linestyle(fd, main);
#endif

	lib_link_mesh(fd, main);		/* as last: tpage images with users at zero */
	
	lib_link_library(fd, main);		/* only init users */
}

static void direct_link_keymapitem(FileData *fd, wmKeyMapItem *kmi)
{
	kmi->properties = newdataadr(fd, kmi->properties);
	if (kmi->properties)
		IDP_DirectLinkProperty(kmi->properties, (fd->flags & FD_FLAGS_SWITCH_ENDIAN), fd);
	kmi->ptr = NULL;
	kmi->flag &= ~KMI_UPDATE;
}

static BHead *read_userdef(BlendFileData *bfd, FileData *fd, BHead *bhead)
{
	UserDef *user;
	wmKeyMap *keymap;
	wmKeyMapItem *kmi;
	wmKeyMapDiffItem *kmdi;
	bAddon *addon;
	
	bfd->user = user= read_struct(fd, bhead, "user def");
	
	/* User struct has separate do-version handling */
	user->versionfile = bfd->main->versionfile;
	user->subversionfile = bfd->main->subversionfile;
	
	/* read all data into fd->datamap */
	bhead = read_data_into_oldnewmap(fd, bhead, "user def");
	
	if (user->keymaps.first) {
		/* backwards compatibility */
		user->user_keymaps= user->keymaps;
		user->keymaps.first= user->keymaps.last= NULL;
	}
	
	link_list(fd, &user->themes);
	link_list(fd, &user->user_keymaps);
	link_list(fd, &user->addons);
	
	for (keymap=user->user_keymaps.first; keymap; keymap=keymap->next) {
		keymap->modal_items= NULL;
		keymap->poll = NULL;
		keymap->flag &= ~KEYMAP_UPDATE;
		
		link_list(fd, &keymap->diff_items);
		link_list(fd, &keymap->items);
		
		for (kmdi=keymap->diff_items.first; kmdi; kmdi=kmdi->next) {
			kmdi->remove_item= newdataadr(fd, kmdi->remove_item);
			kmdi->add_item= newdataadr(fd, kmdi->add_item);
			
			if (kmdi->remove_item)
				direct_link_keymapitem(fd, kmdi->remove_item);
			if (kmdi->add_item)
				direct_link_keymapitem(fd, kmdi->add_item);
		}
		
		for (kmi=keymap->items.first; kmi; kmi=kmi->next)
			direct_link_keymapitem(fd, kmi);
	}
	
	for (addon = user->addons.first; addon; addon = addon->next) {
		addon->prop = newdataadr(fd, addon->prop);
		if (addon->prop) {
			IDP_DirectLinkProperty(addon->prop, (fd->flags & FD_FLAGS_SWITCH_ENDIAN), fd);
		}
	}

	// XXX
	user->uifonts.first = user->uifonts.last= NULL;
	
	link_list(fd, &user->uistyles);
	
	/* free fd->datamap again */
	oldnewmap_free_unused(fd->datamap);
	oldnewmap_clear(fd->datamap);
	
	return bhead;
}

BlendFileData *blo_read_file_internal(FileData *fd, const char *filepath)
{
	BHead *bhead = blo_firstbhead(fd);
	BlendFileData *bfd;
	ListBase mainlist = {NULL, NULL};
	
	bfd = MEM_callocN(sizeof(BlendFileData), "blendfiledata");
	bfd->main = MEM_callocN(sizeof(Main), "readfile_Main");
	BLI_addtail(&mainlist, bfd->main);
	fd->mainlist = &mainlist;
	
	bfd->main->versionfile = fd->fileversion;
	
	bfd->type = BLENFILETYPE_BLEND;
	BLI_strncpy(bfd->main->name, filepath, sizeof(bfd->main->name));

	while (bhead) {
		switch (bhead->code) {
		case DATA:
		case DNA1:
		case TEST: /* used as preview since 2.5x */
		case REND:
			bhead = blo_nextbhead(fd, bhead);
			break;
		case GLOB:
			bhead = read_global(bfd, fd, bhead);
			break;
		case USER:
			bhead = read_userdef(bfd, fd, bhead);
			break;
		case ENDB:
			bhead = NULL;
			break;
		
		case ID_LI:
			/* skip library datablocks in undo, this works together with
			 * BLO_read_from_memfile, where the old main->library is restored
			 * overwriting  the libraries from the memory file. previously
			 * it did not save ID_LI/ID_ID blocks in this case, but they are
			 * needed to make quit.blend recover them correctly. */
			if (fd->memfile)
				bhead = blo_nextbhead(fd, bhead);
			else
				bhead = read_libblock(fd, bfd->main, bhead, LIB_LOCAL, NULL);
			break;
		case ID_ID:
			/* same as above */
			if (fd->memfile)
				bhead = blo_nextbhead(fd, bhead);
			else
				/* always adds to the most recently loaded
				 * ID_LI block, see direct_link_library.
				 * this is part of the file format definition. */
				bhead = read_libblock(fd, mainlist.last, bhead, LIB_READ+LIB_EXTERN, NULL);
			break;
			
			/* in 2.50+ files, the file identifier for screens is patched, forward compatibility */
		case ID_SCRN:
			bhead->code = ID_SCR;
			/* deliberate pass on to default */
		default:
			bhead = read_libblock(fd, bfd->main, bhead, LIB_LOCAL, NULL);
		}
	}
	
	/* do before read_libraries, but skip undo case */
	if (fd->memfile==NULL)
		do_versions(fd, NULL, bfd->main);
	
	do_versions_userdef(fd, bfd);
	
	read_libraries(fd, &mainlist);
	
	blo_join_main(&mainlist);
	
	lib_link_all(fd, bfd->main);
	//do_versions_after_linking(fd, NULL, bfd->main); // XXX: not here (or even in this function at all)! this causes crashes on many files - Aligorith (July 04, 2010)
	lib_verify_nodetree(bfd->main, TRUE);
	fix_relpaths_library(fd->relabase, bfd->main); /* make all relative paths, relative to the open blend file */
	
	link_global(fd, bfd);	/* as last */
	
	return bfd;
}

/* ************* APPEND LIBRARY ************** */

struct BHeadSort {
	BHead *bhead;
	void *old;
};

static int verg_bheadsort(const void *v1, const void *v2)
{
	const struct BHeadSort *x1=v1, *x2=v2;
	
	if (x1->old > x2->old) return 1;
	else if (x1->old < x2->old) return -1;
	return 0;
}

static void sort_bhead_old_map(FileData *fd)
{
	BHead *bhead;
	struct BHeadSort *bhs;
	int tot = 0;
	
	for (bhead = blo_firstbhead(fd); bhead; bhead = blo_nextbhead(fd, bhead))
		tot++;
	
	fd->tot_bheadmap = tot;
	if (tot == 0) return;
	
	bhs = fd->bheadmap = MEM_mallocN(tot * sizeof(struct BHeadSort), "BHeadSort");
	
	for (bhead = blo_firstbhead(fd); bhead; bhead = blo_nextbhead(fd, bhead), bhs++) {
		bhs->bhead = bhead;
		bhs->old = bhead->old;
	}
	
	qsort(fd->bheadmap, tot, sizeof(struct BHeadSort), verg_bheadsort);
}

static BHead *find_previous_lib(FileData *fd, BHead *bhead)
{
	/* skip library datablocks in undo, see comment in read_libblock */
	if (fd->memfile)
		return NULL;

	for (; bhead; bhead = blo_prevbhead(fd, bhead)) {
		if (bhead->code == ID_LI)
			break;
	}

	return bhead;
}

static BHead *find_bhead(FileData *fd, void *old)
{
#if 0
	BHead *bhead;
#endif
	struct BHeadSort *bhs, bhs_s;
	
	if (!old)
		return NULL;

	if (fd->bheadmap == NULL)
		sort_bhead_old_map(fd);
	
	bhs_s.old = old;
	bhs = bsearch(&bhs_s, fd->bheadmap, fd->tot_bheadmap, sizeof(struct BHeadSort), verg_bheadsort);

	if (bhs)
		return bhs->bhead;
	
#if 0
	for (bhead = blo_firstbhead(fd); bhead; bhead= blo_nextbhead(fd, bhead)) {
		if (bhead->old == old)
			return bhead;
	}
#endif

	return NULL;
}

char *bhead_id_name(FileData *fd, BHead *bhead)
{
	return ((char *)(bhead+1)) + fd->id_name_offs;
}

static ID *is_yet_read(FileData *fd, Main *mainvar, BHead *bhead)
{
	const char *idname= bhead_id_name(fd, bhead);
	/* which_libbase can be NULL, intentionally not using idname+2 */
	return BLI_findstring(which_libbase(mainvar, GS(idname)), idname, offsetof(ID, name));
}

static void expand_doit_library(void *fdhandle, Main *mainvar, void *old)
{
	BHead *bhead;
	FileData *fd = fdhandle;
	ID *id;
	
	bhead = find_bhead(fd, old);
	if (bhead) {
		/* from another library? */
		if (bhead->code == ID_ID) {
			BHead *bheadlib= find_previous_lib(fd, bhead);
			
			if (bheadlib) {
				Library *lib = read_struct(fd, bheadlib, "Library");
				Main *ptr = blo_find_main(fd, lib->name, fd->relabase);
				
				if (ptr->curlib == NULL) {
					const char *idname= bhead_id_name(fd, bhead);
					
					BKE_reportf_wrap(fd->reports, RPT_WARNING, TIP_("LIB ERROR: Data refers to main .blend file: '%s' from %s"),
					                 idname, mainvar->curlib->filepath);
					return;
				}
				else
				id = is_yet_read(fd, ptr, bhead);
				
				if (id == NULL) {
					read_libblock(fd, ptr, bhead, LIB_READ+LIB_INDIRECT, NULL);
					// commented because this can print way too much
					// if (G.debug & G_DEBUG) printf("expand_doit: other lib %s\n", lib->name);
					
					/* for outliner dependency only */
					ptr->curlib->parent = mainvar->curlib;
				}
				else {
					/* The line below was commented by Ton (I assume), when Hos did the merge from the orange branch. rev 6568
					 * This line is NEEDED, the case is that you have 3 blend files...
					 * user.blend, lib.blend and lib_indirect.blend - if user.blend already references a "tree" from
					 * lib_indirect.blend but lib.blend does too, linking in a Scene or Group from lib.blend can result in an
					 * empty without the dupli group referenced. Once you save and reload the group would appear. - Campbell */
					/* This crashes files, must look further into it */
					
					/* Update: the issue is that in file reading, the oldnewmap is OK, but for existing data, it has to be
					 * inserted in the map to be found! */
					
					/* Update: previously it was checking for id->flag & LIB_PRE_EXISTING, however that does not affect file
					 * reading. For file reading we may need to insert it into the libmap as well, because you might have
					 * two files indirectly linking the same datablock, and in that case we need this in the libmap for the
					 * fd of both those files.
					 *
					 * The crash that this check avoided earlier was because bhead->code wasn't properly passed in, making
					 * change_idid_adr not detect the mapping was for an ID_ID datablock. */
					oldnewmap_insert(fd->libmap, bhead->old, id, bhead->code);
					change_idid_adr_fd(fd, bhead->old, id);
					
					// commented because this can print way too much
					// if (G.debug & G_DEBUG) printf("expand_doit: already linked: %s lib: %s\n", id->name, lib->name);
				}
				
				MEM_freeN(lib);
			}
		}
		else {
			id = is_yet_read(fd, mainvar, bhead);
			if (id == NULL) {
				read_libblock(fd, mainvar, bhead, LIB_TESTIND, NULL);
			}
			else {
				/* this is actually only needed on UI call? when ID was already read before, and another append
				 * happens which invokes same ID... in that case the lookup table needs this entry */
				oldnewmap_insert(fd->libmap, bhead->old, id, bhead->code);
				// commented because this can print way too much
				// if (G.debug & G_DEBUG) printf("expand: already read %s\n", id->name);
			}
		}
	}
}

static void (*expand_doit)(void *, Main *, void *);

// XXX deprecated - old animation system
static void expand_ipo(FileData *fd, Main *mainvar, Ipo *ipo)
{
	IpoCurve *icu;
	for (icu = ipo->curve.first; icu; icu = icu->next) {
		if (icu->driver)
			expand_doit(fd, mainvar, icu->driver->ob);
	}
}

// XXX deprecated - old animation system
static void expand_constraint_channels(FileData *fd, Main *mainvar, ListBase *chanbase)
{
	bConstraintChannel *chan;
	for (chan = chanbase->first; chan; chan = chan->next) {
		expand_doit(fd, mainvar, chan->ipo);
	}
}

static void expand_fmodifiers(FileData *fd, Main *mainvar, ListBase *list)
{
	FModifier *fcm;
	
	for (fcm = list->first; fcm; fcm = fcm->next) {
		/* library data for specific F-Modifier types */
		switch (fcm->type) {
			case FMODIFIER_TYPE_PYTHON:
			{
				FMod_Python *data = (FMod_Python *)fcm->data;
				
				expand_doit(fd, mainvar, data->script);
			}
				break;
		}
	}
}

static void expand_fcurves(FileData *fd, Main *mainvar, ListBase *list)
{
	FCurve *fcu;
	
	for (fcu = list->first; fcu; fcu = fcu->next) {
		/* Driver targets if there is a driver */
		if (fcu->driver) {
			ChannelDriver *driver = fcu->driver;
			DriverVar *dvar;
			
			for (dvar = driver->variables.first; dvar; dvar = dvar->next) {
				DRIVER_TARGETS_LOOPER(dvar) 
				{
					// TODO: only expand those that are going to get used?
					expand_doit(fd, mainvar, dtar->id);
				}
				DRIVER_TARGETS_LOOPER_END
			}
		}
		
		/* F-Curve Modifiers */
		expand_fmodifiers(fd, mainvar, &fcu->modifiers);
	}
}

static void expand_action(FileData *fd, Main *mainvar, bAction *act)
{
	bActionChannel *chan;
	
	// XXX deprecated - old animation system --------------
	for (chan=act->chanbase.first; chan; chan=chan->next) {
		expand_doit(fd, mainvar, chan->ipo);
		expand_constraint_channels(fd, mainvar, &chan->constraintChannels);
	}
	// ---------------------------------------------------
	
	/* F-Curves in Action */
	expand_fcurves(fd, mainvar, &act->curves);
}

static void expand_keyingsets(FileData *fd, Main *mainvar, ListBase *list)
{
	KeyingSet *ks;
	KS_Path *ksp;
	
	/* expand the ID-pointers in KeyingSets's paths */
	for (ks = list->first; ks; ks = ks->next) {
		for (ksp = ks->paths.first; ksp; ksp = ksp->next) {
			expand_doit(fd, mainvar, ksp->id);
		}
	}
}

static void expand_animdata_nlastrips(FileData *fd, Main *mainvar, ListBase *list)
{
	NlaStrip *strip;
	
	for (strip= list->first; strip; strip= strip->next) {
		/* check child strips */
		expand_animdata_nlastrips(fd, mainvar, &strip->strips);
		
		/* check F-Curves */
		expand_fcurves(fd, mainvar, &strip->fcurves);
		
		/* check F-Modifiers */
		expand_fmodifiers(fd, mainvar, &strip->modifiers);
		
		/* relink referenced action */
		expand_doit(fd, mainvar, strip->act);
	}
}

static void expand_animdata(FileData *fd, Main *mainvar, AnimData *adt)
{
	NlaTrack *nlt;
	
	/* own action */
	expand_doit(fd, mainvar, adt->action);
	expand_doit(fd, mainvar, adt->tmpact);
	
	/* drivers - assume that these F-Curves have driver data to be in this list... */
	expand_fcurves(fd, mainvar, &adt->drivers);
	
	/* nla-data - referenced actions */
	for (nlt = adt->nla_tracks.first; nlt; nlt = nlt->next) 
		expand_animdata_nlastrips(fd, mainvar, &nlt->strips);
}	

static void expand_particlesettings(FileData *fd, Main *mainvar, ParticleSettings *part)
{
	int a;
	
	expand_doit(fd, mainvar, part->dup_ob);
	expand_doit(fd, mainvar, part->dup_group);
	expand_doit(fd, mainvar, part->eff_group);
	expand_doit(fd, mainvar, part->bb_ob);
	
	if (part->adt)
		expand_animdata(fd, mainvar, part->adt);
	
	for (a = 0; a < MAX_MTEX; a++) {
		if (part->mtex[a]) {
			expand_doit(fd, mainvar, part->mtex[a]->tex);
			expand_doit(fd, mainvar, part->mtex[a]->object);
		}
	}
}

static void expand_group(FileData *fd, Main *mainvar, Group *group)
{
	GroupObject *go;
	
	for (go = group->gobject.first; go; go = go->next) {
		expand_doit(fd, mainvar, go->ob);
	}
}

static void expand_key(FileData *fd, Main *mainvar, Key *key)
{
	expand_doit(fd, mainvar, key->ipo); // XXX deprecated - old animation system
	
	if (key->adt)
		expand_animdata(fd, mainvar, key->adt);
}

static void expand_nodetree(FileData *fd, Main *mainvar, bNodeTree *ntree)
{
	bNode *node;
	
	if (ntree->adt)
		expand_animdata(fd, mainvar, ntree->adt);
		
	if (ntree->gpd)
		expand_doit(fd, mainvar, ntree->gpd);
	
	for (node = ntree->nodes.first; node; node = node->next) {
		if (node->id && node->type != CMP_NODE_R_LAYERS)
			expand_doit(fd, mainvar, node->id);
	}

}

static void expand_texture(FileData *fd, Main *mainvar, Tex *tex)
{
	expand_doit(fd, mainvar, tex->ima);
	expand_doit(fd, mainvar, tex->ipo); // XXX deprecated - old animation system
	
	if (tex->adt)
		expand_animdata(fd, mainvar, tex->adt);
	
	if (tex->nodetree)
		expand_nodetree(fd, mainvar, tex->nodetree);
}

static void expand_brush(FileData *fd, Main *mainvar, Brush *brush)
{
	expand_doit(fd, mainvar, brush->mtex.tex);
	expand_doit(fd, mainvar, brush->clone.image);
}

static void expand_material(FileData *fd, Main *mainvar, Material *ma)
{
	int a;
	
	for (a = 0; a < MAX_MTEX; a++) {
		if (ma->mtex[a]) {
			expand_doit(fd, mainvar, ma->mtex[a]->tex);
			expand_doit(fd, mainvar, ma->mtex[a]->object);
		}
	}
	
	expand_doit(fd, mainvar, ma->ipo); // XXX deprecated - old animation system
	
	if (ma->adt)
		expand_animdata(fd, mainvar, ma->adt);
	
	if (ma->nodetree)
		expand_nodetree(fd, mainvar, ma->nodetree);
	
	if (ma->group)
		expand_doit(fd, mainvar, ma->group);
}

static void expand_lamp(FileData *fd, Main *mainvar, Lamp *la)
{
	int a;
	
	for (a = 0; a < MAX_MTEX; a++) {
		if (la->mtex[a]) {
			expand_doit(fd, mainvar, la->mtex[a]->tex);
			expand_doit(fd, mainvar, la->mtex[a]->object);
		}
	}
	
	expand_doit(fd, mainvar, la->ipo); // XXX deprecated - old animation system
	
	if (la->adt)
		expand_animdata(fd, mainvar, la->adt);
	
	if (la->nodetree)
		expand_nodetree(fd, mainvar, la->nodetree);
}

static void expand_lattice(FileData *fd, Main *mainvar, Lattice *lt)
{
	expand_doit(fd, mainvar, lt->ipo); // XXX deprecated - old animation system
	expand_doit(fd, mainvar, lt->key);
	
	if (lt->adt)
		expand_animdata(fd, mainvar, lt->adt);
}


static void expand_world(FileData *fd, Main *mainvar, World *wrld)
{
	int a;
	
	for (a = 0; a < MAX_MTEX; a++) {
		if (wrld->mtex[a]) {
			expand_doit(fd, mainvar, wrld->mtex[a]->tex);
			expand_doit(fd, mainvar, wrld->mtex[a]->object);
		}
	}
	
	expand_doit(fd, mainvar, wrld->ipo); // XXX deprecated - old animation system
	
	if (wrld->adt)
		expand_animdata(fd, mainvar, wrld->adt);
	
	if (wrld->nodetree)
		expand_nodetree(fd, mainvar, wrld->nodetree);
}


static void expand_mball(FileData *fd, Main *mainvar, MetaBall *mb)
{
	int a;
	
	for (a = 0; a < mb->totcol; a++) {
		expand_doit(fd, mainvar, mb->mat[a]);
	}
	
	if (mb->adt)
		expand_animdata(fd, mainvar, mb->adt);
}

static void expand_curve(FileData *fd, Main *mainvar, Curve *cu)
{
	int a;
	
	for (a = 0; a < cu->totcol; a++) {
		expand_doit(fd, mainvar, cu->mat[a]);
	}
	
	expand_doit(fd, mainvar, cu->vfont);
	expand_doit(fd, mainvar, cu->vfontb);
	expand_doit(fd, mainvar, cu->vfonti);
	expand_doit(fd, mainvar, cu->vfontbi);
	expand_doit(fd, mainvar, cu->key);
	expand_doit(fd, mainvar, cu->ipo); // XXX deprecated - old animation system
	expand_doit(fd, mainvar, cu->bevobj);
	expand_doit(fd, mainvar, cu->taperobj);
	expand_doit(fd, mainvar, cu->textoncurve);
	
	if (cu->adt)
		expand_animdata(fd, mainvar, cu->adt);
}

static void expand_mesh(FileData *fd, Main *mainvar, Mesh *me)
{
	CustomDataLayer *layer;
	TFace *tf;
	int a, i;
	
	if (me->adt)
		expand_animdata(fd, mainvar, me->adt);
		
	for (a = 0; a < me->totcol; a++) {
		expand_doit(fd, mainvar, me->mat[a]);
	}
	
	expand_doit(fd, mainvar, me->key);
	expand_doit(fd, mainvar, me->texcomesh);
	
	if (me->tface) {
		tf = me->tface;
		for (i=0; i<me->totface; i++, tf++) {
			if (tf->tpage)
				expand_doit(fd, mainvar, tf->tpage);
		}
	}

	if (me->mface && !me->mpoly) {
		MTFace *mtf;

		for (a = 0; a < me->fdata.totlayer; a++) {
			layer = &me->fdata.layers[a];

			if (layer->type == CD_MTFACE) {
				mtf = (MTFace *) layer->data;
				for (i = 0; i < me->totface; i++, mtf++) {
					if (mtf->tpage)
						expand_doit(fd, mainvar, mtf->tpage);
				}
			}
		}
	}
	else {
		MTexPoly *mtp;

		for (a = 0; a < me->pdata.totlayer; a++) {
			layer = &me->pdata.layers[a];

			if (layer->type == CD_MTEXPOLY) {
				mtp = (MTexPoly *) layer->data;

				for (i = 0; i < me->totpoly; i++, mtp++) {
					if (mtp->tpage)
						expand_doit(fd, mainvar, mtp->tpage);
				}
			}
		}
	}
}

/* temp struct used to transport needed info to expand_constraint_cb() */
typedef struct tConstraintExpandData {
	FileData *fd;
	Main *mainvar;
} tConstraintExpandData;
/* callback function used to expand constraint ID-links */
static void expand_constraint_cb(bConstraint *UNUSED(con), ID **idpoin, short UNUSED(isReference), void *userdata)
{
	tConstraintExpandData *ced = (tConstraintExpandData *)userdata;
	expand_doit(ced->fd, ced->mainvar, *idpoin);
}

static void expand_constraints(FileData *fd, Main *mainvar, ListBase *lb)
{
	tConstraintExpandData ced;
	bConstraint *curcon;
	
	/* relink all ID-blocks used by the constraints */
	ced.fd = fd;
	ced.mainvar = mainvar;
	
	BKE_id_loop_constraints(lb, expand_constraint_cb, &ced);
	
	/* deprecated manual expansion stuff */
	for (curcon = lb->first; curcon; curcon = curcon->next) {
		if (curcon->ipo)
			expand_doit(fd, mainvar, curcon->ipo); // XXX deprecated - old animation system
	}
}

#if 0 /* Disabled as it doesn't actually do anything except recurse... */
static void expand_bones(FileData *fd, Main *mainvar, Bone *bone)
{
	Bone *curBone;
	
	for (curBone = bone->childbase.first; curBone; curBone=curBone->next) {
		expand_bones(fd, mainvar, curBone);
	}
}
#endif

static void expand_pose(FileData *fd, Main *mainvar, bPose *pose)
{
	bPoseChannel *chan;
	
	if (!pose)
		return;
	
	for (chan = pose->chanbase.first; chan; chan = chan->next) {
		expand_constraints(fd, mainvar, &chan->constraints);
		expand_doit(fd, mainvar, chan->custom);
	}
}

static void expand_armature(FileData *fd, Main *mainvar, bArmature *arm)
{	
	if (arm->adt)
		expand_animdata(fd, mainvar, arm->adt);
	
#if 0 /* Disabled as this currently only recurses down the chain doing nothing */
	{
		Bone *curBone;
		
		for (curBone = arm->bonebase.first; curBone; curBone=curBone->next) {
			expand_bones(fd, mainvar, curBone);
		}
	}
#endif
}

static void expand_object_expandModifiers(void *userData, Object *UNUSED(ob),
                                          ID **idpoin)
{
	struct { FileData *fd; Main *mainvar; } *data= userData;
	
	FileData *fd = data->fd;
	Main *mainvar = data->mainvar;
	
	expand_doit(fd, mainvar, *idpoin);
}

static void expand_object(FileData *fd, Main *mainvar, Object *ob)
{
	ParticleSystem *psys;
	bSensor *sens;
	bController *cont;
	bActuator *act;
	bActionStrip *strip;
	PartEff *paf;
	int a;
	
	expand_doit(fd, mainvar, ob->data);
	
	/* expand_object_expandModifier() */
	if (ob->modifiers.first) {
		struct { FileData *fd; Main *mainvar; } data;
		data.fd = fd;
		data.mainvar = mainvar;
		
		modifiers_foreachIDLink(ob, expand_object_expandModifiers, (void *)&data);
	}
	
	expand_pose(fd, mainvar, ob->pose);
	expand_doit(fd, mainvar, ob->poselib);
	expand_constraints(fd, mainvar, &ob->constraints);
	
	expand_doit(fd, mainvar, ob->gpd);
	
// XXX deprecated - old animation system (for version patching only)
	expand_doit(fd, mainvar, ob->ipo);
	expand_doit(fd, mainvar, ob->action);
	
	expand_constraint_channels(fd, mainvar, &ob->constraintChannels);
	
	for (strip=ob->nlastrips.first; strip; strip=strip->next) {
		expand_doit(fd, mainvar, strip->object);
		expand_doit(fd, mainvar, strip->act);
		expand_doit(fd, mainvar, strip->ipo);
	}
// XXX deprecated - old animation system (for version patching only)
	
	if (ob->adt)
		expand_animdata(fd, mainvar, ob->adt);
	
	for (a = 0; a < ob->totcol; a++) {
		expand_doit(fd, mainvar, ob->mat[a]);
	}
	
	paf = blo_do_version_give_parteff_245(ob);
	if (paf && paf->group) 
		expand_doit(fd, mainvar, paf->group);
	
	if (ob->dup_group)
		expand_doit(fd, mainvar, ob->dup_group);
	
	if (ob->proxy)
		expand_doit(fd, mainvar, ob->proxy);
	if (ob->proxy_group)
		expand_doit(fd, mainvar, ob->proxy_group);
	
	for (psys = ob->particlesystem.first; psys; psys = psys->next)
		expand_doit(fd, mainvar, psys->part);
	
	for (sens = ob->sensors.first; sens; sens = sens->next) {
		if (sens->type == SENS_TOUCH) {
			bTouchSensor *ts = sens->data;
			expand_doit(fd, mainvar, ts->ma);
		}
		else if (sens->type == SENS_MESSAGE) {
			bMessageSensor *ms = sens->data;
			expand_doit(fd, mainvar, ms->fromObject);
		}
	}
	
	for (cont = ob->controllers.first; cont; cont = cont->next) {
		if (cont->type == CONT_PYTHON) {
			bPythonCont *pc = cont->data;
			expand_doit(fd, mainvar, pc->text);
		}
	}
	
	for (act = ob->actuators.first; act; act = act->next) {
		if (act->type == ACT_SOUND) {
			bSoundActuator *sa = act->data;
			expand_doit(fd, mainvar, sa->sound);
		}
		else if (act->type == ACT_CAMERA) {
			bCameraActuator *ca = act->data;
			expand_doit(fd, mainvar, ca->ob);
		}
		else if (act->type == ACT_EDIT_OBJECT) {
			bEditObjectActuator *eoa = act->data;
			if (eoa) {
				expand_doit(fd, mainvar, eoa->ob);
				expand_doit(fd, mainvar, eoa->me);
			}
		}
		else if (act->type == ACT_OBJECT) {
			bObjectActuator *oa = act->data;
			expand_doit(fd, mainvar, oa->reference);
		}
		else if (act->type == ACT_ADD_OBJECT) {
			bAddObjectActuator *aoa = act->data;
			expand_doit(fd, mainvar, aoa->ob);
		}
		else if (act->type == ACT_SCENE) {
			bSceneActuator *sa = act->data;
			expand_doit(fd, mainvar, sa->camera);
			expand_doit(fd, mainvar, sa->scene);
		}
		else if (act->type == ACT_2DFILTER) {
			bTwoDFilterActuator *tdfa = act->data;
			expand_doit(fd, mainvar, tdfa->text);
		}
		else if (act->type == ACT_ACTION) {
			bActionActuator *aa = act->data;
			expand_doit(fd, mainvar, aa->act);
		}
		else if (act->type == ACT_SHAPEACTION) {
			bActionActuator *aa = act->data;
			expand_doit(fd, mainvar, aa->act);
		}
		else if (act->type == ACT_PROPERTY) {
			bPropertyActuator *pa = act->data;
			expand_doit(fd, mainvar, pa->ob);
		}
		else if (act->type == ACT_MESSAGE) {
			bMessageActuator *ma = act->data;
			expand_doit(fd, mainvar, ma->toObject);
		}
		else if (act->type==ACT_PARENT) {
			bParentActuator *pa = act->data;
			expand_doit(fd, mainvar, pa->ob);
		}
		else if (act->type == ACT_ARMATURE) {
			bArmatureActuator *arma = act->data;
			expand_doit(fd, mainvar, arma->target);
		}
		else if (act->type == ACT_STEERING) {
			bSteeringActuator *sta = act->data;
			expand_doit(fd, mainvar, sta->target);
			expand_doit(fd, mainvar, sta->navmesh);
		}
	}
	
	if (ob->pd && ob->pd->tex)
		expand_doit(fd, mainvar, ob->pd->tex);

	if (ob->rigidbody_constraint) {
		expand_doit(fd, mainvar, ob->rigidbody_constraint->ob1);
		expand_doit(fd, mainvar, ob->rigidbody_constraint->ob2);
	}

}

static void expand_scene(FileData *fd, Main *mainvar, Scene *sce)
{
	Base *base;
	SceneRenderLayer *srl;
	
	for (base = sce->base.first; base; base = base->next) {
		expand_doit(fd, mainvar, base->object);
	}
	expand_doit(fd, mainvar, sce->camera);
	expand_doit(fd, mainvar, sce->world);
	
	if (sce->adt)
		expand_animdata(fd, mainvar, sce->adt);
	expand_keyingsets(fd, mainvar, &sce->keyingsets);
	
	if (sce->set)
		expand_doit(fd, mainvar, sce->set);
	
	if (sce->nodetree)
		expand_nodetree(fd, mainvar, sce->nodetree);
	
	for (srl = sce->r.layers.first; srl; srl = srl->next) {
		expand_doit(fd, mainvar, srl->mat_override);
		expand_doit(fd, mainvar, srl->light_override);

#ifdef WITH_FREESTYLE
		{
			FreestyleLineSet *lineset;

			for (lineset = srl->freestyleConfig.linesets.first; lineset; lineset = lineset->next) {
				if (lineset->group)
					expand_doit(fd, mainvar, lineset->group);
				expand_doit(fd, mainvar, lineset->linestyle);
			}
		}
#endif
	}
	
	if (sce->r.dometext)
		expand_doit(fd, mainvar, sce->gm.dome.warptext);
	
	if (sce->gpd)
		expand_doit(fd, mainvar, sce->gpd);
		
	if (sce->ed) {
		Sequence *seq;
		
		SEQ_BEGIN (sce->ed, seq)
		{
			if (seq->scene) expand_doit(fd, mainvar, seq->scene);
			if (seq->scene_camera) expand_doit(fd, mainvar, seq->scene_camera);
			if (seq->sound) expand_doit(fd, mainvar, seq->sound);
		}
		SEQ_END
	}
	
	if (sce->rigidbody_world) {
		expand_doit(fd, mainvar, sce->rigidbody_world->group);
		expand_doit(fd, mainvar, sce->rigidbody_world->constraints);
	}

#ifdef DURIAN_CAMERA_SWITCH
	{
		TimeMarker *marker;
		
		for (marker = sce->markers.first; marker; marker = marker->next) {
			if (marker->camera) {
				expand_doit(fd, mainvar, marker->camera);
			}
		}
	}
#endif

	expand_doit(fd, mainvar, sce->clip);
}

static void expand_camera(FileData *fd, Main *mainvar, Camera *ca)
{
	expand_doit(fd, mainvar, ca->ipo); // XXX deprecated - old animation system
	
	if (ca->adt)
		expand_animdata(fd, mainvar, ca->adt);
}

static void expand_speaker(FileData *fd, Main *mainvar, Speaker *spk)
{
	expand_doit(fd, mainvar, spk->sound);

	if (spk->adt)
		expand_animdata(fd, mainvar, spk->adt);
}

static void expand_sound(FileData *fd, Main *mainvar, bSound *snd)
{
	expand_doit(fd, mainvar, snd->ipo); // XXX deprecated - old animation system
}

static void expand_movieclip(FileData *fd, Main *mainvar, MovieClip *clip)
{
	if (clip->adt)
		expand_animdata(fd, mainvar, clip->adt);
}

static void expand_mask_parent(FileData *fd, Main *mainvar, MaskParent *parent)
{
	if (parent->id) {
		expand_doit(fd, mainvar, parent->id);
	}
}

static void expand_mask(FileData *fd, Main *mainvar, Mask *mask)
{
	MaskLayer *mask_layer;

	if (mask->adt)
		expand_animdata(fd, mainvar, mask->adt);

	for (mask_layer = mask->masklayers.first; mask_layer; mask_layer = mask_layer->next) {
		MaskSpline *spline;

		for (spline = mask_layer->splines.first; spline; spline = spline->next) {
			int i;

			for (i = 0; i < spline->tot_point; i++) {
				MaskSplinePoint *point = &spline->points[i];

				expand_mask_parent(fd, mainvar, &point->parent);
			}

			expand_mask_parent(fd, mainvar, &spline->parent);
		}
	}
}

#ifdef WITH_FREESTYLE
static void expand_linestyle(FileData *fd, Main *mainvar, FreestyleLineStyle *linestyle)
{
	LineStyleModifier *m;

	if (linestyle->adt)
		expand_animdata(fd, mainvar, linestyle->adt);
	for (m = linestyle->color_modifiers.first; m; m = m->next) {
		if (m->type == LS_MODIFIER_DISTANCE_FROM_OBJECT)
			expand_doit(fd, mainvar, ((LineStyleColorModifier_DistanceFromObject *)m)->target);
	}
	for (m = linestyle->alpha_modifiers.first; m; m = m->next){
		if (m->type == LS_MODIFIER_DISTANCE_FROM_OBJECT)
			expand_doit(fd, mainvar, ((LineStyleAlphaModifier_DistanceFromObject *)m)->target);
	}
	for (m = linestyle->thickness_modifiers.first; m; m = m->next){
		if (m->type == LS_MODIFIER_DISTANCE_FROM_OBJECT)
			expand_doit(fd, mainvar, ((LineStyleThicknessModifier_DistanceFromObject *)m)->target);
	}
}
#endif

void BLO_main_expander(void (*expand_doit_func)(void *, Main *, void *))
{
	expand_doit = expand_doit_func;
}

void BLO_expand_main(void *fdhandle, Main *mainvar)
{
	ListBase *lbarray[MAX_LIBARRAY];
	FileData *fd = fdhandle;
	ID *id;
	int a, do_it = TRUE;
	
	while (do_it) {
		do_it = FALSE;
		
		a = set_listbasepointers(mainvar, lbarray);
		while (a--) {
			id = lbarray[a]->first;
			while (id) {
				if (id->flag & LIB_NEED_EXPAND) {
					switch (GS(id->name)) {
					case ID_OB:
						expand_object(fd, mainvar, (Object *)id);
						break;
					case ID_ME:
						expand_mesh(fd, mainvar, (Mesh *)id);
						break;
					case ID_CU:
						expand_curve(fd, mainvar, (Curve *)id);
						break;
					case ID_MB:
						expand_mball(fd, mainvar, (MetaBall *)id);
						break;
					case ID_SCE:
						expand_scene(fd, mainvar, (Scene *)id);
						break;
					case ID_MA:
						expand_material(fd, mainvar, (Material *)id);
						break;
					case ID_TE:
						expand_texture(fd, mainvar, (Tex *)id);
						break;
					case ID_WO:
						expand_world(fd, mainvar, (World *)id);
						break;
					case ID_LT:
						expand_lattice(fd, mainvar, (Lattice *)id);
						break;
					case ID_LA:
						expand_lamp(fd, mainvar, (Lamp *)id);
						break;
					case ID_KE:
						expand_key(fd, mainvar, (Key *)id);
						break;
					case ID_CA:
						expand_camera(fd, mainvar, (Camera *)id);
						break;
					case ID_SPK:
						expand_speaker(fd, mainvar, (Speaker *)id);
						break;
					case ID_SO:
						expand_sound(fd, mainvar, (bSound *)id);
						break;
					case ID_AR:
						expand_armature(fd, mainvar, (bArmature *)id);
						break;
					case ID_AC:
						expand_action(fd, mainvar, (bAction *)id); // XXX deprecated - old animation system
						break;
					case ID_GR:
						expand_group(fd, mainvar, (Group *)id);
						break;
					case ID_NT:
						expand_nodetree(fd, mainvar, (bNodeTree *)id);
						break;
					case ID_BR:
						expand_brush(fd, mainvar, (Brush *)id);
						break;
					case ID_IP:
						expand_ipo(fd, mainvar, (Ipo *)id); // XXX deprecated - old animation system
						break;
					case ID_PA:
						expand_particlesettings(fd, mainvar, (ParticleSettings *)id);
						break;
					case ID_MC:
						expand_movieclip(fd, mainvar, (MovieClip *)id);
						break;
					case ID_MSK:
						expand_mask(fd, mainvar, (Mask *)id);
						break;
#ifdef WITH_FREESTYLE
					case ID_LS:
						expand_linestyle(fd, mainvar, (FreestyleLineStyle *)id);
						break;
#endif
					}
					
					do_it = TRUE;
					id->flag -= LIB_NEED_EXPAND;
					
				}
				id = id->next;
			}
		}
	}
}


/* ***************************** */
	
static int object_in_any_scene(Main *mainvar, Object *ob)
{
	Scene *sce;
	
	for (sce= mainvar->scene.first; sce; sce= sce->id.next) {
		if (BKE_scene_base_find(sce, ob))
			return 1;
	}
	
	return 0;
}

static void give_base_to_objects(Main *mainvar, Scene *sce, Library *lib, const short idcode, const short is_link)
{
	Object *ob;
	Base *base;
	const short is_group_append = (is_link==FALSE && idcode==ID_GR);

	/* give all objects which are LIB_INDIRECT a base, or for a group when *lib has been set */
	for (ob = mainvar->object.first; ob; ob = ob->id.next) {
		if (ob->id.flag & LIB_INDIRECT) {
			/* IF below is quite confusing!
			 * if we are appending, but this object wasnt just added along with a group,
			 * then this is already used indirectly in the scene somewhere else and we didnt just append it.
			 *
			 * (ob->id.flag & LIB_PRE_EXISTING)==0 means that this is a newly appended object - Campbell */
			if (is_group_append==0 || (ob->id.flag & LIB_PRE_EXISTING)==0) {
				int do_it = FALSE;
				
				if (ob->id.us == 0) {
					do_it = TRUE;
				}
				else if (idcode==ID_GR) {
					if (ob->id.us==1 && is_link==FALSE && ob->id.lib==lib) {
						if ((ob->flag & OB_FROMGROUP) && object_in_any_scene(mainvar, ob)==0) {
							do_it = TRUE;
						}
					}
				}
				else {
					/* when appending, make sure any indirectly loaded objects
					 * get a base else they cant be accessed at all [#27437] */
					if (ob->id.us==1 && is_link==FALSE && ob->id.lib==lib) {
						/* we may be appending from a scene where we already
						 *  have a linked object which is not in any scene [#27616] */
						if ((ob->id.flag & LIB_PRE_EXISTING)==0) {
							if (object_in_any_scene(mainvar, ob)==0) {
								do_it = TRUE;
							}
						}
					}
				}
				
				if (do_it) {
					base = MEM_callocN(sizeof(Base), "add_ext_base");
					BLI_addtail(&sce->base, base);
					base->lay = ob->lay;
					base->object = ob;
					base->flag = ob->flag;
					ob->id.us = 1;
					
					ob->id.flag -= LIB_INDIRECT;
					ob->id.flag |= LIB_EXTERN;
				}
			}
		}
	}
}

static void give_base_to_groups(Main *mainvar, Scene *scene)
{
	Group *group;
	
	/* give all objects which are LIB_INDIRECT a base, or for a group when *lib has been set */
	for (group = mainvar->group.first; group; group = group->id.next) {
		if (((group->id.flag & LIB_INDIRECT)==0 && (group->id.flag & LIB_PRE_EXISTING)==0)) {
			Base *base;
			
			/* BKE_object_add(...) messes with the selection */
			Object *ob = BKE_object_add_only_object(mainvar, OB_EMPTY, group->id.name+2);
			ob->type = OB_EMPTY;
			ob->lay = scene->lay;
			
			/* assign the base */
			base = BKE_scene_base_add(scene, ob);
			base->flag |= SELECT;
			base->object->flag= base->flag;
			DAG_id_tag_update(&ob->id, OB_RECALC_OB | OB_RECALC_DATA | OB_RECALC_TIME);
			scene->basact = base;
			
			/* assign the group */
			ob->dup_group = group;
			ob->transflag |= OB_DUPLIGROUP;
			rename_id(&ob->id, group->id.name+2);
			copy_v3_v3(ob->loc, scene->cursor);
		}
	}
}

/* returns true if the item was found
 * but it may already have already been appended/linked */
static ID *append_named_part(Main *mainl, FileData *fd, const char *idname, const short idcode)
{
	BHead *bhead;
	ID *id = NULL;
	int found = 0;

	for (bhead = blo_firstbhead(fd); bhead; bhead = blo_nextbhead(fd, bhead)) {
		if (bhead->code == idcode) {
			const char *idname_test= bhead_id_name(fd, bhead);
			
			if (strcmp(idname_test + 2, idname) == 0) {
				found = 1;
				id = is_yet_read(fd, mainl, bhead);
				if (id == NULL) {
					/* not read yet */
					read_libblock(fd, mainl, bhead, LIB_TESTEXT, &id);
					
					if (id) {
						/* sort by name in list */
						ListBase *lb = which_libbase(mainl, idcode);
						id_sort_by_name(lb, id);
					}
				}
				else {
					/* already linked */
					if (G.debug)
						printf("append: already linked\n");
					oldnewmap_insert(fd->libmap, bhead->old, id, bhead->code);
					if (id->flag & LIB_INDIRECT) {
						id->flag -= LIB_INDIRECT;
						id->flag |= LIB_EXTERN;
					}
				}
				
				break;
			}
		}
		else if (bhead->code == ENDB) {
			break;
		}
	}
	
	/* if we found the id but the id is NULL, this is really bad */
	BLI_assert((found != 0) == (id != NULL));
	
	return (found) ? id : NULL;
}

/* simple reader for copy/paste buffers */
void BLO_library_append_all(Main *mainl, BlendHandle *bh)
{
	FileData *fd = (FileData *)(bh);
	BHead *bhead;
	ID *id = NULL;
	
	for (bhead = blo_firstbhead(fd); bhead; bhead = blo_nextbhead(fd, bhead)) {
		if (bhead->code == ENDB)
			break;
		if (bhead->code == ID_OB)
			read_libblock(fd, mainl, bhead, LIB_TESTIND, &id);
			
		if (id) {
			/* sort by name in list */
			ListBase *lb = which_libbase(mainl, GS(id->name));
			id_sort_by_name(lb, id);
		}
	}
}


static ID *append_named_part_ex(const bContext *C, Main *mainl, FileData *fd, const char *idname, const int idcode, const int flag)
{
	ID *id= append_named_part(mainl, fd, idname, idcode);

	if (id && (GS(id->name) == ID_OB)) {	/* loose object: give a base */
		Scene *scene = CTX_data_scene(C); /* can be NULL */
		if (scene) {
			Base *base;
			Object *ob;
			
			base= MEM_callocN(sizeof(Base), "app_nam_part");
			BLI_addtail(&scene->base, base);
			
			ob = (Object *)id;
			
			/* link at active layer (view3d->lay if in context, else scene->lay */
			if ((flag & FILE_ACTIVELAY)) {
				View3D *v3d = CTX_wm_view3d(C);
				ob->lay = v3d ? v3d->layact : scene->lay;
			}
			
			ob->mode = 0;
			base->lay = ob->lay;
			base->object = ob;
			ob->id.us++;
			
			if (flag & FILE_AUTOSELECT) {
				base->flag |= SELECT;
				base->object->flag = base->flag;
				/* do NOT make base active here! screws up GUI stuff, if you want it do it on src/ level */
			}
		}
	}
	
	return id;
}

ID *BLO_library_append_named_part(Main *mainl, BlendHandle** bh, const char *idname, const int idcode)
{
	FileData *fd = (FileData*)(*bh);
	return append_named_part(mainl, fd, idname, idcode);
}

ID *BLO_library_append_named_part_ex(const bContext *C, Main *mainl, BlendHandle** bh, const char *idname, const int idcode, const short flag)
{
	FileData *fd = (FileData*)(*bh);
	return append_named_part_ex(C, mainl, fd, idname, idcode, flag);
}

static void append_id_part(FileData *fd, Main *mainvar, ID *id, ID **id_r)
{
	BHead *bhead;
	
	for (bhead = blo_firstbhead(fd); bhead; bhead = blo_nextbhead(fd, bhead)) {
		if (bhead->code == GS(id->name)) {
			
			if (strcmp(id->name, bhead_id_name(fd, bhead))==0) {
				id->flag &= ~LIB_READ;
				id->flag |= LIB_NEED_EXPAND;
//				printf("read lib block %s\n", id->name);
				read_libblock(fd, mainvar, bhead, id->flag, id_r);
				
				break;
			}
		}
		else if (bhead->code==ENDB)
			break;
	}
}

/* common routine to append/link something from a library */

static Main *library_append_begin(Main *mainvar, FileData **fd, const char *filepath)
{
	Main *mainl;

	(*fd)->mainlist = MEM_callocN(sizeof(ListBase), "FileData.mainlist");
	
	/* make mains */
	blo_split_main((*fd)->mainlist, mainvar);
	
	/* which one do we need? */
	mainl = blo_find_main(*fd, filepath, G.main->name);
	
	/* needed for do_version */
	mainl->versionfile = (*fd)->fileversion;
	read_file_version(*fd, mainl);
	
	return mainl;
}

Main *BLO_library_append_begin(Main *mainvar, BlendHandle** bh, const char *filepath)
{
	FileData *fd = (FileData*)(*bh);
	return library_append_begin(mainvar, &fd, filepath);
}


/* Context == NULL signifies not to do any scene manipulation */
static void library_append_end(const bContext *C, Main *mainl, FileData **fd, int idcode, short flag)
{
	Main *mainvar;
	Library *curlib;
	
	/* expander now is callback function */
	BLO_main_expander(expand_doit_library);
	
	/* make main consistent */
	BLO_expand_main(*fd, mainl);
	
	/* do this when expand found other libs */
	read_libraries(*fd, (*fd)->mainlist);
	
	curlib = mainl->curlib;
	
	/* make the lib path relative if required */
	if (flag & FILE_RELPATH) {
		/* use the full path, this could have been read by other library even */
		BLI_strncpy(curlib->name, curlib->filepath, sizeof(curlib->name));
		
		/* uses current .blend file as reference */
		BLI_path_rel(curlib->name, G.main->name);
	}
	
	blo_join_main((*fd)->mainlist);
	mainvar = (*fd)->mainlist->first;
	MEM_freeN((*fd)->mainlist);
	mainl = NULL; /* blo_join_main free's mainl, cant use anymore */
	
	lib_link_all(*fd, mainvar);
	lib_verify_nodetree(mainvar, FALSE);
	fix_relpaths_library(G.main->name, mainvar); /* make all relative paths, relative to the open blend file */
	
	if (C) {
		Scene *scene = CTX_data_scene(C);
		
		/* give a base to loose objects. If group append, do it for objects too */
		if (scene) {
			const short is_link = (flag & FILE_LINK) != 0;
			if (idcode == ID_SCE) {
				/* don't instance anything when linking in scenes, assume the scene its self instances the data */
			}
			else {
				give_base_to_objects(mainvar, scene, curlib, idcode, is_link);
				
				if (flag & FILE_GROUP_INSTANCE) {
					give_base_to_groups(mainvar, scene);
				}
			}
		}
		else {
			printf("library_append_end, scene is NULL (objects wont get bases)\n");
		}
	}
	/* has been removed... erm, why? s..ton) */
	/* 20040907: looks like they are give base already in append_named_part(); -Nathan L */
	/* 20041208: put back. It only linked direct, not indirect objects (ton) */
	
	/* patch to prevent switch_endian happens twice */
	if ((*fd)->flags & FD_FLAGS_SWITCH_ENDIAN) {
		blo_freefiledata(*fd);
		*fd = NULL;
	}
}

void BLO_library_append_end(const bContext *C, struct Main *mainl, BlendHandle** bh, int idcode, short flag)
{
	FileData *fd = (FileData*)(*bh);
	library_append_end(C, mainl, &fd, idcode, flag);
	*bh = (BlendHandle*)fd;
}

void *BLO_library_read_struct(FileData *fd, BHead *bh, const char *blockname)
{
	return read_struct(fd, bh, blockname);
}

/* ************* READ LIBRARY ************** */

static int mainvar_count_libread_blocks(Main *mainvar)
{
	ListBase *lbarray[MAX_LIBARRAY];
	int a, tot = 0;
	
	a = set_listbasepointers(mainvar, lbarray);
	while (a--) {
		ID *id;
		
		for (id = lbarray[a]->first; id; id = id->next) {
			if (id->flag & LIB_READ)
				tot++;
		}
	}
	return tot;
}

static void read_libraries(FileData *basefd, ListBase *mainlist)
{
	Main *mainl = mainlist->first;
	Main *mainptr;
	ListBase *lbarray[MAX_LIBARRAY];
	int a, do_it = TRUE;
	
	/* expander now is callback function */
	BLO_main_expander(expand_doit_library);
	
	while (do_it) {
		do_it = FALSE;
		
		/* test 1: read libdata */
		mainptr= mainl->next;
		while (mainptr) {
			int tot = mainvar_count_libread_blocks(mainptr);
			
			// printf("found LIB_READ %s\n", mainptr->curlib->name);
			if (tot) {
				FileData *fd = mainptr->curlib->filedata;
				
				if (fd == NULL) {
					
					/* printf and reports for now... its important users know this */
					
					/* if packed file... */
					if (mainptr->curlib->packedfile) {
						PackedFile *pf = mainptr->curlib->packedfile;
						
						BKE_reportf_wrap(basefd->reports, RPT_INFO, TIP_("Read packed library:  '%s'"),
						                 mainptr->curlib->name);
						fd = blo_openblendermemory(pf->data, pf->size, basefd->reports);
						
						
						/* needed for library_append and read_libraries */
						BLI_strncpy(fd->relabase, mainptr->curlib->filepath, sizeof(fd->relabase));
					}
					else {
<<<<<<< HEAD
					BKE_reportf_wrap(basefd->reports, RPT_INFO, TIP_("Read library:  '%s', '%s'"),
					                 mainptr->curlib->filepath, mainptr->curlib->name);
					fd = blo_openblenderfile(mainptr->curlib->filepath, basefd->reports);
=======
						BKE_reportf_wrap(basefd->reports, RPT_INFO, TIP_("Read library:  '%s', '%s'"),
						                 mainptr->curlib->filepath, mainptr->curlib->name);
						fd = blo_openblenderfile(mainptr->curlib->filepath, basefd->reports);
>>>>>>> 66a35e08
					}
					/* allow typing in a new lib path */
					if (G.debug_value == -666) {
						while (fd == NULL) {
							char newlib_path[FILE_MAX] = {0};
							printf("Missing library...'\n");
							printf("	current file: %s\n", G.main->name);
							printf("	absolute lib: %s\n", mainptr->curlib->filepath);
							printf("	relative lib: %s\n", mainptr->curlib->name);
							printf("  enter a new path:\n");
							
							if (scanf("%s", newlib_path) > 0) {
								BLI_strncpy(mainptr->curlib->name, newlib_path, sizeof(mainptr->curlib->name));
								BLI_strncpy(mainptr->curlib->filepath, newlib_path, sizeof(mainptr->curlib->filepath));
								BLI_cleanup_path(G.main->name, mainptr->curlib->filepath);
								
								fd = blo_openblenderfile(mainptr->curlib->filepath, basefd->reports);

								if (fd) {
									fd->mainlist = mainlist;
									printf("found: '%s', party on macuno!\n", mainptr->curlib->filepath);
								}
							}
						}
					}
					
					if (fd) {
						/* share the mainlist, so all libraries are added immediately in a
						 * single list. it used to be that all FileData's had their own list,
						 * but with indirectly linking this meant we didn't catch duplicate
						 * libraries properly */
						fd->mainlist = mainlist;

						fd->reports = basefd->reports;
						
						if (fd->libmap)
							oldnewmap_free(fd->libmap);
						
						fd->libmap = oldnewmap_new();
						
						mainptr->curlib->filedata = fd;
						mainptr->versionfile=  fd->fileversion;
						
						/* subversion */
						read_file_version(fd, mainptr);
					}
					else {
						mainptr->curlib->filedata = NULL;
					}
					
					if (fd == NULL) {
						BKE_reportf_wrap(basefd->reports, RPT_WARNING, TIP_("Cannot find lib '%s'"),
						                 mainptr->curlib->filepath);
					}
				}
				if (fd) {
					do_it = TRUE;
					a = set_listbasepointers(mainptr, lbarray);
					while (a--) {
						ID *id = lbarray[a]->first;
						
						while (id) {
							ID *idn = id->next;
							if (id->flag & LIB_READ) {
								ID *realid = NULL;
								BLI_remlink(lbarray[a], id);
								
								append_id_part(fd, mainptr, id, &realid);
								if (!realid) {
									BKE_reportf_wrap(fd->reports, RPT_WARNING,
									                 TIP_("LIB ERROR: %s: '%s' missing from '%s'"),
									                 BKE_idcode_to_name(GS(id->name)),
									                 id->name+2, mainptr->curlib->filepath);
								}
								
								change_idid_adr(mainlist, basefd, id, realid);
								
								MEM_freeN(id);
							}
							id = idn;
						}
					}
					
					BLO_expand_main(fd, mainptr);
				}
			}
			
			mainptr = mainptr->next;
		}
	}
	
	/* test if there are unread libblocks */
	for (mainptr = mainl->next; mainptr; mainptr = mainptr->next) {
		a = set_listbasepointers(mainptr, lbarray);
		while (a--) {
			ID *id, *idn = NULL;
			
			for (id = lbarray[a]->first; id; id = idn) {
				idn = id->next;
				if (id->flag & LIB_READ) {
					BLI_remlink(lbarray[a], id);
					BKE_reportf_wrap(basefd->reports, RPT_WARNING,
					                 TIP_("LIB ERROR: %s: '%s' unread lib block missing from '%s'"),
					                 BKE_idcode_to_name(GS(id->name)), id->name + 2, mainptr->curlib->filepath);
					change_idid_adr(mainlist, basefd, id, NULL);
					
					MEM_freeN(id);
				}
			}
		}
	}
	
	/* do versions, link, and free */
	for (mainptr = mainl->next; mainptr; mainptr = mainptr->next) {
		/* some mains still have to be read, then
		 * versionfile is still zero! */
		if (mainptr->versionfile) {
			if (mainptr->curlib->filedata) // can be zero... with shift+f1 append
				do_versions(mainptr->curlib->filedata, mainptr->curlib, mainptr);
			else
				do_versions(basefd, NULL, mainptr);
		}
		
		if (mainptr->curlib->filedata)
			lib_link_all(mainptr->curlib->filedata, mainptr);
		
		if (mainptr->curlib->filedata) blo_freefiledata(mainptr->curlib->filedata);
		mainptr->curlib->filedata = NULL;
	}
}


/* reading runtime */

BlendFileData *blo_read_blendafterruntime(int file, const char *name, int actualsize, ReportList *reports)
{
	BlendFileData *bfd = NULL;
	FileData *fd = filedata_new();
	fd->filedes = file;
	fd->buffersize = actualsize;
	fd->read = fd_read_from_file;
	
	/* needed for library_append and read_libraries */
	BLI_strncpy(fd->relabase, name, sizeof(fd->relabase));
	
	fd = blo_decode_and_check(fd, reports);
	if (!fd)
		return NULL;
	
	fd->reports = reports;
	bfd = blo_read_file_internal(fd, "");
	blo_freefiledata(fd);
	
	return bfd;
}<|MERGE_RESOLUTION|>--- conflicted
+++ resolved
@@ -9025,9 +9025,17 @@
 			do_version_node_fix_translate_wrapping(NULL, NULL, ntree);
 	}
 
-<<<<<<< HEAD
-	// if (main->versionfile < 265 || (main->versionfile == 265 && main->subversionfile < 7)) {
-
+	if (main->versionfile < 267) {
+		
+		/* TIP: to initialize new variables added, use the new function
+		   DNA_struct_elem_find(fd->filesdna, "structname", "typename", "varname")
+		   example: 
+				if (!DNA_struct_elem_find(fd->filesdna, "UserDef", "short", "image_gpubuffer_limit"))
+					user->image_gpubuffer_limit = 10;
+		 */
+		
+	}
+	
 #ifdef WITH_FREESTYLE
 	/* default values in Freestyle settings */
 	{
@@ -9127,19 +9135,6 @@
 	}
 #endif
 
-=======
-	if (main->versionfile < 267) {
-		
-		/* TIP: to initialize new variables added, use the new function
-		   DNA_struct_elem_find(fd->filesdna, "structname", "typename", "varname")
-		   example: 
-				if (!DNA_struct_elem_find(fd->filesdna, "UserDef", "short", "image_gpubuffer_limit"))
-					user->image_gpubuffer_limit = 10;
-		 */
-		
-	}
-	
->>>>>>> 66a35e08
 	/* WATCH IT!!!: pointers from libdata have not been converted yet here! */
 	/* WATCH IT 2!: Userdef struct init see do_versions_userdef() above! */
 
@@ -10802,15 +10797,9 @@
 						BLI_strncpy(fd->relabase, mainptr->curlib->filepath, sizeof(fd->relabase));
 					}
 					else {
-<<<<<<< HEAD
-					BKE_reportf_wrap(basefd->reports, RPT_INFO, TIP_("Read library:  '%s', '%s'"),
-					                 mainptr->curlib->filepath, mainptr->curlib->name);
-					fd = blo_openblenderfile(mainptr->curlib->filepath, basefd->reports);
-=======
 						BKE_reportf_wrap(basefd->reports, RPT_INFO, TIP_("Read library:  '%s', '%s'"),
 						                 mainptr->curlib->filepath, mainptr->curlib->name);
 						fd = blo_openblenderfile(mainptr->curlib->filepath, basefd->reports);
->>>>>>> 66a35e08
 					}
 					/* allow typing in a new lib path */
 					if (G.debug_value == -666) {
