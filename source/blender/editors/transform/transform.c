--- conflicted
+++ resolved
@@ -1867,13 +1867,8 @@
 static void drawTransformView(const struct bContext *C, ARegion *UNUSED(ar), void *arg)
 {
 	TransInfo *t = arg;
-<<<<<<< HEAD
-	
+
 	glLineWidth(1.0f);
-=======
-
-	glLineWidth(1.0);
->>>>>>> b99d064e
 
 	drawConstraint(t);
 	drawPropCircle(C, t);
@@ -1894,14 +1889,9 @@
 
 	ED_region_visible_rect(ar, &rect);
 
-<<<<<<< HEAD
 	const int font_id = BLF_default();
 	BLF_width_and_height(font_id, printable, BLF_DRAW_STR_DUMMY_MAX, &printable_size[0], &printable_size[1]);
-	
-=======
-	BLF_width_and_height_default(printable, BLF_DRAW_STR_DUMMY_MAX, &printable_size[0], &printable_size[1]);
-
->>>>>>> b99d064e
+
 	xco = (rect.xmax - U.widget_unit) - (int)printable_size[0];
 	yco = (rect.ymax - U.widget_unit);
 
@@ -1933,18 +1923,11 @@
 {
 	TransInfo *t = arg;
 	Scene *scene = t->scene;
-<<<<<<< HEAD
 	ViewLayer *view_layer = t->view_layer;
 	Object *ob = OBACT(view_layer);
-	
-	/* draw autokeyframing hint in the corner 
-	 * - only draw if enabled (advanced users may be distracted/annoyed), 
-=======
-	Object *ob = OBACT;
 
 	/* draw autokeyframing hint in the corner
 	 * - only draw if enabled (advanced users may be distracted/annoyed),
->>>>>>> b99d064e
 	 *   for objects that will be autokeyframed (no point ohterwise),
 	 *   AND only for the active region (as showing all is too overwhelming)
 	 */
@@ -2714,13 +2697,8 @@
 				}
 
 				/* get constraint targets if needed */
-<<<<<<< HEAD
 				BKE_constraint_targets_for_solving_get(t->depsgraph, con, &cob, &targets, ctime);
-				
-=======
-				BKE_constraint_targets_for_solving_get(con, &cob, &targets, ctime);
-
->>>>>>> b99d064e
+
 				/* do constraint */
 				cti->evaluate_constraint(con, &cob, &targets);
 
@@ -3080,18 +3058,10 @@
 	FOREACH_TRANS_DATA_CONTAINER (t, tc) {
 		TransData *td = tc->data;
 
-<<<<<<< HEAD
 		float warp_sta_local[3];
 		float warp_end_local[3];
 		float warp_end_radius_local[3];
 		float pivot_local[3];
-=======
-		if (td->flag & TD_NOACTION)
-			break;
-
-		if (td->flag & TD_SKIP)
-			continue;
->>>>>>> b99d064e
 
 		if (tc->use_local_mat) {
 			sub_v3_v3v3(warp_sta_local, data->warp_sta, tc->mat[3]);
@@ -3271,30 +3241,12 @@
 		for (i = 0; i < tc->data_len; i++, td++) {
 			const float *center, *co;
 
-<<<<<<< HEAD
 			if (td->flag & TD_NOACTION)
 				break;
-=======
-		if (td->flag & TD_NOACTION)
-			break;
-
-		if (td->flag & TD_SKIP)
-			continue;
-
-		if (t->obedit) {
-			float mat3[3][3];
-			mul_m3_m3m3(mat3, totmat, td->mtx);
-			mul_m3_m3m3(tmat, td->smtx, mat3);
-		}
-		else {
-			copy_m3_m3(tmat, totmat);
-		}
->>>>>>> b99d064e
 
 			if (td->flag & TD_SKIP)
 				continue;
 
-<<<<<<< HEAD
 			if (t->flag & T_EDIT) {
 				float mat3[3][3];
 				mul_m3_m3m3(mat3, totmat, td->mtx);
@@ -3324,18 +3276,6 @@
 
 			add_v3_v3v3(td->loc, td->iloc, vec);
 		}
-=======
-		sub_v3_v3v3(vec, co, center);
-
-		mul_m3_v3(tmat, vec);
-
-		add_v3_v3(vec, center);
-		sub_v3_v3(vec, co);
-
-		mul_v3_fl(vec, td->factor);
-
-		add_v3_v3v3(td->loc, td->iloc, vec);
->>>>>>> b99d064e
 	}
 
 	recalcData(t);
@@ -3581,7 +3521,6 @@
 
 	headerResize(t, t->values, str);
 
-<<<<<<< HEAD
 	FOREACH_TRANS_DATA_CONTAINER (t, tc) {
 		TransData *td = tc->data;
 		for (i = 0; i < tc->data_len; i++, td++) {
@@ -3593,16 +3532,6 @@
 
 			ElementResize(t, tc, td, mat);
 		}
-=======
-	for (i = 0, td = t->data; i < t->total; i++, td++) {
-		if (td->flag & TD_NOACTION)
-			break;
-
-		if (td->flag & TD_SKIP)
-			continue;
-
-		ElementResize(t, td, mat);
->>>>>>> b99d064e
 	}
 
 	/* evil hack - redo resize if cliping needed */
@@ -3610,14 +3539,7 @@
 		size_to_mat3(mat, t->values);
 
 		if (t->con.applySize)
-<<<<<<< HEAD
 			t->con.applySize(t, NULL, NULL, mat);
-=======
-			t->con.applySize(t, NULL, mat);
-
-		for (i = 0, td = t->data; i < t->total; i++, td++)
-			ElementResize(t, td, mat);
->>>>>>> b99d064e
 
 
 		FOREACH_TRANS_DATA_CONTAINER (t, tc) {
@@ -3707,48 +3629,12 @@
 	size_to_mat3(mat, size);
 
 	headerResize(t, size, str);
-<<<<<<< HEAD
 
 	FOREACH_TRANS_DATA_CONTAINER (t, tc) {
 		TransData *td = tc->data;
 		for (i = 0; i < tc->data_len; i++, td++) {
 			float tmat[3][3], smat[3][3];
 			float fsize[3];
-=======
-
-	for (i = 0, td = t->data; i < t->total; i++, td++) {
-		float tmat[3][3], smat[3][3];
-		float fsize[3];
-
-		if (td->flag & TD_NOACTION)
-			break;
-
-		if (td->flag & TD_SKIP)
-			continue;
-
-		if (t->flag & T_EDIT) {
-			mul_m3_m3m3(smat, mat, td->mtx);
-			mul_m3_m3m3(tmat, td->smtx, smat);
-		}
-		else {
-			copy_m3_m3(tmat, mat);
-		}
-
-		if (t->con.applySize) {
-			t->con.applySize(t, NULL, tmat);
-		}
-
-		mat3_to_size(fsize, tmat);
-		td->val[0] = td->ext->isize[0] * (1 + (fsize[0] - 1) * td->factor);
-		td->val[1] = td->ext->isize[1] * (1 + (fsize[1] - 1) * td->factor);
-	}
-
-	recalcData(t);
-
-	ED_area_headerprint(t->sa, str);
-}
-/** \} */
->>>>>>> b99d064e
 
 			if (td->flag & TD_NOACTION)
 				break;
@@ -3775,7 +3661,7 @@
 	}
 
 	recalcData(t);
-	
+
 	ED_area_headerprint(t->sa, str);
 }
 /** \} */
@@ -3817,11 +3703,7 @@
 		}
 	}
 
-<<<<<<< HEAD
 	t->val /= (float)t->data_len_all;
-=======
-	t->val /= (float)t->total;
->>>>>>> b99d064e
 }
 
 static void applyToSphere(TransInfo *t, const int UNUSED(mval[2]))
@@ -3830,10 +3712,6 @@
 	float ratio, radius;
 	int i;
 	char str[UI_MAX_DRAW_STR];
-<<<<<<< HEAD
-=======
-	TransData *td = t->data;
->>>>>>> b99d064e
 
 	ratio = t->values[0];
 
@@ -3858,7 +3736,6 @@
 		BLI_snprintf(str, sizeof(str), IFACE_("To Sphere: %.4f %s"), ratio, t->proptext);
 	}
 
-<<<<<<< HEAD
 	FOREACH_TRANS_DATA_CONTAINER (t, tc) {
 		TransData *td = tc->data;
 		for (i = 0; i < tc->data_len; i++, td++) {
@@ -3881,29 +3758,6 @@
 		}
 	}
 
-=======
-
-	for (i = 0; i < t->total; i++, td++) {
-		float tratio;
-		if (td->flag & TD_NOACTION)
-			break;
-
-		if (td->flag & TD_SKIP)
-			continue;
-
-		sub_v3_v3v3(vec, td->iloc, t->center);
-
-		radius = normalize_v3(vec);
-
-		tratio = ratio * td->factor;
-
-		mul_v3_fl(vec, radius * (1.0f - tratio) + t->val * tratio);
-
-		add_v3_v3v3(td->loc, t->center, vec);
-	}
-
-
->>>>>>> b99d064e
 	recalcData(t);
 
 	ED_area_headerprint(t->sa, str);
@@ -4009,31 +3863,15 @@
 	 * has been computed, it has to be converted back into the bone's space.
 	 */
 	else if (t->flag & T_POSE) {
-<<<<<<< HEAD
 		// Extract and invert armature object matrix
 
 		if ((td->flag & TD_NO_LOC) == 0) {
 			sub_v3_v3v3(vec, td->center, center);
-			
+
 			mul_m3_v3(tc->mat3, vec);   // To Global space
 			mul_m3_v3(mat, vec);        // Applying rotation
 			mul_m3_v3(tc->imat3, vec);  // To Local space
-			
-=======
-		float pmtx[3][3], imtx[3][3];
-
-		// Extract and invert armature object matrix
-		copy_m3_m4(pmtx, t->poseobj->obmat);
-		invert_m3_m3(imtx, pmtx);
-
-		if ((td->flag & TD_NO_LOC) == 0) {
-			sub_v3_v3v3(vec, td->center, center);
-
-			mul_m3_v3(pmtx, vec);   // To Global space
-			mul_m3_v3(mat, vec);        // Applying rotation
-			mul_m3_v3(imtx, vec);   // To Local space
-
->>>>>>> b99d064e
+
 			add_v3_v3(vec, center);
 			/* vec now is the location where the object has to be */
 
@@ -4212,7 +4050,6 @@
 
 	axis_angle_normalized_to_mat3(mat, axis, angle);
 
-<<<<<<< HEAD
 	FOREACH_TRANS_DATA_CONTAINER (t, tc) {
 		TransData *td = tc->data;
 		for (i = 0; i < tc->data_len; i++, td++) {
@@ -4233,25 +4070,6 @@
 
 			ElementRotation(t, tc, td, mat, t->around);
 		}
-=======
-	for (i = 0; i < t->total; i++, td++) {
-
-		if (td->flag & TD_NOACTION)
-			break;
-
-		if (td->flag & TD_SKIP)
-			continue;
-
-		if (t->con.applyRot) {
-			t->con.applyRot(t, td, axis, NULL);
-			axis_angle_normalized_to_mat3(mat, axis, angle * td->factor);
-		}
-		else if (t->flag & T_PROP_EDIT) {
-			axis_angle_normalized_to_mat3(mat, axis, angle * td->factor);
-		}
-
-		ElementRotation(t, td, mat, t->around);
->>>>>>> b99d064e
 	}
 }
 
@@ -4632,19 +4450,10 @@
 			}
 		}
 
-<<<<<<< HEAD
 		TransData *td = tc->data;
 		for (int i = 0; i < tc->data_len; i++, td++) {
 			if (td->flag & TD_NOACTION)
 				break;
-=======
-	for (int i = 0; i < t->total; i++, td++) {
-		if (td->flag & TD_NOACTION)
-			break;
-
-		if (td->flag & TD_SKIP)
-			continue;
->>>>>>> b99d064e
 
 			if (td->flag & TD_SKIP)
 				continue;
@@ -4694,21 +4503,7 @@
 			mul_m3_v3(td->smtx, tvec);
 			mul_v3_fl(tvec, td->factor);
 
-<<<<<<< HEAD
 			protectedTransBits(td->protectflag, tvec);
-=======
-		if (use_rotate_offset) {
-			add_v3_v3(tvec, rotate_offset);
-		}
-
-		mul_m3_v3(td->smtx, tvec);
-		mul_v3_fl(tvec, td->factor);
-
-		protectedTransBits(td->protectflag, tvec);
-
-		if (td->loc)
-			add_v3_v3v3(td->loc, td->iloc, tvec);
->>>>>>> b99d064e
 
 			if (td->loc)
 				add_v3_v3v3(td->loc, td->iloc, tvec);
@@ -5569,18 +5364,6 @@
 	int i;
 	char str[UI_MAX_DRAW_STR];
 
-<<<<<<< HEAD
-=======
-	// TRANSFORM_FIX_ME MOVE TO MOUSE INPUT
-	/* for manipulator, center handle, the scaling can't be done relative to center */
-	if ((t->flag & T_USES_MANIPULATOR) && t->con.mode == 0) {
-		ratio = 1.0f - ((t->mouse.imval[0] - mval[0]) + (t->mouse.imval[1] - mval[1])) / 100.0f;
-	}
-	else {
-		ratio = t->values[0];
-	}
-
->>>>>>> b99d064e
 	copy_v3_fl(size, ratio);
 
 	snapGridIncrement(t, size);
@@ -5601,7 +5384,6 @@
 
 	headerBoneSize(t, size, str);
 
-<<<<<<< HEAD
 	FOREACH_TRANS_DATA_CONTAINER (t, tc) {
 		TransData *td = tc->data;
 		for (i = 0; i < tc->data_len; i++, td++) {
@@ -5613,16 +5395,6 @@
 
 			ElementBoneSize(t, tc, td, mat);
 		}
-=======
-	for (i = 0; i < t->total; i++, td++) {
-		if (td->flag & TD_NOACTION)
-			break;
-
-		if (td->flag & TD_SKIP)
-			continue;
-
-		ElementBoneSize(t, td, mat);
->>>>>>> b99d064e
 	}
 
 	recalcData(t);
@@ -5683,7 +5455,6 @@
 		BLI_snprintf(str, sizeof(str), IFACE_("Envelope: %3f"), ratio);
 	}
 
-<<<<<<< HEAD
 	FOREACH_TRANS_DATA_CONTAINER (t, tc) {
 		TransData *td = tc->data;
 		for (i = 0; i < tc->data_len; i++, td++) {
@@ -5700,21 +5471,6 @@
 				else
 					*td->val = ratio;
 			}
-=======
-	for (i = 0; i < t->total; i++, td++) {
-		if (td->flag & TD_NOACTION)
-			break;
-
-		if (td->flag & TD_SKIP)
-			continue;
-
-		if (td->val) {
-			/* if the old/original value was 0.0f, then just use ratio */
-			if (td->ival)
-				*td->val = td->ival * ratio;
-			else
-				*td->val = ratio;
->>>>>>> b99d064e
 		}
 	}
 
@@ -6841,13 +6597,7 @@
 
 	sld->em = em;
 
-<<<<<<< HEAD
 	tc->custom.mode.data = sld;
-=======
-	sld->perc = 0.0f;
-
-	t->custom.mode.data = sld;
->>>>>>> b99d064e
 
 	MEM_freeN(sv_table);
 
@@ -7127,11 +6877,6 @@
 		t->state = TRANS_CANCEL;
 		return;
 	}
-<<<<<<< HEAD
-=======
-
-	sld = t->custom.mode.data;
->>>>>>> b99d064e
 
 	FOREACH_TRANS_DATA_CONTAINER (t, tc) {
 		sld = tc->custom.mode.data;
@@ -8796,7 +8541,6 @@
 				AnimData *adt = (t->spacetype != SPACE_NLA) ? td->extra : NULL;
 				float val = *(td->val);
 
-<<<<<<< HEAD
 				/* strip/action time to global (mapped) time */
 				if (adt)
 					val = BKE_nla_tweakedit_remap(adt, val, NLATIME_CONVERT_MAP);
@@ -8804,19 +8548,6 @@
 				if (min > val) min = val;
 				if (max < val) max = val;
 			}
-=======
-		TransData  *td = t->data;
-		for (i = 0; i < t->total; i++, td++) {
-			AnimData *adt = (t->spacetype != SPACE_NLA) ? td->extra : NULL;
-			float val = *(td->val);
-
-			/* strip/action time to global (mapped) time */
-			if (adt)
-				val = BKE_nla_tweakedit_remap(adt, val, NLATIME_CONVERT_MAP);
-
-			if (min > val) min = val;
-			if (max < val) max = val;
->>>>>>> b99d064e
 		}
 
 		if (min == max) {
@@ -8883,7 +8614,6 @@
 	}
 
 	/* it doesn't matter whether we apply to t->data or t->data2d, but t->data2d is more convenient */
-<<<<<<< HEAD
 	FOREACH_TRANS_DATA_CONTAINER (t, tc) {
 		TransData *td = tc->data;
 		for (i = 0; i < tc->data_len; i++, td++) {
@@ -8925,46 +8655,6 @@
 					/* global to strip */
 					*(td->val) = BKE_nla_tweakedit_remap(adt, *(td->val), NLATIME_CONVERT_UNMAP);
 				}
-=======
-	for (i = 0; i < t->total; i++, td++) {
-		/* it is assumed that td->extra is a pointer to the AnimData,
-		 * whose active action is where this keyframe comes from
-		 * (this is only valid when not in NLA)
-		 */
-		AnimData *adt = (t->spacetype != SPACE_NLA) ? td->extra : NULL;
-		float cval = t->values[0];
-
-		/* only apply to data if in range */
-		if ((sval > minx) && (sval < maxx)) {
-			float cvalc = CLAMPIS(cval, minx, maxx);
-			float ival = td->ival;
-			float timefac;
-
-			/* NLA mapping magic here works as follows:
-			 * - "ival" goes from strip time to global time
-			 * - calculation is performed into td->val in global time
-			 *   (since sval and min/max are all in global time)
-			 * - "td->val" then gets put back into strip time
-			 */
-			if (adt) {
-				/* strip to global */
-				ival = BKE_nla_tweakedit_remap(adt, ival, NLATIME_CONVERT_MAP);
-			}
-
-			/* left half? */
-			if (ival < sval) {
-				timefac = (sval - ival) / (sval - minx);
-				*(td->val) = cvalc - timefac * (cvalc - minx);
-			}
-			else {
-				timefac = (ival - sval) / (maxx - sval);
-				*(td->val) = cvalc + timefac * (maxx - cvalc);
-			}
-
-			if (adt) {
-				/* global to strip */
-				*(td->val) = BKE_nla_tweakedit_remap(adt, *(td->val), NLATIME_CONVERT_UNMAP);
->>>>>>> b99d064e
 			}
 		}
 	}
