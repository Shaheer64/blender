
/*
 * ***** BEGIN GPL LICENSE BLOCK *****
 *
 * This program is free software; you can redistribute it and/or
 * modify it under the terms of the GNU General Public License
 * as published by the Free Software Foundation; either version 2
 * of the License, or (at your option) any later version. 
 *
 * This program is distributed in the hope that it will be useful,
 * but WITHOUT ANY WARRANTY; without even the implied warranty of
 * MERCHANTABILITY or FITNESS FOR A PARTICULAR PURPOSE.  See the
 * GNU General Public License for more details.
 *
 * You should have received a copy of the GNU General Public License
 * along with this program; if not, write to the Free Software Foundation,
 * Inc., 51 Franklin Street, Fifth Floor, Boston, MA 02110-1301, USA.
 *
 * The Original Code is Copyright (C) 2009 Blender Foundation, Joshua Leung
 * All rights reserved.
 *
 * 
 * Contributor(s): Joshua Leung (major recode)
 *
 * ***** END GPL LICENSE BLOCK *****
 */

/** \file blender/editors/space_nla/nla_draw.c
 *  \ingroup spnla
 */


#include <string.h>
#include <stdio.h>
#include <stdlib.h>
#include <math.h>
#include <float.h>

#include "DNA_anim_types.h"
#include "DNA_node_types.h"
#include "DNA_screen_types.h"
#include "DNA_space_types.h"
#include "DNA_windowmanager_types.h"

#include "BLI_blenlib.h"
#include "BLI_dlrbTree.h"
#include "BLI_utildefines.h"

#include "BKE_fcurve.h"
#include "BKE_nla.h"
#include "BKE_context.h"
#include "BKE_screen.h"

#include "ED_anim_api.h"
#include "ED_keyframes_draw.h"

#include "BIF_glutil.h"

#include "GPU_immediate.h"
#include "GPU_draw.h"

#include "WM_types.h"

#include "UI_interface.h"
#include "UI_resources.h"
#include "UI_view2d.h"

#include "nla_private.h"
#include "nla_intern.h" /* own include */


/* *********************************************** */
/* Strips */

/* Action-Line ---------------------- */

/* get colors for drawing Action-Line 
 * NOTE: color returned includes fine-tuned alpha!
 */
void nla_action_get_color(AnimData *adt, bAction *act, float color[4])
{
	if (adt && (adt->flag & ADT_NLA_EDIT_ON)) {
		/* greenish color (same as tweaking strip) */
		UI_GetThemeColor4fv(TH_NLA_TWEAK, color);
	}
	else {
		if (act) {
			/* reddish color - same as dopesheet summary */
			UI_GetThemeColor4fv(TH_ANIM_ACTIVE, color);
		}
		else {
			/* grayish-red color */
			UI_GetThemeColor4fv(TH_ANIM_INACTIVE, color);
		}
	}
	
	/* when an NLA track is tagged "solo", action doesn't contribute, so shouldn't be as prominent */
	if (adt && (adt->flag & ADT_NLA_SOLO_TRACK))
		color[3] *= 0.15f;
}

/* draw the keyframes in the specified Action */
static void nla_action_draw_keyframes(AnimData *adt, bAction *act, float y, float ymin, float ymax)
{
	/* get a list of the keyframes with NLA-scaling applied */
	DLRBT_Tree keys;
	BLI_dlrbTree_init(&keys);
	action_to_keylist(adt, act, &keys, NULL);
	BLI_dlrbTree_linkedlist_sync(&keys);

	if (!(act && keys.first))
		return;

	/* draw a darkened region behind the strips 
	 *	- get and reset the background color, this time without the alpha to stand out better 
	 *	  (amplified alpha is used instead)
	 */
	float color[4];
	nla_action_get_color(adt, act, color);
	color[3] *= 2.5f;

	VertexFormat *format = immVertexFormat();
	unsigned int pos_id = add_attrib(format, "pos", COMP_F32, 2, KEEP_FLOAT);

	immUniformColor4fv(color);

	/*  - draw a rect from the first to the last frame (no extra overlaps for now)
	 *	  that is slightly stumpier than the track background (hardcoded 2-units here)
	 */
	float f1 = ((ActKeyColumn *)keys.first)->cfra;
	float f2 = ((ActKeyColumn *)keys.last)->cfra;

	immRectf(pos_id, f1, ymin + 2, f2, ymax - 2);
	immUnbindProgram();

	/* count keys before drawing */
	unsigned int key_ct = 0;
	for (ActKeyColumn *ak = keys.first; ak; ak = ak->next) {
		key_ct++;
	}

	if (key_ct > 0) {
		format = immVertexFormat();
		pos_id = add_attrib(format, "pos", COMP_F32, 2, KEEP_FLOAT);
		unsigned int size_id = add_attrib(format, "size", COMP_F32, 1, KEEP_FLOAT);
		unsigned int color_id = add_attrib(format, "color", COMP_U8, 4, NORMALIZE_INT_TO_FLOAT);
		unsigned int outline_color_id = add_attrib(format, "outlineColor", COMP_U8, 4, NORMALIZE_INT_TO_FLOAT);
		immBindBuiltinProgram(GPU_SHADER_KEYFRAME_DIAMOND);
		GPU_enable_program_point_size();
		immBegin(PRIM_POINTS, key_ct);

		/* - disregard the selection status of keyframes so they draw a certain way
		 *	- size is 6.0f which is smaller than the editable keyframes, so that there is a distinction
		 */
		for (ActKeyColumn *ak = keys.first; ak; ak = ak->next) {
			draw_keyframe_shape(ak->cfra, y, 6.0f, false, ak->key_type, KEYFRAME_SHAPE_FRAME, 1.0f,
			                    pos_id, size_id, color_id, outline_color_id);
		}

		immEnd();
		GPU_disable_program_point_size();
		immUnbindProgram();
	}

	/* free icons */
	BLI_dlrbTree_free(&keys);
}

/* Strip Markers ------------------------ */

/* Markers inside an action strip */
static void nla_actionclip_draw_markers(NlaStrip *strip, float yminc, float ymaxc, int shade, unsigned int pos)
{
	const bAction *act = strip->act;

	if (!(act && act->markers.first))
		return;

	immUniformThemeColorShade(TH_STRIP_SELECT, shade);

	immBeginAtMost(PRIM_POINTS, BLI_listbase_count(&act->markers));
	for (TimeMarker *marker = act->markers.first; marker; marker = marker->next) {
		if ((marker->frame > strip->actstart) && (marker->frame < strip->actend)) {
			float frame = nlastrip_get_frame(strip, marker->frame, NLATIME_CONVERT_MAP);

			/* just a simple line for now */
			/* XXX: draw a triangle instead... */
			immVertex2f(pos, frame, yminc + 1);
			immVertex2f(pos, frame, ymaxc - 1);
		}
	}
	immEnd();
}

/* Markers inside a NLA-Strip */
static void nla_strip_draw_markers(NlaStrip *strip, float yminc, float ymaxc, unsigned int pos)
{
	glLineWidth(2.0f);
	
	if (strip->type == NLASTRIP_TYPE_CLIP) {
		/* try not to be too conspicuous, while being visible enough when transforming */
		int shade = (strip->flag & NLASTRIP_FLAG_SELECT) ? -60 : -40;

		setlinestyle(3);
		
		/* just draw the markers in this clip */
		nla_actionclip_draw_markers(strip, yminc, ymaxc, shade, pos);
		
		setlinestyle(0);
	}
	else if (strip->flag & NLASTRIP_FLAG_TEMP_META) {
		/* just a solid color, so that it is very easy to spot */
		int shade = 20;
		/* draw the markers in the first level of strips only (if they are actions) */
		for (NlaStrip *nls = strip->strips.first; nls; nls = nls->next) {
			if (nls->type == NLASTRIP_TYPE_CLIP) {
				nla_actionclip_draw_markers(nls, yminc, ymaxc, shade, pos);
			}
		}
	}
}

/* Strips (Proper) ---------------------- */

/* get colors for drawing NLA-Strips */
static void nla_strip_get_color_inside(AnimData *adt, NlaStrip *strip, float color[3])
{
	if (strip->type == NLASTRIP_TYPE_TRANSITION) {
		/* Transition Clip */
		if (strip->flag & NLASTRIP_FLAG_SELECT) {
			/* selected - use a bright blue color */
			UI_GetThemeColor3fv(TH_NLA_TRANSITION_SEL, color);
		}
		else {
			/* normal, unselected strip - use (hardly noticeable) blue tinge */
			UI_GetThemeColor3fv(TH_NLA_TRANSITION, color);
		}
	}
	else if (strip->type == NLASTRIP_TYPE_META) {
		/* Meta Clip */
		// TODO: should temporary metas get different colors too?
		if (strip->flag & NLASTRIP_FLAG_SELECT) {
			/* selected - use a bold purple color */
			UI_GetThemeColor3fv(TH_NLA_META_SEL, color);
		}
		else {
			/* normal, unselected strip - use (hardly noticeable) dark purple tinge */
			UI_GetThemeColor3fv(TH_NLA_META, color);
		}
	}
	else if (strip->type == NLASTRIP_TYPE_SOUND) {
		/* Sound Clip */
		if (strip->flag & NLASTRIP_FLAG_SELECT) {
			/* selected - use a bright teal color */
			UI_GetThemeColor3fv(TH_NLA_SOUND_SEL, color);
		}
		else {
			/* normal, unselected strip - use (hardly noticeable) teal tinge */
			UI_GetThemeColor3fv(TH_NLA_SOUND, color);
		}
	}
	else {
		/* Action Clip (default/normal type of strip) */
		if (adt && (adt->flag & ADT_NLA_EDIT_ON) && (adt->actstrip == strip)) {
			/* active strip should be drawn green when it is acting as the tweaking strip.
			 * however, this case should be skipped for when not in EditMode...
			 */
			UI_GetThemeColor3fv(TH_NLA_TWEAK, color);
		}
		else if (strip->flag & NLASTRIP_FLAG_TWEAKUSER) {
			/* alert user that this strip is also used by the tweaking track (this is set when going into
			 * 'editmode' for that strip), since the edits made here may not be what the user anticipated
			 */
			UI_GetThemeColor3fv(TH_NLA_TWEAK_DUPLI, color);
		}
		else if (strip->flag & NLASTRIP_FLAG_SELECT) {
			/* selected strip - use theme color for selected */
			UI_GetThemeColor3fv(TH_STRIP_SELECT, color);
		}
		else {
			/* normal, unselected strip - use standard strip theme color */
			UI_GetThemeColor3fv(TH_STRIP, color);
		}
	}
}

/* helper call for drawing influence/time control curves for a given NLA-strip */
static void nla_draw_strip_curves(NlaStrip *strip, float yminc, float ymaxc, unsigned int pos)
{
	immUniformColor4f(0.7f, 0.7f, 0.7f, 1.0f);

	const float yheight = ymaxc - yminc;
		
	/* draw with AA'd line */
	glEnable(GL_LINE_SMOOTH);
	glEnable(GL_BLEND);
	
	/* influence -------------------------- */
	if (strip->flag & NLASTRIP_FLAG_USR_INFLUENCE) {
		FCurve *fcu = list_find_fcurve(&strip->fcurves, "influence", 0);
		float cfra;
		
		/* plot the curve (over the strip's main region) */
		immBegin(GL_LINE_STRIP, abs((int)(strip->end - strip->start) + 1));

		/* sample at 1 frame intervals, and draw
		 *	- min y-val is yminc, max is y-maxc, so clamp in those regions
		 */
		for (cfra = strip->start; cfra <= strip->end; cfra += 1.0f) {
<<<<<<< HEAD
			float y = evaluate_fcurve(fcu, cfra); /* assume this to be in 0-1 range */
			immVertex2f(pos, cfra, ((y * yheight) + yminc));
=======
			float y = evaluate_fcurve(fcu, cfra);
			CLAMP(y, 0.0f, 1.0f);
			glVertex2f(cfra, ((y * yheight) + yminc));
>>>>>>> b498db06
		}

		immEnd();
	}
	else {
		/* use blend in/out values only if both aren't zero */
		if ((IS_EQF(strip->blendin, 0.0f) && IS_EQF(strip->blendout, 0.0f)) == 0) {
			immBeginAtMost(GL_LINE_STRIP, 4);

			/* start of strip - if no blendin, start straight at 1, otherwise from 0 to 1 over blendin frames */
			if (IS_EQF(strip->blendin, 0.0f) == 0) {
				immVertex2f(pos, strip->start,                    yminc);
				immVertex2f(pos, strip->start + strip->blendin,   ymaxc);
			}
			else
				immVertex2f(pos, strip->start, ymaxc);
					
			/* end of strip */
			if (IS_EQF(strip->blendout, 0.0f) == 0) {
				immVertex2f(pos, strip->end - strip->blendout,    ymaxc);
				immVertex2f(pos, strip->end,                      yminc);
			}
			else
				immVertex2f(pos, strip->end, ymaxc);

			immEnd();
		}
	}

	/* turn off AA'd lines */
	glDisable(GL_LINE_SMOOTH);
	glDisable(GL_BLEND);
}

/* main call for drawing a single NLA-strip */
static void nla_draw_strip(SpaceNla *snla, AnimData *adt, NlaTrack *nlt, NlaStrip *strip, View2D *v2d, float yminc, float ymaxc)
{
	const bool non_solo = ((adt && (adt->flag & ADT_NLA_SOLO_TRACK)) && (nlt->flag & NLATRACK_SOLO) == 0);
	float color[4] = {1.0f, 1.0f, 1.0f, 1.0f};

	/* get color of strip */
	nla_strip_get_color_inside(adt, strip, color);

	unsigned int pos = add_attrib(immVertexFormat(), "pos", COMP_F32, 2, KEEP_FLOAT);
	immBindBuiltinProgram(GPU_SHADER_2D_UNIFORM_COLOR);

	/* draw extrapolation info first (as backdrop)
	 *	- but this should only be drawn if track has some contribution
	 */
	if ((strip->extendmode != NLASTRIP_EXTEND_NOTHING) && (non_solo == 0)) {
		/* enable transparency... */
		glBlendFunc(GL_SRC_ALPHA, GL_ONE_MINUS_SRC_ALPHA);
		glEnable(GL_BLEND);

		switch (strip->extendmode) {
			/* since this does both sides, only do the 'before' side, and leave the rest to the next case */
			case NLASTRIP_EXTEND_HOLD: 
				/* only need to draw here if there's no strip before since 
				 * it only applies in such a situation 
				 */
				if (strip->prev == NULL) {
					/* set the drawing color to the color of the strip, but with very faint alpha */
					immUniformColor3fvAlpha(color, 0.15f);

					/* draw the rect to the edge of the screen */
					immRectf(pos, v2d->cur.xmin, yminc, strip->start, ymaxc);
				}
				/* fall-through */

			/* this only draws after the strip */
			case NLASTRIP_EXTEND_HOLD_FORWARD: 
				/* only need to try and draw if the next strip doesn't occur immediately after */
				if ((strip->next == NULL) || (IS_EQF(strip->next->start, strip->end) == 0)) {
					/* set the drawing color to the color of the strip, but this time less faint */
					immUniformColor3fvAlpha(color, 0.3f);
					
					/* draw the rect to the next strip or the edge of the screen */
					float x2 = strip->next ? strip->next->start : v2d->cur.xmax;
					immRectf(pos, strip->end, yminc, x2, ymaxc);
				}
				break;
		}

		glDisable(GL_BLEND);
	}


	/* draw 'inside' of strip itself */
	if (non_solo == 0) {
		immUnbindProgram();

		/* strip is in normal track */
		UI_draw_roundbox_corner_set(UI_CNR_ALL); /* all corners rounded */
		UI_draw_roundbox_shade_x(GL_TRIANGLE_FAN, strip->start, yminc, strip->end, ymaxc, 0.0, 0.5, 0.1, color);

		/* restore current vertex format & program (roundbox trashes it) */
		pos = add_attrib(immVertexFormat(), "pos", COMP_F32, 2, KEEP_FLOAT);
		immBindBuiltinProgram(GPU_SHADER_2D_UNIFORM_COLOR);
	}
	else {
		/* strip is in disabled track - make less visible */
		immUniformColor3fvAlpha(color, 0.1f);
		
		glEnable(GL_BLEND);
		immRectf(pos, strip->start, yminc, strip->end, ymaxc);
		glDisable(GL_BLEND);
	}


	/* draw strip's control 'curves'
	 *	- only if user hasn't hidden them...
	 */
	if ((snla->flag & SNLA_NOSTRIPCURVES) == 0)
		nla_draw_strip_curves(strip, yminc, ymaxc, pos);


	/* draw markings indicating locations of local markers (useful for lining up different actions) */
	if ((snla->flag & SNLA_NOLOCALMARKERS) == 0)
		nla_strip_draw_markers(strip, yminc, ymaxc, pos);

	immUnbindProgram();

	/* draw strip outline
	 *	- color used here is to indicate active vs non-active
	 */
	if (strip->flag & NLASTRIP_FLAG_ACTIVE) {
		/* strip should appear 'sunken', so draw a light border around it */
		color[0] = 0.9f; /* FIXME: hardcoded temp-hack colors */
		color[1] = 1.0f;
		color[2] = 0.9f;
	}
	else {
		/* strip should appear to stand out, so draw a dark border around it */
		color[0] = color[1] = color[2] = 0.0f; /* FIXME: or 1.0f ?? */
	}

	/* - line style: dotted for muted */
	if ((nlt->flag & NLATRACK_MUTED) || (strip->flag & NLASTRIP_FLAG_MUTED))
		setlinestyle(4);

	/* draw outline */
	UI_draw_roundbox_shade_x(GL_LINE_LOOP, strip->start, yminc, strip->end, ymaxc, 0.0, 0.0, 0.1, color);

	/* restore current vertex format & program (roundbox trashes it) */
	pos = add_attrib(immVertexFormat(), "pos", COMP_F32, 2, KEEP_FLOAT);
	immBindBuiltinProgram(GPU_SHADER_2D_UNIFORM_COLOR);

	immUniformColor3fv(color);

	/* if action-clip strip, draw lines delimiting repeats too (in the same color as outline) */
	if ((strip->type == NLASTRIP_TYPE_CLIP) && IS_EQF(strip->repeat, 1.0f) == 0) {
		float repeatLen = (strip->actend - strip->actstart) * strip->scale;

		/* only draw lines for whole-numbered repeats, starting from the first full-repeat
		 * up to the last full repeat (but not if it lies on the end of the strip)
		 */
		immBeginAtMost(PRIM_LINES, 2 * (strip->repeat - 1));
		for (int i = 1; i < strip->repeat; i++) {
			float repeatPos = strip->start + (repeatLen * i);

			/* don't draw if line would end up on or after the end of the strip */
			if (repeatPos < strip->end) {
				immVertex2f(pos, repeatPos, yminc + 4);
				immVertex2f(pos, repeatPos, ymaxc - 4);
			}
		}
		immEnd();
	}
	/* or if meta-strip, draw lines delimiting extents of sub-strips (in same color as outline, if more than 1 exists) */
	else if ((strip->type == NLASTRIP_TYPE_META) && (strip->strips.first != strip->strips.last)) {
		float y = (ymaxc - yminc) * 0.5f + yminc;

		immBeginAtMost(PRIM_LINES, 4 * BLI_listbase_count(&strip->strips)); /* up to 2 lines per strip */

		/* only draw first-level of child-strips, but don't draw any lines on the endpoints */
		for (NlaStrip *cs = strip->strips.first; cs; cs = cs->next) {
			/* draw start-line if not same as end of previous (and only if not the first strip) 
			 *	- on upper half of strip
			 */
			if ((cs->prev) && IS_EQF(cs->prev->end, cs->start) == 0) {
				immVertex2f(pos, cs->start, y);
				immVertex2f(pos, cs->start, ymaxc);
			}

			/* draw end-line if not the last strip
			 *	- on lower half of strip
			 */
			if (cs->next) {
				immVertex2f(pos, cs->end, yminc);
				immVertex2f(pos, cs->end, y);
			}
		}

		immEnd();
	}

	/* reset linestyle */
	setlinestyle(0);
	immUnbindProgram();
}

/* add the relevant text to the cache of text-strings to draw in pixelspace */
static void nla_draw_strip_text(
        AnimData *adt, NlaTrack *nlt, NlaStrip *strip, int index, View2D *v2d,
        float xminc, float xmaxc, float yminc, float ymaxc)
{
	const bool non_solo = ((adt && (adt->flag & ADT_NLA_SOLO_TRACK)) && (nlt->flag & NLATRACK_SOLO) == 0);
	char str[256];
	size_t str_len;
	char col[4];
	
	/* just print the name and the range */
	if (strip->flag & NLASTRIP_FLAG_TEMP_META) {
		str_len = BLI_snprintf_rlen(str, sizeof(str), "%d) Temp-Meta", index);
	}
	else {
		str_len = BLI_strncpy_rlen(str, strip->name, sizeof(str));
	}
	
	/* set text color - if colors (see above) are light, draw black text, otherwise draw white */
	if (strip->flag & (NLASTRIP_FLAG_ACTIVE | NLASTRIP_FLAG_SELECT | NLASTRIP_FLAG_TWEAKUSER)) {
		col[0] = col[1] = col[2] = 0;
	}
	else {
		col[0] = col[1] = col[2] = 255;
	}
	
	/* text opacity depends on whether if there's a solo'd track, this isn't it */
	if (non_solo == 0)
		col[3] = 255;
	else
		col[3] = 128;

	/* set bounding-box for text 
	 *	- padding of 2 'units' on either side
	 */
	/* TODO: make this centered? */
	rctf rect = {
		.xmin = xminc,
		.ymin = yminc,
		.xmax = xmaxc,
		.ymax = ymaxc
	};

	/* add this string to the cache of texts to draw */
	UI_view2d_text_cache_add_rectf(v2d, &rect, str, str_len, col);
}

/* add frame extents to cache of text-strings to draw in pixelspace
 * for now, only used when transforming strips
 */
static void nla_draw_strip_frames_text(NlaTrack *UNUSED(nlt), NlaStrip *strip, View2D *v2d, float UNUSED(yminc), float ymaxc)
{
	const float ytol = 1.0f; /* small offset to vertical positioning of text, for legibility */
	const char col[4] = {220, 220, 220, 255}; /* light gray */
	char numstr[32];

	/* Always draw times above the strip, whereas sequencer drew below + above.
	 * However, we should be fine having everything on top, since these tend to be 
	 * quite spaced out. 
	 *	- 1 dp is compromise between lack of precision (ints only, as per sequencer)
	 *	  while also preserving some accuracy, since we do use floats
	 */
	/* start frame */
	size_t numstr_len = BLI_snprintf_rlen(numstr, sizeof(numstr), "%.1f", strip->start);
	UI_view2d_text_cache_add(v2d, strip->start - 1.0f, ymaxc + ytol, numstr, numstr_len, col);

	/* end frame */
	numstr_len = BLI_snprintf_rlen(numstr, sizeof(numstr), "%.1f", strip->end);
	UI_view2d_text_cache_add(v2d, strip->end, ymaxc + ytol, numstr, numstr_len, col);
}

/* ---------------------- */

void draw_nla_main_data(bAnimContext *ac, SpaceNla *snla, ARegion *ar)
{
	View2D *v2d = &ar->v2d;
	const float pixelx = BLI_rctf_size_x(&v2d->cur) / BLI_rcti_size_x(&v2d->mask);
	const float text_margin_x = (8 * UI_DPI_FAC) * pixelx;
	
	/* build list of channels to draw */
	ListBase anim_data = {NULL, NULL};
	int filter = (ANIMFILTER_DATA_VISIBLE | ANIMFILTER_LIST_VISIBLE | ANIMFILTER_LIST_CHANNELS);
	size_t items = ANIM_animdata_filter(ac, &anim_data, filter, ac->data, ac->datatype);
	
	/* Update max-extent of channels here (taking into account scrollers):
	 *  - this is done to allow the channel list to be scrollable, but must be done here
	 *    to avoid regenerating the list again and/or also because channels list is drawn first
	 *	- offset of NLACHANNEL_HEIGHT*2 is added to the height of the channels, as first is for 
	 *	  start of list offset, and the second is as a correction for the scrollers.
	 */
	int height = ((items * NLACHANNEL_STEP(snla)) + (NLACHANNEL_HEIGHT(snla) * 2));
	/* don't use totrect set, as the width stays the same 
	 * (NOTE: this is ok here, the configuration is pretty straightforward) 
	 */
	v2d->tot.ymin = (float)(-height);
	
	/* loop through channels, and set up drawing depending on their type  */
	float y = (float)(-NLACHANNEL_HEIGHT(snla));
	
	for (bAnimListElem *ale = anim_data.first; ale; ale = ale->next) {
		const float yminc = (float)(y - NLACHANNEL_HEIGHT_HALF(snla));
		const float ymaxc = (float)(y + NLACHANNEL_HEIGHT_HALF(snla));
		
		/* check if visible */
		if (IN_RANGE(yminc, v2d->cur.ymin, v2d->cur.ymax) ||
		    IN_RANGE(ymaxc, v2d->cur.ymin, v2d->cur.ymax) )
		{
			/* data to draw depends on the type of channel */
			switch (ale->type) {
				case ANIMTYPE_NLATRACK:
				{
					AnimData *adt = ale->adt;
					NlaTrack *nlt = (NlaTrack *)ale->data;
					
					/* draw each strip in the track (if visible) */
					int index = 1;
					for (NlaStrip *strip = nlt->strips.first; strip; strip = strip->next, index++) {
						if (BKE_nlastrip_within_bounds(strip, v2d->cur.xmin, v2d->cur.xmax)) {
							const float xminc = strip->start + text_margin_x;
							const float xmaxc = strip->end + text_margin_x;

							/* draw the visualization of the strip */
							nla_draw_strip(snla, adt, nlt, strip, v2d, yminc, ymaxc);
							
							/* add the text for this strip to the cache */
							if (xminc < xmaxc) {
								nla_draw_strip_text(adt, nlt, strip, index, v2d, xminc, xmaxc, yminc, ymaxc);
							}
							
							/* if transforming strips (only real reason for temp-metas currently), 
							 * add to the cache the frame numbers of the strip's extents
							 */
							if (strip->flag & NLASTRIP_FLAG_TEMP_META)
								nla_draw_strip_frames_text(nlt, strip, v2d, yminc, ymaxc);
						}
					}
					break;
				}
				case ANIMTYPE_NLAACTION:
				{
					AnimData *adt = ale->adt;

					unsigned int pos = add_attrib(immVertexFormat(), "pos", COMP_F32, 2, KEEP_FLOAT);
					immBindBuiltinProgram(GPU_SHADER_2D_UNIFORM_COLOR);

					/* just draw a semi-shaded rect spanning the width of the viewable area if there's data,
					 * and a second darker rect within which we draw keyframe indicator dots if there's data
					 */
					glBlendFunc(GL_SRC_ALPHA, GL_ONE_MINUS_SRC_ALPHA);
					glEnable(GL_BLEND);

					/* get colors for drawing */
					float color[4];
					nla_action_get_color(adt, ale->data, color);
					immUniformColor4fv(color);

					/* draw slightly shifted up for greater separation from standard channels,
					 * but also slightly shorter for some more contrast when viewing the strips
					 */
					immRectf(pos, v2d->cur.xmin, yminc + NLACHANNEL_SKIP, v2d->cur.xmax, ymaxc - NLACHANNEL_SKIP);
					
					/* draw 'embossed' lines above and below the strip for effect */
					/* white base-lines */
					glLineWidth(2.0f);
					immUniformColor4f(1.0f, 1.0f, 1.0f, 0.3);
					immBegin(PRIM_LINES, 4);
					immVertex2f(pos, v2d->cur.xmin, yminc + NLACHANNEL_SKIP);
					immVertex2f(pos, v2d->cur.xmax, yminc + NLACHANNEL_SKIP);
					immVertex2f(pos, v2d->cur.xmin, ymaxc - NLACHANNEL_SKIP);
					immVertex2f(pos, v2d->cur.xmax, ymaxc - NLACHANNEL_SKIP);
					immEnd();

					/* black top-lines */
					glLineWidth(1.0f);
					immUniformColor3f(0.0f, 0.0f, 0.0f);
					immBegin(PRIM_LINES, 4);
					immVertex2f(pos, v2d->cur.xmin, yminc + NLACHANNEL_SKIP);
					immVertex2f(pos, v2d->cur.xmax, yminc + NLACHANNEL_SKIP);
					immVertex2f(pos, v2d->cur.xmin, ymaxc - NLACHANNEL_SKIP);
					immVertex2f(pos, v2d->cur.xmax, ymaxc - NLACHANNEL_SKIP);
					immEnd();

					/* TODO: these lines but better --^ */

					immUnbindProgram();

					/* draw keyframes in the action */
					nla_action_draw_keyframes(adt, ale->data, y, yminc + NLACHANNEL_SKIP, ymaxc - NLACHANNEL_SKIP);

					glDisable(GL_BLEND);
					break;
				}
			}
		}

		/* adjust y-position for next one */
		y -= NLACHANNEL_STEP(snla);
	}
	
	/* free tempolary channels */
	ANIM_animdata_freelist(&anim_data);
}

/* *********************************************** */
/* Channel List */

void draw_nla_channel_list(const bContext *C, bAnimContext *ac, ARegion *ar)
{
	ListBase anim_data = {NULL, NULL};
	bAnimListElem *ale;
	
	SpaceNla *snla = (SpaceNla *)ac->sl;
	View2D *v2d = &ar->v2d;
	float y = 0.0f;
	
	/* build list of channels to draw */
	int filter = (ANIMFILTER_DATA_VISIBLE | ANIMFILTER_LIST_VISIBLE | ANIMFILTER_LIST_CHANNELS);
	size_t items = ANIM_animdata_filter(ac, &anim_data, filter, ac->data, ac->datatype);
	
	/* Update max-extent of channels here (taking into account scrollers):
	 *  - this is done to allow the channel list to be scrollable, but must be done here
	 *    to avoid regenerating the list again and/or also because channels list is drawn first
	 *	- offset of NLACHANNEL_HEIGHT*2 is added to the height of the channels, as first is for 
	 *	  start of list offset, and the second is as a correction for the scrollers.
	 */
	int height = ((items * NLACHANNEL_STEP(snla)) + (NLACHANNEL_HEIGHT(snla) * 2));
	/* don't use totrect set, as the width stays the same 
	 * (NOTE: this is ok here, the configuration is pretty straightforward) 
	 */
	v2d->tot.ymin = (float)(-height);
	/* need to do a view-sync here, so that the keys area doesn't jump around (it must copy this) */
	UI_view2d_sync(NULL, ac->sa, v2d, V2D_LOCK_COPY);
	
	/* draw channels */
	{   /* first pass: just the standard GL-drawing for backdrop + text */
		size_t channel_index = 0;
		
		y = (float)(-NLACHANNEL_HEIGHT(snla));
		
		for (ale = anim_data.first; ale; ale = ale->next) {
			float yminc = (float)(y -  NLACHANNEL_HEIGHT_HALF(snla));
			float ymaxc = (float)(y +  NLACHANNEL_HEIGHT_HALF(snla));
			
			/* check if visible */
			if (IN_RANGE(yminc, v2d->cur.ymin, v2d->cur.ymax) ||
			    IN_RANGE(ymaxc, v2d->cur.ymin, v2d->cur.ymax) )
			{
				/* draw all channels using standard channel-drawing API */
				ANIM_channel_draw(ac, ale, yminc, ymaxc, channel_index);
			}
			
			/* adjust y-position for next one */
			y -= NLACHANNEL_STEP(snla);
			channel_index++;
		}
	}
	{   /* second pass: UI widgets */
		uiBlock *block = UI_block_begin(C, ar, __func__, UI_EMBOSS);
		size_t channel_index = 0;
		
		y = (float)(-NLACHANNEL_HEIGHT(snla));
		
		/* set blending again, as may not be set in previous step */
		glBlendFunc(GL_SRC_ALPHA, GL_ONE_MINUS_SRC_ALPHA);
		glEnable(GL_BLEND);
		
		/* loop through channels, and set up drawing depending on their type  */
		for (ale = anim_data.first; ale; ale = ale->next) {
			const float yminc = (float)(y - NLACHANNEL_HEIGHT_HALF(snla));
			const float ymaxc = (float)(y + NLACHANNEL_HEIGHT_HALF(snla));
			
			/* check if visible */
			if (IN_RANGE(yminc, v2d->cur.ymin, v2d->cur.ymax) ||
			    IN_RANGE(ymaxc, v2d->cur.ymin, v2d->cur.ymax) )
			{
				/* draw all channels using standard channel-drawing API */
				ANIM_channel_draw_widgets(C, ac, ale, block, yminc, ymaxc, channel_index);
			}
			
			/* adjust y-position for next one */
			y -= NLACHANNEL_STEP(snla);
			channel_index++;
		}
		
		UI_block_end(C, block);
		UI_block_draw(C, block);
		
		glDisable(GL_BLEND);
	}
	
	/* free temporary channels */
	ANIM_animdata_freelist(&anim_data);
}

/* *********************************************** */<|MERGE_RESOLUTION|>--- conflicted
+++ resolved
@@ -1,4 +1,3 @@
-
 /*
  * ***** BEGIN GPL LICENSE BLOCK *****
  *
@@ -307,14 +306,9 @@
 		 *	- min y-val is yminc, max is y-maxc, so clamp in those regions
 		 */
 		for (cfra = strip->start; cfra <= strip->end; cfra += 1.0f) {
-<<<<<<< HEAD
 			float y = evaluate_fcurve(fcu, cfra); /* assume this to be in 0-1 range */
+			CLAMP(y, 0.0f, 1.0f);
 			immVertex2f(pos, cfra, ((y * yheight) + yminc));
-=======
-			float y = evaluate_fcurve(fcu, cfra);
-			CLAMP(y, 0.0f, 1.0f);
-			glVertex2f(cfra, ((y * yheight) + yminc));
->>>>>>> b498db06
 		}
 
 		immEnd();
