--- conflicted
+++ resolved
@@ -192,14 +192,7 @@
 		CTX_data_type_set(result, CTX_DATA_TYPE_COLLECTION);
 		return 1;
 	}
-<<<<<<< HEAD
 	else if (CTX_data_equals(member, "editable_bases")) {
-=======
-	else if (CTX_data_equals(member, "editable_objects") || CTX_data_equals(member, "editable_bases")) {
-		const unsigned int lay = context_layers(sc, scene, sa);
-		const bool editable_objects = CTX_data_equals(member, "editable_objects");
-
->>>>>>> 44505b38
 		/* Visible + Editable, but not necessarily selected */
 		for (Base *base = view_layer->object_bases.first; base; base = base->next) {
 			if ((base->flag & BASE_VISIBLED) != 0) {
@@ -217,7 +210,6 @@
 		const bool editable_bones = CTX_data_equals(member, "editable_bones");
 
 		if (arm && arm->edbo) {
-<<<<<<< HEAD
 			uint objects_len;
 			Object **objects = BKE_view_layer_array_from_objects_in_edit_mode_unique_data(view_layer, &objects_len);
 			for (uint i = 0; i < objects_len; i++) {
@@ -255,38 +247,6 @@
 								CTX_data_list_add(result, &arm->id, &RNA_EditBone, flipbone);
 						}
 					}
-=======
-			/* Attention: X-Axis Mirroring is also handled here... */
-			for (ebone = arm->edbo->first; ebone; ebone = ebone->next) {
-				/* first and foremost, bone must be visible and selected */
-				if (EBONE_VISIBLE(arm, ebone)) {
-					/* Get 'x-axis mirror equivalent' bone if the X-Axis Mirroring option is enabled
-					 * so that most users of this data don't need to explicitly check for it themselves.
-					 *
-					 * We need to make sure that these mirrored copies are not selected, otherwise some
-					 * bones will be operated on twice.
-					 */
-					if (arm->flag & ARM_MIRROR_EDIT)
-						flipbone = ED_armature_ebone_get_mirrored(arm->edbo, ebone);
-
-					/* if we're filtering for editable too, use the check for that instead, as it has selection check too */
-					if (editable_bones) {
-						/* only selected + editable */
-						if (EBONE_EDITABLE(ebone)) {
-							CTX_data_list_add(result, &arm->id, &RNA_EditBone, ebone);
-
-							if ((flipbone) && !(flipbone->flag & BONE_SELECTED))
-								CTX_data_list_add(result, &arm->id, &RNA_EditBone, flipbone);
-						}
-					}
-					else {
-						/* only include bones if visible */
-						CTX_data_list_add(result, &arm->id, &RNA_EditBone, ebone);
-
-						if ((flipbone) && EBONE_VISIBLE(arm, flipbone) == 0)
-							CTX_data_list_add(result, &arm->id, &RNA_EditBone, flipbone);
-					}
->>>>>>> 44505b38
 				}
 			}
 			MEM_freeN(objects);
@@ -301,7 +261,6 @@
 		const bool selected_editable_bones = CTX_data_equals(member, "selected_editable_bones");
 
 		if (arm && arm->edbo) {
-<<<<<<< HEAD
 			uint objects_len;
 			Object **objects = BKE_view_layer_array_from_objects_in_edit_mode_unique_data(view_layer, &objects_len);
 			for (uint i = 0; i < objects_len; i++) {
@@ -333,41 +292,12 @@
 						}
 						else {
 							/* only include bones if selected */
-=======
-			/* Attention: X-Axis Mirroring is also handled here... */
-			for (ebone = arm->edbo->first; ebone; ebone = ebone->next) {
-				/* first and foremost, bone must be visible and selected */
-				if (EBONE_VISIBLE(arm, ebone) && (ebone->flag & BONE_SELECTED)) {
-					/* Get 'x-axis mirror equivalent' bone if the X-Axis Mirroring option is enabled
-					 * so that most users of this data don't need to explicitly check for it themselves.
-					 *
-					 * We need to make sure that these mirrored copies are not selected, otherwise some
-					 * bones will be operated on twice.
-					 */
-					if (arm->flag & ARM_MIRROR_EDIT)
-						flipbone = ED_armature_ebone_get_mirrored(arm->edbo, ebone);
-
-					/* if we're filtering for editable too, use the check for that instead, as it has selection check too */
-					if (selected_editable_bones) {
-						/* only selected + editable */
-						if (EBONE_EDITABLE(ebone)) {
->>>>>>> 44505b38
 							CTX_data_list_add(result, &arm->id, &RNA_EditBone, ebone);
 
 							if ((flipbone) && !(flipbone->flag & BONE_SELECTED))
 								CTX_data_list_add(result, &arm->id, &RNA_EditBone, flipbone);
 						}
 					}
-<<<<<<< HEAD
-=======
-					else {
-						/* only include bones if selected */
-						CTX_data_list_add(result, &arm->id, &RNA_EditBone, ebone);
-
-						if ((flipbone) && !(flipbone->flag & BONE_SELECTED))
-							CTX_data_list_add(result, &arm->id, &RNA_EditBone, flipbone);
-					}
->>>>>>> 44505b38
 				}
 			}
 			MEM_freeN(objects);
@@ -378,19 +308,9 @@
 	}
 	else if (CTX_data_equals(member, "visible_pose_bones")) {
 		Object *obpose = BKE_object_pose_armature_get(obact);
-<<<<<<< HEAD
 		if (obpose && obpose->pose && obpose->data) {
 			if (obpose != obact) {
 				FOREACH_PCHAN_VISIBLE_IN_OBJECT_BEGIN (obpose, pchan) {
-=======
-		bArmature *arm = (obpose) ? obpose->data : NULL;
-		bPoseChannel *pchan;
-
-		if (obpose && obpose->pose && arm) {
-			for (pchan = obpose->pose->chanbase.first; pchan; pchan = pchan->next) {
-				/* ensure that PoseChannel is on visible layer and is not hidden in PoseMode */
-				if (PBONE_VISIBLE(arm, pchan->bone)) {
->>>>>>> 44505b38
 					CTX_data_list_add(result, &obpose->id, &RNA_PoseBone, pchan);
 				} FOREACH_PCHAN_SELECTED_IN_OBJECT_END;
 			}
@@ -407,7 +327,6 @@
 	}
 	else if (CTX_data_equals(member, "selected_pose_bones")) {
 		Object *obpose = BKE_object_pose_armature_get(obact);
-<<<<<<< HEAD
 		if (obpose && obpose->pose && obpose->data) {
 			if (obpose != obact) {
 				FOREACH_PCHAN_SELECTED_IN_OBJECT_BEGIN (obpose, pchan) {
@@ -420,18 +339,6 @@
 						CTX_data_list_add(result, &ob_iter->id, &RNA_PoseBone, pchan);
 					} FOREACH_PCHAN_SELECTED_IN_OBJECT_END;
 				} FOREACH_OBJECT_IN_MODE_END;
-=======
-		bArmature *arm = (obpose) ? obpose->data : NULL;
-		bPoseChannel *pchan;
-
-		if (obpose && obpose->pose && arm) {
-			for (pchan = obpose->pose->chanbase.first; pchan; pchan = pchan->next) {
-				/* ensure that PoseChannel is on visible layer and is not hidden in PoseMode */
-				if (PBONE_VISIBLE(arm, pchan->bone)) {
-					if (pchan->bone->flag & BONE_SELECTED)
-						CTX_data_list_add(result, &obpose->id, &RNA_PoseBone, pchan);
-				}
->>>>>>> 44505b38
 			}
 			CTX_data_type_set(result, CTX_DATA_TYPE_COLLECTION);
 			return 1;
