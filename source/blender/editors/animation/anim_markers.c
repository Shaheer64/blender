/*
 * ***** BEGIN GPL LICENSE BLOCK *****
 *
 * This program is free software; you can redistribute it and/or
 * modify it under the terms of the GNU General Public License
 * as published by the Free Software Foundation; either version 2
 * of the License, or (at your option) any later version. 
 *
 * This program is distributed in the hope that it will be useful,
 * but WITHOUT ANY WARRANTY; without even the implied warranty of
 * MERCHANTABILITY or FITNESS FOR A PARTICULAR PURPOSE.  See the
 * GNU General Public License for more details.
 *
 * You should have received a copy of the GNU General Public License
 * along with this program; if not, write to the Free Software Foundation,
 * Inc., 51 Franklin Street, Fifth Floor, Boston, MA 02110-1301, USA.
 *
 * The Original Code is Copyright (C) 2008 Blender Foundation.
 * All rights reserved.
 *
 * 
 * Contributor(s): Blender Foundation
 *
 * ***** END GPL LICENSE BLOCK *****
 */

/** \file blender/editors/animation/anim_markers.c
 *  \ingroup edanimation
 */


#include <math.h>

#include "MEM_guardedalloc.h"

#include "DNA_scene_types.h"
#include "DNA_object_types.h"

#include "RNA_access.h"
#include "RNA_define.h"
#include "RNA_enum_types.h"

#include "BLI_blenlib.h"
#include "BLI_utildefines.h"

#include "BKE_context.h"
#include "BKE_fcurve.h"
#include "BKE_main.h"
#include "BKE_report.h"
#include "BKE_scene.h"
#include "BKE_screen.h"

#include "WM_api.h"
#include "WM_types.h"

#include "BIF_gl.h"
#include "BIF_glutil.h"

#include "UI_interface.h"
#include "UI_interface_icons.h"
#include "UI_view2d.h"
#include "UI_resources.h"

#include "ED_anim_api.h"
#include "ED_markers.h"
#include "ED_screen.h"
#include "ED_util.h"
#include "ED_numinput.h"
#include "ED_object.h"
#include "ED_transform.h"
#include "ED_types.h"

/* ************* Marker API **************** */

/* helper function for getting the list of markers to work on */
static ListBase *context_get_markers(Scene *scene, ScrArea *sa)
{
	/* local marker sets... */
	if (sa) {
		if (sa->spacetype == SPACE_ACTION) {
			SpaceAction *saction = (SpaceAction *)sa->spacedata.first;
			
			/* local markers can only be shown when there's only a single active action to grab them from 
			 * - flag only takes effect when there's an action, otherwise it can get too confusing?
			 */
			if (ELEM(saction->mode, SACTCONT_ACTION, SACTCONT_SHAPEKEY) && (saction->action)) {
				if (saction->flag & SACTION_POSEMARKERS_SHOW) {
					return &saction->action->markers;
				}
			}
		}
	}
	
	/* default to using the scene's markers */
	return &scene->markers;
}

/* ............. */

/* public API for getting markers from context */
ListBase *ED_context_get_markers(const bContext *C)
{
	return context_get_markers(CTX_data_scene(C), CTX_wm_area(C));
}

/* public API for getting markers from "animation" context */
ListBase *ED_animcontext_get_markers(const bAnimContext *ac)
{
	if (ac)
		return context_get_markers(ac->scene, ac->sa);
	else
		return NULL;
}

/* --------------------------------- */

/* Apply some transformation to markers after the fact 
 * < markers: list of markers to affect - this may or may not be the scene markers list, so don't assume anything
 * < scene: current scene (for getting current frame)
 * < mode: (TfmMode) transform mode that this transform is for
 * < value: from the transform code, this is t->vec[0] (which is delta transform for grab/extend, and scale factor for scale)
 * < side: (B/L/R) for 'extend' functionality, which side of current frame to use
 */
int ED_markers_post_apply_transform (ListBase *markers, Scene *scene, int mode, float value, char side)
{
	TimeMarker *marker;
	float cfra = (float)CFRA;
	int changed = 0;
	
	/* sanity check */
	if (markers == NULL)
		return changed;
	
	/* affect selected markers - it's unlikely that we will want to affect all in this way? */
	for (marker = markers->first; marker; marker = marker->next) {
		if (marker->flag & SELECT) {
			switch (mode) {
				case TFM_TIME_TRANSLATE:
				case TFM_TIME_EXTEND:
				{
					/* apply delta if marker is on the right side of the current frame */
					if ((side == 'B') ||
					    (side == 'L' && marker->frame < cfra) ||
					    (side == 'R' && marker->frame >= cfra))
					{
						marker->frame += (int)floorf(value + 0.5f);
						changed++;
					}
				}
				break;
					
				case TFM_TIME_SCALE:
				{	
					/* rescale the distance between the marker and the current frame */
					marker->frame = cfra + (int)floorf(((float)(marker->frame - cfra) * value) + 0.5f);
					changed++;
				}
				break;
			}
		}
	}
	
	return changed;
}

/* --------------------------------- */

/* Get the marker that is closest to this point */
/* XXX for select, the min_dist should be small */
TimeMarker *ED_markers_find_nearest_marker(ListBase *markers, float x)
{
	TimeMarker *marker, *nearest = NULL;
	float dist, min_dist = 1000000;
	
	if (markers) {
		for (marker = markers->first; marker; marker = marker->next) {
			dist = ABS((float)marker->frame - x);
			
			if (dist < min_dist) {
				min_dist = dist;
				nearest = marker;
			}
		}
	}
	
	return nearest;
}

/* Return the time of the marker that occurs on a frame closest to the given time */
int ED_markers_find_nearest_marker_time (ListBase *markers, float x)
{
	TimeMarker *nearest = ED_markers_find_nearest_marker(markers, x);
	return (nearest) ? (nearest->frame) : (int)floor(x + 0.5f);
}


void ED_markers_get_minmax (ListBase *markers, short sel, float *first, float *last)
{
	TimeMarker *marker;
	float min, max;
	int selcount = 0;
	
	/* sanity check */
	//printf("markers = %p -  %p, %p\n", markers, markers->first, markers->last);
	if (markers == NULL) {
		*first = 0.0f;
		*last = 0.0f;
		return;
	}
	
	if (markers->first && markers->last) {
		TimeMarker *fm = markers->first;
		TimeMarker *lm = markers->last;
		
		min = (float)fm->frame;
		max = (float)lm->frame;
	}
	else {
		*first = 0.0f;
		*last = 0.0f;
		return;
	}
	
	/* count how many markers are usable - see later */
	if (sel) {
		for (marker = markers->first; marker; marker = marker->next) {
			if (marker->flag & SELECT)
				selcount++;
		}
	}
	else
		selcount = BLI_countlist(markers);
	
	/* if only selected are to be considered, only consider the selected ones
	 * (optimization for not searching list)
	 */
	if (selcount > 1) {
		for (marker = markers->first; marker; marker = marker->next) {
			if (sel) {
				if (marker->flag & SELECT) {
					if (marker->frame < min)
						min = (float)marker->frame;
					if (marker->frame > max)
						max = (float)marker->frame;
				}
			}
			else {
				if (marker->frame < min)
					min = (float)marker->frame;
				if (marker->frame > max)
					max = (float)marker->frame;
			}	
		}
	}
	
	/* set the min/max values */
	*first = min;
	*last = max;
}

/* --------------------------------- */

/* Adds a marker to list of cfra elems */
static void add_marker_to_cfra_elem(ListBase *lb, TimeMarker *marker, short only_sel)
{
	CfraElem *ce, *cen;
	
	/* should this one only be considered if it is selected? */
	if ((only_sel) && ((marker->flag & SELECT) == 0))
		return;
	
	/* insertion sort - try to find a previous cfra elem */
	for (ce = lb->first; ce; ce = ce->next) {
		if (ce->cfra == marker->frame) {
			/* do because of double keys */
			if (marker->flag & SELECT) 
				ce->sel = marker->flag;
			return;
		}
		else if (ce->cfra > marker->frame) break;
	}	
	
	cen = MEM_callocN(sizeof(CfraElem), "add_to_cfra_elem");
	if (ce) BLI_insertlinkbefore(lb, ce, cen);
	else BLI_addtail(lb, cen);

	cen->cfra = marker->frame;
	cen->sel = marker->flag;
}

/* This function makes a list of all the markers. The only_sel
 * argument is used to specify whether only the selected markers
 * are added.
 */
void ED_markers_make_cfra_list(ListBase *markers, ListBase *lb, short only_sel)
{
	TimeMarker *marker;
	
	if (markers == NULL)
		return;
	
	for (marker = markers->first; marker; marker = marker->next)
		add_marker_to_cfra_elem(lb, marker, only_sel);
}

/* --------------------------------- */

/* Get the first selected marker */
TimeMarker *ED_markers_get_first_selected(ListBase *markers)
{
	TimeMarker *marker;
	
	if (markers) {
		for (marker = markers->first; marker; marker = marker->next) {
			if (marker->flag & SELECT)
				return marker;
		}
	}
	
	return NULL;
}

/* --------------------------------- */

/* Print debugging prints of list of markers 
 * BSI's: do NOT make static or put in if-defs as "unused code". That's too much trouble when we need to use for quick debugging!
 */
void debug_markers_print_list(ListBase *markers)
{
	TimeMarker *marker;
	
	if (markers == NULL) {
		printf("No markers list to print debug for\n");
		return;
	}
	
	printf("List of markers follows: -----\n");
	
	for (marker = markers->first; marker; marker = marker->next) {
		printf("\t'%s' on %d at %p with %u\n", marker->name, marker->frame, (void *)marker, marker->flag);
	}
	
	printf("End of list ------------------\n");
}

/* ************* Marker Drawing ************ */

/* function to draw markers */
static void draw_marker(View2D *v2d, TimeMarker *marker, int cfra, int flag)
{
	float xpos, ypixels, xscale, yscale;
	int icon_id = 0;
	
	xpos = marker->frame;
	
	/* no time correction for framelen! space is drawn with old values */
	ypixels = v2d->mask.ymax - v2d->mask.ymin;
	UI_view2d_getscale(v2d, &xscale, &yscale);
	
	glScalef(1.0f / xscale, 1.0f, 1.0f);
	
	glEnable(GL_BLEND);
	glBlendFunc(GL_SRC_ALPHA, GL_ONE_MINUS_SRC_ALPHA);			
	
	/* vertical line - dotted */
#ifdef DURIAN_CAMERA_SWITCH
	if ((marker->camera) || (flag & DRAW_MARKERS_LINES))
#else
	if (flag & DRAW_MARKERS_LINES)
#endif
	{
		setlinestyle(3);
		
		if (marker->flag & SELECT)
			glColor4ub(255, 255, 255, 96);
		else
			glColor4ub(0, 0, 0, 96);
		
		glBegin(GL_LINES);
		glVertex2f((xpos * xscale) + 0.5f, 12.0f);
		glVertex2f((xpos * xscale) + 0.5f, (v2d->cur.ymax + 12.0f) * yscale);
		glEnd();
		
		setlinestyle(0);
	}
	
	/* 5 px to offset icon to align properly, space / pixels corrects for zoom */
	if (flag & DRAW_MARKERS_LOCAL) {
		icon_id = (marker->flag & ACTIVE) ? ICON_PMARKER_ACT :
		          (marker->flag & SELECT) ? ICON_PMARKER_SEL :
		          ICON_PMARKER;
	}
	else {
		icon_id = (marker->flag & SELECT) ? ICON_MARKER_HLT :
		          ICON_MARKER;
	}
	
	UI_icon_draw(xpos * xscale - 5.0f, 16.0f, icon_id);
	
	glDisable(GL_BLEND);
	
	/* and the marker name too, shifted slightly to the top-right */
	if (marker->name && marker->name[0]) {
		float x, y;
		
		if (marker->flag & SELECT) {
			UI_ThemeColor(TH_TEXT_HI);
			x = xpos * xscale + 4.0f;
			y = (ypixels <= 39.0f) ? (ypixels - 10.0f) : 29.0f;
		}
		else {
			UI_ThemeColor(TH_TEXT);
			if ((marker->frame <= cfra) && (marker->frame + 5 > cfra)) {
				x = xpos * xscale + 4.0f;
				y = (ypixels <= 39.0f) ? (ypixels - 10.0f) : 29.0f;
			}
			else {
				x = xpos * xscale + 4.0f;
				y = 17.0f;
			}
		}

#ifdef DURIAN_CAMERA_SWITCH
		if (marker->camera && (marker->camera->restrictflag & OB_RESTRICT_RENDER)) {
			float col[4];
			glGetFloatv(GL_CURRENT_COLOR, col);
			col[3] = 0.4;
			glColor4fv(col);
		}
#endif

		UI_DrawString(x, y, marker->name);
	}
	
	glScalef(xscale, 1.0f, 1.0f);
}

/* Draw Scene-Markers in time window */
void draw_markers_time(const bContext *C, int flag)
{
	ListBase *markers = ED_context_get_markers(C);
	View2D *v2d;
	TimeMarker *marker;
	Scene *scene;

	if (markers == NULL)
		return;

	scene = CTX_data_scene(C);
	v2d = UI_view2d_fromcontext(C);

	/* unselected markers are drawn at the first time */
	for (marker = markers->first; marker; marker = marker->next) {
		if ((marker->flag & SELECT) == 0) {
			draw_marker(v2d, marker, scene->r.cfra, flag);
		}
	}
	
	/* selected markers are drawn later */
	for (marker = markers->first; marker; marker = marker->next) {
		if (marker->flag & SELECT) {
			draw_marker(v2d, marker, scene->r.cfra, flag);
		}
	}
}

/* ************************ Marker Wrappers API ********************* */
/* These wrappers allow marker operators to function within the confines 
 * of standard animation editors, such that they can coexist with the 
 * primary operations of those editors.
 */

/* ------------------------ */

/* special poll() which checks if there are selected markers first */
static int ed_markers_poll_selected_markers(bContext *C)
{
	ListBase *markers = ED_context_get_markers(C);
	
	/* first things first: markers can only exist in timeline views */
	if (ED_operator_animview_active(C) == 0)
		return 0;
		
	/* check if some marker is selected */
	return ED_markers_get_first_selected(markers) != NULL;
}

/* special poll() which checks if there are any markers at all first */
static int ed_markers_poll_markers_exist(bContext *C)
{
	ListBase *markers = ED_context_get_markers(C);
	
	/* first things first: markers can only exist in timeline views */
	if (ED_operator_animview_active(C) == 0)
		return 0;
		
	/* list of markers must exist, as well as some markers in it! */
	return (markers && markers->first);
}
 
/* ------------------------ */ 

/* Second-tier invoke() callback that performs context validation before running the  
 * "custom"/third-tier invoke() callback supplied as the last arg (which would normally
 * be the operator's invoke() callback elsewhere)
 *
 * < invoke_func: (fn(bContext*, wmOperator*, wmEvent*)=int) "standard" invoke function 
 *			that operator would otherwise have used. If NULL, the operator's standard
 *			exec() callback will be called instead in the appropriate places.
 */
static int ed_markers_opwrap_invoke_custom(bContext *C, wmOperator *op, wmEvent *evt, 
		int (*invoke_func)(bContext*,wmOperator*,wmEvent*))
{
	ScrArea *sa = CTX_wm_area(C);
	int retval = OPERATOR_PASS_THROUGH;
	
	/* removed check for Y coord of event, keymap has bounbox now */
	
	/* allow operator to run now */
	if (invoke_func)
		retval = invoke_func(C, op, evt);
	else if (op->type->exec)
		retval = op->type->exec(C, op);
	else
		BKE_report(op->reports, RPT_ERROR, "Programming error: operator doesn't actually have code to do anything!");
		
	/* return status modifications - for now, make this spacetype dependent as above */
	if (sa->spacetype != SPACE_TIME) {
		/* unless successful, must add "pass-through" to let normal operator's have a chance at tackling this event */
		if (retval != OPERATOR_FINISHED)
			retval |= OPERATOR_PASS_THROUGH;
	}
	
	return retval;
}

/* standard wrapper - first-tier invoke() callback to be directly assigned to operator typedata
 * for operators which don't need any special invoke calls. Any operators with special invoke calls
 * though will need to implement their own wrapper which calls the second-tier callback themselves
 * (passing through the custom invoke function they use)
 */
static int ed_markers_opwrap_invoke(bContext *C, wmOperator *op, wmEvent *evt)
{
	return ed_markers_opwrap_invoke_custom(C, op, evt, NULL);
}

/* ************************** add markers *************************** */

/* add TimeMarker at curent frame */
static int ed_marker_add(bContext *C, wmOperator *UNUSED(op))
{
	ListBase *markers = ED_context_get_markers(C);
	TimeMarker *marker;
	int frame = CTX_data_scene(C)->r.cfra;
	
	if (markers == NULL)
		return OPERATOR_CANCELLED;
	
	/* prefer not having 2 markers at the same place,
	 * though the user can move them to overlap once added */
	for (marker = markers->first; marker; marker = marker->next) {
		if (marker->frame == frame) 
			return OPERATOR_CANCELLED;
	}
	
	/* deselect all */
	for (marker = markers->first; marker; marker = marker->next)
		marker->flag &= ~SELECT;
	
	marker = MEM_callocN(sizeof(TimeMarker), "TimeMarker");
	marker->flag = SELECT;
	marker->frame = frame;
	BLI_snprintf(marker->name, sizeof(marker->name), "F_%02d", frame); // XXX - temp code only
	BLI_addtail(markers, marker);
	
	WM_event_add_notifier(C, NC_SCENE | ND_MARKERS, NULL);
	WM_event_add_notifier(C, NC_ANIMATION | ND_MARKERS, NULL);
	
	return OPERATOR_FINISHED;
}

static void MARKER_OT_add(wmOperatorType *ot)
{
	/* identifiers */
	ot->name = "Add Time Marker";
	ot->description = "Add a new time marker";
	ot->idname = "MARKER_OT_add";
	
	/* api callbacks */
	ot->exec = ed_marker_add;
	ot->invoke = ed_markers_opwrap_invoke;
	ot->poll = ED_operator_animview_active;
	
	/* flags */
	ot->flag = OPTYPE_REGISTER | OPTYPE_UNDO;
}

/* ************************** transform markers *************************** */

/* operator state vars used:  
 *     frs: delta movement
 * 
 * functions:
 * 
 *     init()   check selection, add customdata with old values and some lookups
 * 
 *     apply()  do the actual movement
 * 
 *     exit()    cleanup, send notifier
 * 
 *     cancel() to escape from modal
 * 
 * callbacks:
 * 
 *     exec()    calls init, apply, exit 
 * 
 *     invoke() calls init, adds modal handler
 * 
 *     modal()    accept modal events while doing it, ends with apply and exit, or cancel
 * 
 */

typedef struct MarkerMove {
	SpaceLink *slink;
	ListBase *markers;
	int event_type;     /* store invoke-event, to verify */
	int *oldframe, evtx, firstx;
	NumInput num;
} MarkerMove;

/* copy selection to temp buffer */
/* return 0 if not OK */
static int ed_marker_move_init(bContext *C, wmOperator *op)
{
	ListBase *markers = ED_context_get_markers(C);
	MarkerMove *mm;
	TimeMarker *marker;
	int totmark = 0;
	int a;

	if (markers == NULL) return 0;
	
	for (marker = markers->first; marker; marker = marker->next)
		if (marker->flag & SELECT) totmark++;
	
	if (totmark == 0) return 0;
	
	op->customdata = mm = MEM_callocN(sizeof(MarkerMove), "Markermove");
	mm->slink = CTX_wm_space_data(C);
	mm->markers = markers;
	mm->oldframe = MEM_callocN(totmark * sizeof(int), "MarkerMove oldframe");

	initNumInput(&mm->num);
	mm->num.idx_max = 0; /* one axis */
	mm->num.flag |= NUM_NO_FRACTION;
	mm->num.increment = 1.0f;
	
	for (a = 0, marker = markers->first; marker; marker = marker->next) {
		if (marker->flag & SELECT) {
			mm->oldframe[a] = marker->frame;
			a++;
		}
	}
	
	return 1;
}

/* free stuff */
static void ed_marker_move_exit(bContext *C, wmOperator *op)
{
	MarkerMove *mm = op->customdata;
	
	/* free data */
	MEM_freeN(mm->oldframe);
	MEM_freeN(op->customdata);
	op->customdata = NULL;
	
	/* clear custom header prints */
	ED_area_headerprint(CTX_wm_area(C), NULL);
}

static int ed_marker_move_invoke(bContext *C, wmOperator *op, wmEvent *evt)
{
	if (ed_marker_move_init(C, op)) {
		MarkerMove *mm = op->customdata;
		
		mm->evtx = evt->x;
		mm->firstx = evt->x;
		mm->event_type = evt->type;
		
		/* add temp handler */
		WM_event_add_modal_handler(C, op);
		
		/* reset frs delta */
		RNA_int_set(op->ptr, "frames", 0);
		
		return OPERATOR_RUNNING_MODAL;
	}
	
	return OPERATOR_CANCELLED;
}

static int ed_marker_move_invoke_wrapper(bContext *C, wmOperator *op, wmEvent *evt)
{
	return ed_markers_opwrap_invoke_custom(C, op, evt, ed_marker_move_invoke);
}

/* note, init has to be called succesfully */
static void ed_marker_move_apply(wmOperator *op)
{
	MarkerMove *mm = op->customdata;
	TimeMarker *marker;
	int a, offs;
	
	offs = RNA_int_get(op->ptr, "frames");
	for (a = 0, marker = mm->markers->first; marker; marker = marker->next) {
		if (marker->flag & SELECT) {
			marker->frame = mm->oldframe[a] + offs;
			a++;
		}
	}
}

/* only for modal */
static int ed_marker_move_cancel(bContext *C, wmOperator *op)
{
	RNA_int_set(op->ptr, "frames", 0);
	ed_marker_move_apply(op);
	ed_marker_move_exit(C, op);	
	
	WM_event_add_notifier(C, NC_SCENE | ND_MARKERS, NULL);
	WM_event_add_notifier(C, NC_ANIMATION | ND_MARKERS, NULL);

	return OPERATOR_CANCELLED;
}



static int ed_marker_move_modal(bContext *C, wmOperator *op, wmEvent *evt)
{
	Scene *scene = CTX_data_scene(C);
	MarkerMove *mm = op->customdata;
	View2D *v2d = UI_view2d_fromcontext(C);
	TimeMarker *marker, *selmarker = NULL;
	float dx, fac;
	char str[256];
		
	switch(evt->type) {
		case ESCKEY:
			ed_marker_move_cancel(C, op);
			return OPERATOR_CANCELLED;
		
		case RIGHTMOUSE:
			/* press = user manually demands transform to be canceled */
			if (evt->val == KM_PRESS) {
				ed_marker_move_cancel(C, op);
				return OPERATOR_CANCELLED;
			}
		/* else continue; <--- see if release event should be caught for tweak-end */
		
		case RETKEY:
		case PADENTER:
		case LEFTMOUSE:
		case MIDDLEMOUSE:
			if (WM_modal_tweak_exit(evt, mm->event_type)) {
				ed_marker_move_exit(C, op);
				WM_event_add_notifier(C, NC_SCENE | ND_MARKERS, NULL);
				WM_event_add_notifier(C, NC_ANIMATION | ND_MARKERS, NULL);
				return OPERATOR_FINISHED;
			}
			break;
		case MOUSEMOVE:
			if (hasNumInput(&mm->num))
				break;
			
			dx = v2d->mask.xmax - v2d->mask.xmin;
			dx = (v2d->cur.xmax - v2d->cur.xmin) / dx;
			
			if (evt->x != mm->evtx) {   /* XXX maybe init for first time */
				int a, offs, totmark = 0;
				
				mm->evtx = evt->x;
				
				fac = ((float)(evt->x - mm->firstx) * dx);
				
				if (mm->slink->spacetype == SPACE_TIME) 
					apply_keyb_grid(evt->shift, evt->ctrl, &fac, 0.0, FPS, 0.1 * FPS, 0);
				else
					apply_keyb_grid(evt->shift, evt->ctrl, &fac, 0.0, 1.0, 0.1, 0 /*was: U.flag & USER_AUTOGRABGRID*/);
				
				offs = (int)fac;
				RNA_int_set(op->ptr, "frames", offs);
				ed_marker_move_apply(op);
				
				/* cruft below is for header print */
				for (a = 0, marker = mm->markers->first; marker; marker = marker->next) {
					if (marker->flag & SELECT) {
						selmarker = marker;
						a++; totmark++;
					}
				}
				
				if (totmark == 1) {
					/* we print current marker value */
					if (mm->slink->spacetype == SPACE_TIME) {
						SpaceTime *stime = (SpaceTime *)mm->slink;
						if (stime->flag & TIME_DRAWFRAMES) 
							BLI_snprintf(str, sizeof(str), "Marker %d offset %d", selmarker->frame, offs);
						else 
							BLI_snprintf(str, sizeof(str), "Marker %.2f offset %.2f", FRA2TIME(selmarker->frame), FRA2TIME(offs));
					}
					else if (mm->slink->spacetype == SPACE_ACTION) {
						SpaceAction *saction = (SpaceAction *)mm->slink;
						if (saction->flag & SACTION_DRAWTIME)
							BLI_snprintf(str, sizeof(str), "Marker %.2f offset %.2f", FRA2TIME(selmarker->frame), FRA2TIME(offs));
						else
							BLI_snprintf(str, sizeof(str), "Marker %.2f offset %.2f", (double)(selmarker->frame), (double)(offs));
					}
					else {
						BLI_snprintf(str, sizeof(str), "Marker %.2f offset %.2f", (double)(selmarker->frame), (double)(offs));
					}
				}
				else {
					/* we only print the offset */
					if (mm->slink->spacetype == SPACE_TIME) { 
						SpaceTime *stime = (SpaceTime *)mm->slink;
						if (stime->flag & TIME_DRAWFRAMES) 
							BLI_snprintf(str, sizeof(str), "Marker offset %d ", offs);
						else 
							BLI_snprintf(str, sizeof(str), "Marker offset %.2f ", FRA2TIME(offs));
					}
					else if (mm->slink->spacetype == SPACE_ACTION) {
						SpaceAction *saction = (SpaceAction *)mm->slink;
						if (saction->flag & SACTION_DRAWTIME)
							BLI_snprintf(str, sizeof(str), "Marker offset %.2f ", FRA2TIME(offs));
						else
							BLI_snprintf(str, sizeof(str), "Marker offset %.2f ", (double)(offs));
					}
					else {
						BLI_snprintf(str, sizeof(str), "Marker offset %.2f ", (double)(offs));
					}
				}
				
				WM_event_add_notifier(C, NC_SCENE | ND_MARKERS, NULL);
				WM_event_add_notifier(C, NC_ANIMATION | ND_MARKERS, NULL);
				ED_area_headerprint(CTX_wm_area(C), str);
			}
	}

	if (evt->val == KM_PRESS) {
		float vec[3];
		char str_tx[256];
		
		if (handleNumInput(&mm->num, evt)) {
			applyNumInput(&mm->num, vec);
			outputNumInput(&mm->num, str_tx);
			
			RNA_int_set(op->ptr, "frames", vec[0]);
			ed_marker_move_apply(op);
			// ed_marker_header_update(C, op, str, (int)vec[0]);
			// strcat(str, str_tx);
			BLI_snprintf(str, sizeof(str), "Marker offset %s", str_tx);
			ED_area_headerprint(CTX_wm_area(C), str);
			
			WM_event_add_notifier(C, NC_SCENE | ND_MARKERS, NULL);
			WM_event_add_notifier(C, NC_ANIMATION | ND_MARKERS, NULL);
		}
	}

	return OPERATOR_RUNNING_MODAL;
}

static int ed_marker_move_exec(bContext *C, wmOperator *op)
{
	if (ed_marker_move_init(C, op)) {
		ed_marker_move_apply(op);
		ed_marker_move_exit(C, op);
		return OPERATOR_FINISHED;
	}
	return OPERATOR_PASS_THROUGH;
}

static void MARKER_OT_move(wmOperatorType *ot)
{
	/* identifiers */
	ot->name = "Move Time Marker";
	ot->description = "Move selected time marker(s)";
	ot->idname = "MARKER_OT_move";
	
	/* api callbacks */
	ot->exec = ed_marker_move_exec;
	ot->invoke = ed_marker_move_invoke_wrapper;
	ot->modal = ed_marker_move_modal;
	ot->poll = ed_markers_poll_selected_markers;
	ot->cancel = ed_marker_move_cancel;
	
	/* flags */
	ot->flag = OPTYPE_REGISTER | OPTYPE_UNDO | OPTYPE_BLOCKING | OPTYPE_GRAB_POINTER;
	
	/* rna storage */
	RNA_def_int(ot->srna, "frames", 0, INT_MIN, INT_MAX, "Frames", "", INT_MIN, INT_MAX);
}

/* ************************** duplicate markers *************************** */

/* operator state vars used:
 *     frs: delta movement
 *
 * functions:
 *
 *     apply()  do the actual duplicate
 *
 * callbacks:
 *
 *     exec()    calls apply, move_exec
 *
 *     invoke() calls apply, move_invoke
 *
 *     modal()    uses move_modal
 */

/* duplicate selected TimeMarkers */
static void ed_marker_duplicate_apply(bContext *C)
{
	ListBase *markers = ED_context_get_markers(C);
	TimeMarker *marker, *newmarker;
	
	if (markers == NULL) 
		return;

	/* go through the list of markers, duplicate selected markers and add duplicated copies
	 * to the beginning of the list (unselect original markers)
	 */
	for (marker = markers->first; marker; marker = marker->next) {
		if (marker->flag & SELECT) {
			/* unselect selected marker */
			marker->flag &= ~SELECT;
			
			/* create and set up new marker */
			newmarker = MEM_callocN(sizeof(TimeMarker), "TimeMarker");
			newmarker->flag = SELECT;
			newmarker->frame = marker->frame;
			BLI_strncpy(newmarker->name, marker->name, sizeof(marker->name));
			
#ifdef DURIAN_CAMERA_SWITCH
			newmarker->camera = marker->camera;
#endif

			/* new marker is added to the beginning of list */
			// FIXME: bad ordering!
			BLI_addhead(markers, newmarker);
		}
	}
}

static int ed_marker_duplicate_exec(bContext *C, wmOperator *op)
{
	ed_marker_duplicate_apply(C);
	ed_marker_move_exec(C, op); /* assumes frs delta set */
	
	return OPERATOR_FINISHED;
	
}

static int ed_marker_duplicate_invoke(bContext *C, wmOperator *op, wmEvent *evt)
{
	ed_marker_duplicate_apply(C);
	return ed_marker_move_invoke(C, op, evt);
}

static int ed_marker_duplicate_invoke_wrapper(bContext *C, wmOperator *op, wmEvent *evt)
{
	return ed_markers_opwrap_invoke_custom(C, op, evt, ed_marker_duplicate_invoke);
}

static void MARKER_OT_duplicate(wmOperatorType *ot)
{
	/* identifiers */
	ot->name = "Duplicate Time Marker";
	ot->description = "Duplicate selected time marker(s)";
	ot->idname = "MARKER_OT_duplicate";
	
	/* api callbacks */
	ot->exec = ed_marker_duplicate_exec;
	ot->invoke = ed_marker_duplicate_invoke_wrapper;
	ot->modal = ed_marker_move_modal;
	ot->poll = ed_markers_poll_selected_markers;
	ot->cancel = ed_marker_move_cancel;
	
	/* flags */
	ot->flag = OPTYPE_REGISTER | OPTYPE_UNDO;
	
	/* rna storage */
	RNA_def_int(ot->srna, "frames", 0, INT_MIN, INT_MAX, "Frames", "", INT_MIN, INT_MAX);
}

/* ************************** selection ************************************/

/* select/deselect TimeMarker at current frame */
static void select_timeline_marker_frame(ListBase *markers, int frame, unsigned char shift)
{
	TimeMarker *marker;
	int select = 0;
	
	for (marker = markers->first; marker; marker = marker->next) {
		/* if Shift is not set, then deselect Markers */
		if (!shift) marker->flag &= ~SELECT;
		
		/* this way a not-shift select will allways give 1 selected marker */
		if ((marker->frame == frame) && (!select)) {
			if (marker->flag & SELECT) 
				marker->flag &= ~SELECT;
			else
				marker->flag |= SELECT;
			select = 1;
		}
	}
}

static int ed_marker_select(bContext *C, wmEvent *evt, int extend, int camera)
{
	ListBase *markers = ED_context_get_markers(C);
	View2D *v2d = UI_view2d_fromcontext(C);
	float viewx;
	int x, y, cfra;
	
	if (markers == NULL)
		return OPERATOR_PASS_THROUGH;

	x = evt->x - CTX_wm_region(C)->winrct.xmin;
	y = evt->y - CTX_wm_region(C)->winrct.ymin;
	
	UI_view2d_region_to_view(v2d, x, y, &viewx, NULL);	
	
	cfra = ED_markers_find_nearest_marker_time(markers, viewx);
	
	if (extend)
		select_timeline_marker_frame(markers, cfra, 1);
	else
		select_timeline_marker_frame(markers, cfra, 0);
	
#ifdef DURIAN_CAMERA_SWITCH

	if (camera) {
		Scene *scene = CTX_data_scene(C);
		Base *base;
		TimeMarker *marker;
		int sel = 0;
		
		if (!extend)
			scene_deselect_all(scene);
		
		for (marker = markers->first; marker; marker = marker->next) {
			if (marker->frame == cfra) {
				sel = (marker->flag & SELECT);
				break;
			}
		}
		
		for (marker = markers->first; marker; marker = marker->next) {
			if (marker->camera) {
<<<<<<< HEAD
				if (marker->frame==cfra) {
					base= object_in_scene(marker->camera, scene);
=======
				if (marker->frame == cfra) {
					base = BKE_scene_base_find(scene, marker->camera);
>>>>>>> e6a02281
					if (base) {
						ED_base_object_select(base, sel);
						if (sel)
							ED_base_object_activate(C, base);
					}
				}
			}
		}
		
		WM_event_add_notifier(C, NC_SCENE | ND_OB_SELECT, scene);
	}
#else
	(void)camera;
#endif

	WM_event_add_notifier(C, NC_SCENE | ND_MARKERS, NULL);
	WM_event_add_notifier(C, NC_ANIMATION | ND_MARKERS, NULL);

	/* allowing tweaks, but needs OPERATOR_FINISHED, otherwise renaming fails... [#25987] */
	return OPERATOR_FINISHED | OPERATOR_PASS_THROUGH;
}

static int ed_marker_select_invoke(bContext *C, wmOperator *op, wmEvent *evt)
{
	short extend = RNA_boolean_get(op->ptr, "extend");
	short camera = 0;
#ifdef DURIAN_CAMERA_SWITCH
	camera = RNA_boolean_get(op->ptr, "camera");
#endif
	return ed_marker_select(C, evt, extend, camera);
}

static int ed_marker_select_invoke_wrapper(bContext *C, wmOperator *op, wmEvent *evt)
{
	return ed_markers_opwrap_invoke_custom(C, op, evt, ed_marker_select_invoke);
}

static void MARKER_OT_select(wmOperatorType *ot)
{
	/* identifiers */
	ot->name = "Select Time Marker";
	ot->description = "Select time marker(s)";
	ot->idname = "MARKER_OT_select";
	
	/* api callbacks */
	ot->invoke = ed_marker_select_invoke_wrapper;
	ot->poll = ed_markers_poll_markers_exist;
	
	/* flags */
	ot->flag = OPTYPE_REGISTER | OPTYPE_UNDO;

	RNA_def_boolean(ot->srna, "extend", 0, "Extend", "Extend the selection");
#ifdef DURIAN_CAMERA_SWITCH
	RNA_def_boolean(ot->srna, "camera", 0, "Camera", "Select the camera");
#endif
}

/* *************************** border select markers **************** */

/* operator state vars used: (added by default WM callbacks)   
 * xmin, ymin
 * xmax, ymax
 *
 * customdata: the wmGesture pointer, with subwindow
 *
 * callbacks:
 *
 *  exec()	has to be filled in by user
 *
 *  invoke() default WM function
 *          adds modal handler
 *
 *  modal()	default WM function
 *          accept modal events while doing it, calls exec(), handles ESC and border drawing
 *
 *  poll()	has to be filled in by user for context
 */

static int ed_marker_border_select_exec(bContext *C, wmOperator *op)
{
	View2D *v2d = UI_view2d_fromcontext(C);
	ListBase *markers = ED_context_get_markers(C);
	TimeMarker *marker;
	float xminf, xmaxf, yminf, ymaxf;
	int gesture_mode = RNA_int_get(op->ptr, "gesture_mode");
	int xmin = RNA_int_get(op->ptr, "xmin");
	int xmax = RNA_int_get(op->ptr, "xmax");
	int ymin = RNA_int_get(op->ptr, "ymin");
	int ymax = RNA_int_get(op->ptr, "ymax");
	int extend = RNA_boolean_get(op->ptr, "extend");
	
	UI_view2d_region_to_view(v2d, xmin, ymin, &xminf, &yminf);	
	UI_view2d_region_to_view(v2d, xmax, ymax, &xmaxf, &ymaxf);	
	
	if (markers == NULL)
		return 0;
	
	/* XXX marker context */
	for (marker = markers->first; marker; marker = marker->next) {
		if ((marker->frame > xminf) && (marker->frame <= xmaxf)) {
			switch (gesture_mode) {
				case GESTURE_MODAL_SELECT:
					marker->flag |= SELECT;
					break;
				case GESTURE_MODAL_DESELECT:
					marker->flag &= ~SELECT;
					break;
			}
		}
		else if (!extend) {
			marker->flag &= ~SELECT;
		}
	}
	
	WM_event_add_notifier(C, NC_SCENE | ND_MARKERS, NULL);
	WM_event_add_notifier(C, NC_ANIMATION | ND_MARKERS, NULL);

	return 1;
}

static int ed_marker_select_border_invoke_wrapper(bContext *C, wmOperator *op, wmEvent *evt)
{
	return ed_markers_opwrap_invoke_custom(C, op, evt, WM_border_select_invoke);
}

static void MARKER_OT_select_border(wmOperatorType *ot)
{
	/* identifiers */
	ot->name = "Marker Border select";
	ot->description = "Select all time markers using border selection";
	ot->idname = "MARKER_OT_select_border";
	
	/* api callbacks */
	ot->exec = ed_marker_border_select_exec;
	ot->invoke = ed_marker_select_border_invoke_wrapper;
	ot->modal = WM_border_select_modal;
	ot->cancel = WM_border_select_cancel;
	
	ot->poll = ed_markers_poll_markers_exist;
	
	/* flags */
	ot->flag = OPTYPE_REGISTER | OPTYPE_UNDO;
	
	/* rna */
	WM_operator_properties_gesture_border(ot, TRUE);
}

/* *********************** (de)select all ***************** */

static int ed_marker_select_all_exec(bContext *C, wmOperator *op)
{
	ListBase *markers = ED_context_get_markers(C);
	TimeMarker *marker;
	int action = RNA_enum_get(op->ptr, "action");

	if (markers == NULL)
		return OPERATOR_CANCELLED;

	if (action == SEL_TOGGLE) {
		action = (ED_markers_get_first_selected(markers) != NULL) ? SEL_DESELECT : SEL_SELECT;
	}
	
	for (marker = markers->first; marker; marker = marker->next) {
		switch (action) {
			case SEL_SELECT:
				marker->flag |= SELECT;
				break;
			case SEL_DESELECT:
				marker->flag &= ~SELECT;
				break;
			case SEL_INVERT:
				marker->flag ^= SELECT;
				break;
		}
	}
	
	WM_event_add_notifier(C, NC_SCENE | ND_MARKERS, NULL);
	WM_event_add_notifier(C, NC_ANIMATION | ND_MARKERS, NULL);

	return OPERATOR_FINISHED;
}

static void MARKER_OT_select_all(wmOperatorType *ot)
{
	/* identifiers */
	ot->name = "(De)select all markers";
	ot->description = "Change selection of all time markers";
	ot->idname = "MARKER_OT_select_all";
	
	/* api callbacks */
	ot->exec = ed_marker_select_all_exec;
	ot->invoke = ed_markers_opwrap_invoke;
	ot->poll = ed_markers_poll_markers_exist;
	
	/* flags */
	ot->flag = OPTYPE_REGISTER | OPTYPE_UNDO;
	
	/* rna */
	WM_operator_properties_select_all(ot);
}

/* ***************** remove marker *********************** */

/* remove selected TimeMarkers */
static int ed_marker_delete_exec(bContext *C, wmOperator *UNUSED(op))
{
	ListBase *markers = ED_context_get_markers(C);
	TimeMarker *marker, *nmarker;
	short changed = 0;
	
	if (markers == NULL)
		return OPERATOR_CANCELLED;
	
	for (marker = markers->first; marker; marker = nmarker) {
		nmarker = marker->next;
		if (marker->flag & SELECT) {
			BLI_freelinkN(markers, marker);
			changed = 1;
		}
	}
	
	if (changed) {
		WM_event_add_notifier(C, NC_SCENE | ND_MARKERS, NULL);
		WM_event_add_notifier(C, NC_ANIMATION | ND_MARKERS, NULL);
	}
	
	return OPERATOR_FINISHED;
}

static int ed_marker_delete_invoke_wrapper(bContext *C, wmOperator *op, wmEvent *evt)
{
	// XXX: must we keep these confirmations?
	return ed_markers_opwrap_invoke_custom(C, op, evt, WM_operator_confirm);
}

static void MARKER_OT_delete(wmOperatorType *ot)
{
	/* identifiers */
	ot->name = "Delete Markers";
	ot->description = "Delete selected time marker(s)";
	ot->idname = "MARKER_OT_delete";
	
	/* api callbacks */
	ot->invoke = ed_marker_delete_invoke_wrapper;
	ot->exec = ed_marker_delete_exec;
	ot->poll = ed_markers_poll_selected_markers;
	
	/* flags */
	ot->flag = OPTYPE_REGISTER | OPTYPE_UNDO;
}


/* **************** rename marker ***************** */

/* rename first selected TimeMarker */
static int ed_marker_rename_exec(bContext *C, wmOperator *op)
{
	TimeMarker *marker = ED_markers_get_first_selected(ED_context_get_markers(C));

	if (marker) {
		RNA_string_get(op->ptr, "name", marker->name);
		
		WM_event_add_notifier(C, NC_SCENE | ND_MARKERS, NULL);
		WM_event_add_notifier(C, NC_ANIMATION | ND_MARKERS, NULL);
		
		return OPERATOR_FINISHED;
	}
	else {
		return OPERATOR_CANCELLED;
	}
}

static int ed_marker_rename_invoke_wrapper(bContext *C, wmOperator *op, wmEvent *evt)
{
	/* must initialize the marker name first if there is a marker selected */
	TimeMarker *marker = ED_markers_get_first_selected(ED_context_get_markers(C));
	if (marker)
		RNA_string_set(op->ptr, "name", marker->name);
	
	/* now see if the operator is usable */
	return ed_markers_opwrap_invoke_custom(C, op, evt, WM_operator_props_popup);
}

static void MARKER_OT_rename(wmOperatorType *ot)
{
	/* identifiers */
	ot->name = "Rename Marker";
	ot->description = "Rename first selected time marker";
	ot->idname = "MARKER_OT_rename";
	
	/* api callbacks */
	ot->invoke = ed_marker_rename_invoke_wrapper;
	ot->exec = ed_marker_rename_exec;
	ot->poll = ed_markers_poll_selected_markers;
	
	/* flags */
	ot->flag = OPTYPE_REGISTER | OPTYPE_UNDO;
	
	/* properties */
	ot->prop = RNA_def_string(ot->srna, "name", "RenamedMarker", sizeof(((TimeMarker *)NULL)->name), "Name", "New name for marker");
	//RNA_def_boolean(ot->srna, "ensure_unique", 0, "Ensure Unique", "Ensure that new name is unique within collection of markers");
}

/* **************** make links to scene ***************** */

static int ed_marker_make_links_scene_exec(bContext *C, wmOperator *op)
{
	ListBase *markers = ED_context_get_markers(C);
	Scene *scene_to = BLI_findlink(&CTX_data_main(C)->scene, RNA_enum_get(op->ptr, "scene"));
	TimeMarker *marker, *marker_new;

	if (scene_to == NULL) {
		BKE_report(op->reports, RPT_ERROR, "Scene not found");
		return OPERATOR_CANCELLED;
	}

	if (scene_to == CTX_data_scene(C)) {
		BKE_report(op->reports, RPT_ERROR, "Can't re-link markers into the same scene");
		return OPERATOR_CANCELLED;
	}

	/* copy markers */
	for (marker = markers->first; marker; marker = marker->next) {
		if (marker->flag & SELECT) {
			marker_new = MEM_dupallocN(marker);
			marker_new->prev = marker_new->next = NULL;
			
			BLI_addtail(&scene_to->markers, marker_new);
		}
	}

	return OPERATOR_FINISHED;
}

static void MARKER_OT_make_links_scene(wmOperatorType *ot)
{
	PropertyRNA *prop;

	/* identifiers */
	ot->name = "Make Links to Scene";
	ot->description = "Copy selected markers to another scene";
	ot->idname = "MARKER_OT_make_links_scene";

	/* api callbacks */
	ot->exec = ed_marker_make_links_scene_exec;
	ot->invoke = ed_markers_opwrap_invoke;
	ot->poll = ed_markers_poll_selected_markers;

	/* flags */
	ot->flag = OPTYPE_REGISTER | OPTYPE_UNDO;

	/* properties */
	prop = RNA_def_enum(ot->srna, "scene", DummyRNA_NULL_items, 0, "Scene", "");
	RNA_def_enum_funcs(prop, RNA_scene_itemf);
	ot->prop = prop;

}

#ifdef DURIAN_CAMERA_SWITCH
/* ******************************* camera bind marker ***************** */

static int ed_marker_camera_bind_exec(bContext *C, wmOperator *UNUSED(op))
{
	bScreen *sc = CTX_wm_screen(C);
	Scene *scene = CTX_data_scene(C);
	Object *ob = CTX_data_active_object(C);
	ListBase *markers = ED_context_get_markers(C);
	TimeMarker *marker;

	marker = ED_markers_get_first_selected(markers);
	if (marker == NULL)
		return OPERATOR_CANCELLED;

	marker->camera = ob;

	/* camera may have changes */
	scene_camera_switch_update(scene);
	BKE_screen_view3d_scene_sync(sc);

	WM_event_add_notifier(C, NC_SCENE | ND_MARKERS, NULL);
	WM_event_add_notifier(C, NC_ANIMATION | ND_MARKERS, NULL);
	WM_event_add_notifier(C, NC_SCENE | NA_EDITED, scene); /* so we get view3d redraws */

	return OPERATOR_FINISHED;
}

static void MARKER_OT_camera_bind(wmOperatorType *ot)
{
	/* identifiers */
	ot->name = "Bind Camera to Markers";
	ot->description = "Bind the active camera to selected markers(s)";
	ot->idname = "MARKER_OT_camera_bind";

	/* api callbacks */
	ot->exec = ed_marker_camera_bind_exec;
	ot->invoke = ed_markers_opwrap_invoke;
	ot->poll = ed_markers_poll_selected_markers;

	/* flags */
	ot->flag = OPTYPE_REGISTER | OPTYPE_UNDO;
}
#endif

/* ************************** registration **********************************/

/* called in screen_ops.c:ED_operatortypes_screen() */
void ED_operatortypes_marker(void)
{
	WM_operatortype_append(MARKER_OT_add);
	WM_operatortype_append(MARKER_OT_move);
	WM_operatortype_append(MARKER_OT_duplicate);
	WM_operatortype_append(MARKER_OT_select);
	WM_operatortype_append(MARKER_OT_select_border);
	WM_operatortype_append(MARKER_OT_select_all);
	WM_operatortype_append(MARKER_OT_delete);
	WM_operatortype_append(MARKER_OT_rename);
	WM_operatortype_append(MARKER_OT_make_links_scene);
#ifdef DURIAN_CAMERA_SWITCH
	WM_operatortype_append(MARKER_OT_camera_bind);
#endif
}

/* called in screen_ops.c:ED_keymap_screen() */
void ED_marker_keymap(wmKeyConfig *keyconf)
{
	wmKeyMap *keymap = WM_keymap_find(keyconf, "Markers", 0, 0);
	wmKeyMapItem *kmi;
	
	WM_keymap_verify_item(keymap, "MARKER_OT_add", MKEY, KM_PRESS, 0, 0);
	WM_keymap_verify_item(keymap, "MARKER_OT_move", EVT_TWEAK_S, KM_ANY, 0, 0);
	WM_keymap_verify_item(keymap, "MARKER_OT_duplicate", DKEY, KM_PRESS, KM_SHIFT, 0);
	WM_keymap_verify_item(keymap, "MARKER_OT_select", SELECTMOUSE, KM_PRESS, 0, 0);
	kmi = WM_keymap_add_item(keymap, "MARKER_OT_select", SELECTMOUSE, KM_PRESS, KM_SHIFT, 0);
	RNA_boolean_set(kmi->ptr, "extend", TRUE);

#ifdef DURIAN_CAMERA_SWITCH
	kmi = WM_keymap_add_item(keymap, "MARKER_OT_select", SELECTMOUSE, KM_PRESS, KM_CTRL, 0);
	RNA_boolean_set(kmi->ptr, "extend", FALSE);
	RNA_boolean_set(kmi->ptr, "camera", TRUE);

	kmi = WM_keymap_add_item(keymap, "MARKER_OT_select", SELECTMOUSE, KM_PRESS, KM_SHIFT | KM_CTRL, 0);
	RNA_boolean_set(kmi->ptr, "extend", TRUE);
	RNA_boolean_set(kmi->ptr, "camera", TRUE);
#else
	(void)kmi;
#endif
	
	WM_keymap_verify_item(keymap, "MARKER_OT_select_border", BKEY, KM_PRESS, 0, 0);
	WM_keymap_verify_item(keymap, "MARKER_OT_select_all", AKEY, KM_PRESS, 0, 0);
	WM_keymap_verify_item(keymap, "MARKER_OT_delete", XKEY, KM_PRESS, 0, 0);
	WM_keymap_verify_item(keymap, "MARKER_OT_delete", DELKEY, KM_PRESS, 0, 0);
	WM_keymap_verify_item(keymap, "MARKER_OT_rename", MKEY, KM_PRESS, KM_CTRL, 0);
	
	WM_keymap_add_item(keymap, "MARKER_OT_move", GKEY, KM_PRESS, 0, 0);
#ifdef DURIAN_CAMERA_SWITCH
	WM_keymap_add_item(keymap, "MARKER_OT_camera_bind", BKEY, KM_PRESS, KM_CTRL, 0);
#endif
}

/* to be called from animation editor keymaps, see note below */
void ED_marker_keymap_animedit_conflictfree(wmKeyMap *keymap)
{
	/* duplicate of some marker-hotkeys but without the bounds checking
	 * since these are handy to be able to do unrestricted and won't conflict
	 * with primary function hotkeys (Usability tweak [#27469])
	 */
	WM_keymap_add_item(keymap, "MARKER_OT_add", MKEY, KM_PRESS, 0, 0);
	WM_keymap_add_item(keymap, "MARKER_OT_rename", MKEY, KM_PRESS, KM_CTRL, 0);
}<|MERGE_RESOLUTION|>--- conflicted
+++ resolved
@@ -121,7 +121,7 @@
  * < value: from the transform code, this is t->vec[0] (which is delta transform for grab/extend, and scale factor for scale)
  * < side: (B/L/R) for 'extend' functionality, which side of current frame to use
  */
-int ED_markers_post_apply_transform (ListBase *markers, Scene *scene, int mode, float value, char side)
+int ED_markers_post_apply_transform(ListBase *markers, Scene *scene, int mode, float value, char side)
 {
 	TimeMarker *marker;
 	float cfra = (float)CFRA;
@@ -187,14 +187,14 @@
 }
 
 /* Return the time of the marker that occurs on a frame closest to the given time */
-int ED_markers_find_nearest_marker_time (ListBase *markers, float x)
+int ED_markers_find_nearest_marker_time(ListBase *markers, float x)
 {
 	TimeMarker *nearest = ED_markers_find_nearest_marker(markers, x);
 	return (nearest) ? (nearest->frame) : (int)floor(x + 0.5f);
 }
 
 
-void ED_markers_get_minmax (ListBase *markers, short sel, float *first, float *last)
+void ED_markers_get_minmax(ListBase *markers, short sel, float *first, float *last)
 {
 	TimeMarker *marker;
 	float min, max;
@@ -509,7 +509,7 @@
  *			exec() callback will be called instead in the appropriate places.
  */
 static int ed_markers_opwrap_invoke_custom(bContext *C, wmOperator *op, wmEvent *evt, 
-		int (*invoke_func)(bContext*,wmOperator*,wmEvent*))
+                                           int (*invoke_func)(bContext *, wmOperator *, wmEvent *))
 {
 	ScrArea *sa = CTX_wm_area(C);
 	int retval = OPERATOR_PASS_THROUGH;
@@ -745,7 +745,7 @@
 	float dx, fac;
 	char str[256];
 		
-	switch(evt->type) {
+	switch (evt->type) {
 		case ESCKEY:
 			ed_marker_move_cancel(C, op);
 			return OPERATOR_CANCELLED;
@@ -1048,7 +1048,7 @@
 		int sel = 0;
 		
 		if (!extend)
-			scene_deselect_all(scene);
+			BKE_scene_base_deselect_all(scene);
 		
 		for (marker = markers->first; marker; marker = marker->next) {
 			if (marker->frame == cfra) {
@@ -1059,13 +1059,8 @@
 		
 		for (marker = markers->first; marker; marker = marker->next) {
 			if (marker->camera) {
-<<<<<<< HEAD
-				if (marker->frame==cfra) {
-					base= object_in_scene(marker->camera, scene);
-=======
 				if (marker->frame == cfra) {
 					base = BKE_scene_base_find(scene, marker->camera);
->>>>>>> e6a02281
 					if (base) {
 						ED_base_object_select(base, sel);
 						if (sel)
@@ -1442,7 +1437,7 @@
 	marker->camera = ob;
 
 	/* camera may have changes */
-	scene_camera_switch_update(scene);
+	BKE_scene_camera_switch_update(scene);
 	BKE_screen_view3d_scene_sync(sc);
 
 	WM_event_add_notifier(C, NC_SCENE | ND_MARKERS, NULL);
