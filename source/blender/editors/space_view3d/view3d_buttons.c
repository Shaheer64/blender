--- conflicted
+++ resolved
@@ -705,13 +705,8 @@
 
 static void vgroup_copy_active_to_sel_single(Object *ob, const int def_nr)
 {
-<<<<<<< HEAD
 	BMVert *eve_act;
-	MDeformVert *dvert_act;
-=======
-	EditVert *eve_act;
 	MDeformVert *dv_act;
->>>>>>> 0dbd9ea7
 
 	act_vert_def(ob, &eve_act, &dv_act);
 
@@ -720,16 +715,10 @@
 	}
 	else {
 		Mesh *me= ob->data;
-<<<<<<< HEAD
 		BMEditMesh *em = me->edit_btmesh;
 		BMIter iter;
 		BMVert *eve;
-		MDeformVert *dvert;
-=======
-		EditMesh *em = BKE_mesh_get_editmesh(me);
-		EditVert *eve;
 		MDeformVert *dv;
->>>>>>> 0dbd9ea7
 		MDeformWeight *dw;
 		float weight_act;
 		int index= 0;
@@ -738,38 +727,25 @@
 
 		if(dw == NULL)
 			return;
-<<<<<<< HEAD
 		
+		weight_act= dw->weight;
+
 		eve = BMIter_New(&iter, em->bm, BM_VERTS_OF_MESH, NULL);
 		for (index=0; eve; eve=BMIter_Step(&iter), index++) {
 			if(BM_TestHFlag(eve, BM_SELECT) && eve != eve_act) {
-				dvert= CustomData_bmesh_get(&em->bm->vdata, eve->head.data, CD_MDEFORMVERT);
-				if(dvert) {
-					for(i=0, dw=dvert->dw; i < dvert->totweight; i++, dw++) {
-						if(def_nr == dw->def_nr) {
-							dw->weight= act_weight;
-=======
-
-		weight_act= dw->weight;
->>>>>>> 0dbd9ea7
-
-		for (eve= em->verts.first; eve; eve= eve->next, index++) {
-			if (eve->f & SELECT && eve != eve_act) {
-				dv= CustomData_em_get(&em->vdata, eve->data, CD_MDEFORMVERT);
-				if(dv) {
-					dw= defvert_find_index(dv, def_nr);
-					if (dw) {
-						dw->weight= weight_act;
-
-						if (me->editflag & ME_EDIT_MIRROR_X) {
-							editvert_mirror_update(ob, eve, -1, index);
-						}
+				dv= CustomData_bmesh_get(&em->bm->vdata, eve->head.data, CD_MDEFORMVERT);
+				dw= defvert_find_index(dv, def_nr);
+				if (dw) {
+					dw->weight= weight_act;
+
+					if (me->editflag & ME_EDIT_MIRROR_X) {
+						editvert_mirror_update(ob, eve, -1, index);
 					}
 				}
 			}
 		}
 
-		if (me->editflag & ME_EDIT_MIRROR_X) {
+		if(me->editflag & ME_EDIT_MIRROR_X) {
 			editvert_mirror_update(ob, eve_act, -1, -1);
 		}
 	}
@@ -840,13 +816,8 @@
 	Scene *scene= CTX_data_scene(C);
 	Object *ob= OBACT;
 
-<<<<<<< HEAD
 	BMVert *eve;
-	MDeformVert *dvert;
-=======
-	EditVert *eve;
 	MDeformVert *dv;
->>>>>>> 0dbd9ea7
 
 	act_vert_def(ob, &eve, &dv);
 
