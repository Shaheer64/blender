--- conflicted
+++ resolved
@@ -36,11 +36,7 @@
 	varying_normal = normalize(gl_NormalMatrix * gl_Normal);
 #endif
 #if defined(USE_FLAT_NORMAL)
-<<<<<<< HEAD
-	// transform vertex into eyespace
-=======
 	/* transform vertex into eyespace */
->>>>>>> 6798809c
 	eyespace_vert_pos = (gl_ModelViewMatrix * gl_Vertex).xyz;
 #endif
 
