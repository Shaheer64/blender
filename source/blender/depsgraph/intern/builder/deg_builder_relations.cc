/*
 * ***** BEGIN GPL LICENSE BLOCK *****
 *
 * This program is free software; you can redistribute it and/or
 * modify it under the terms of the GNU General Public License
 * as published by the Free Software Foundation; either version 2
 * of the License, or (at your option) any later version.
 *
 * This program is distributed in the hope that it will be useful,
 * but WITHOUT ANY WARRANTY; without even the implied warranty of
 * MERCHANTABILITY or FITNESS FOR A PARTICULAR PURPOSE.  See the
 * GNU General Public License for more details.
 *
 * You should have received a copy of the GNU General Public License
 * along with this program; if not, write to the Free Software Foundation,
 * Inc., 51 Franklin Street, Fifth Floor, Boston, MA 02110-1301, USA.
 *
 * The Original Code is Copyright (C) 2013 Blender Foundation.
 * All rights reserved.
 *
 * Original Author: Joshua Leung
 * Contributor(s): Based on original depsgraph.c code - Blender Foundation (2005-2013)
 *
 * ***** END GPL LICENSE BLOCK *****
 */

/** \file blender/depsgraph/intern/builder/deg_builder_relations.cc
 *  \ingroup depsgraph
 *
 * Methods for constructing depsgraph
 */

#include "intern/builder/deg_builder_relations.h"

#include <stdio.h>
#include <stdlib.h>
#include <cstring>  /* required for STREQ later on. */

#include "MEM_guardedalloc.h"

#include "BLI_utildefines.h"
#include "BLI_blenlib.h"

extern "C" {
#include "DNA_action_types.h"
#include "DNA_anim_types.h"
#include "DNA_armature_types.h"
#include "DNA_camera_types.h"
#include "DNA_cachefile_types.h"
#include "DNA_constraint_types.h"
#include "DNA_curve_types.h"
#include "DNA_effect_types.h"
#include "DNA_gpencil_types.h"
#include "DNA_group_types.h"
#include "DNA_key_types.h"
#include "DNA_lamp_types.h"
#include "DNA_material_types.h"
#include "DNA_mask_types.h"
#include "DNA_mesh_types.h"
#include "DNA_meta_types.h"
#include "DNA_movieclip_types.h"
#include "DNA_node_types.h"
#include "DNA_particle_types.h"
#include "DNA_lightprobe_types.h"
#include "DNA_object_types.h"
#include "DNA_rigidbody_types.h"
#include "DNA_scene_types.h"
#include "DNA_texture_types.h"
#include "DNA_world_types.h"
#include "DNA_object_force.h"

#include "BKE_action.h"
#include "BKE_armature.h"
#include "BKE_animsys.h"
#include "BKE_constraint.h"
#include "BKE_curve.h"
#include "BKE_effect.h"
#include "BKE_collision.h"
#include "BKE_fcurve.h"
#include "BKE_group.h"
#include "BKE_key.h"
#include "BKE_library.h"
#include "BKE_main.h"
#include "BKE_material.h"
#include "BKE_mball.h"
#include "BKE_modifier.h"
#include "BKE_node.h"
#include "BKE_object.h"
#include "BKE_particle.h"
#include "BKE_rigidbody.h"
#include "BKE_sound.h"
#include "BKE_tracking.h"
#include "BKE_world.h"

#include "RNA_access.h"
#include "RNA_types.h"
} /* extern "C" */

#include "DEG_depsgraph.h"
#include "DEG_depsgraph_build.h"

#include "intern/builder/deg_builder.h"
#include "intern/builder/deg_builder_pchanmap.h"

#include "intern/nodes/deg_node.h"
#include "intern/nodes/deg_node_component.h"
#include "intern/nodes/deg_node_id.h"
#include "intern/nodes/deg_node_operation.h"
#include "intern/nodes/deg_node_time.h"

#include "intern/depsgraph_intern.h"
#include "intern/depsgraph_types.h"

#include "util/deg_util_foreach.h"

namespace DEG {

namespace {

struct BuilderWalkUserData {
	DepsgraphRelationBuilder *builder;
};

void modifier_walk(void *user_data,
                   struct Object * /*object*/,
                   struct Object **obpoin,
                   int /*cb_flag*/)
{
	BuilderWalkUserData *data = (BuilderWalkUserData *)user_data;
	if (*obpoin) {
		data->builder->build_object(NULL, *obpoin);
	}
}

void constraint_walk(bConstraint * /*con*/,
                     ID **idpoin,
                     bool /*is_reference*/,
                     void *user_data)
{
	BuilderWalkUserData *data = (BuilderWalkUserData *)user_data;
	if (*idpoin) {
		ID *id = *idpoin;
		if (GS(id->name) == ID_OB) {
			data->builder->build_object(NULL, (Object *)id);
		}
	}
}

}  /* namespace */

/* ***************** */
/* Relations Builder */

/* TODO(sergey): This is somewhat weak, but we don't want neither false-positive
 * time dependencies nor special exceptions in the depsgraph evaluation.
 */
static bool python_driver_depends_on_time(ChannelDriver *driver)
{
	if (driver->expression[0] == '\0') {
		/* Empty expression depends on nothing. */
		return false;
	}
	if (strchr(driver->expression, '(') != NULL) {
		/* Function calls are considered dependent on a time. */
		return true;
	}
	if (strstr(driver->expression, "frame") != NULL) {
		/* Variable `frame` depends on time. */
		/* TODO(sergey): This is a bit weak, but not sure about better way of
		 * handling this.
		 */
		return true;
	}
	/* Possible indirect time relation s should be handled via variable
	 * targets.
	 */
	return false;
}

static bool particle_system_depends_on_time(ParticleSystem *psys)
{
	ParticleSettings *part = psys->part;
	/* Non-hair particles we always consider dependent on time. */
	if (part->type != PART_HAIR) {
		return true;
	}
	/* Dynamics always depends on time. */
	if (psys->flag & PSYS_HAIR_DYNAMICS) {
		return true;
	}
	/* TODO(sergey): Check what else makes hair dependent on time. */
	return false;
}

static bool object_particles_depends_on_time(Object *object)
{
	return true;
	BLI_LISTBASE_FOREACH (ParticleSystem *, psys, &object->particlesystem) {
		if (particle_system_depends_on_time(psys)) {
			return true;
		}
	}
	return false;
}

/* **** General purpose functions ****  */

DepsgraphRelationBuilder::DepsgraphRelationBuilder(Main *bmain,
                                                   Depsgraph *graph)
    : bmain_(bmain),
      graph_(graph),
      scene_(NULL)
{
}

TimeSourceDepsNode *DepsgraphRelationBuilder::get_node(
        const TimeSourceKey &key) const
{
	if (key.id) {
		/* XXX TODO */
		return NULL;
	}
	else {
		return graph_->time_source;
	}
}

ComponentDepsNode *DepsgraphRelationBuilder::get_node(
        const ComponentKey &key) const
{
	IDDepsNode *id_node = graph_->find_id_node(key.id);
	if (!id_node) {
		fprintf(stderr, "find_node component: Could not find ID %s\n",
		        (key.id != NULL) ? key.id->name : "<null>");
		return NULL;
	}

	ComponentDepsNode *node = id_node->find_component(key.type, key.name);
	return node;
}

OperationDepsNode *DepsgraphRelationBuilder::get_node(
        const OperationKey &key) const
{
	OperationDepsNode *op_node = find_node(key);
	if (op_node == NULL) {
		fprintf(stderr, "find_node_operation: Failed for (%s, '%s')\n",
		        DEG_OPNAMES[key.opcode], key.name);
	}
	return op_node;
}

DepsNode *DepsgraphRelationBuilder::get_node(const RNAPathKey &key) const
{
	return graph_->find_node_from_pointer(&key.ptr, key.prop);
}

OperationDepsNode *DepsgraphRelationBuilder::find_node(
        const OperationKey &key) const
{
	IDDepsNode *id_node = graph_->find_id_node(key.id);
	if (!id_node) {
		return NULL;
	}
	ComponentDepsNode *comp_node = id_node->find_component(key.component_type,
	                                                       key.component_name);
	if (!comp_node) {
		return NULL;
	}
	return comp_node->find_operation(key.opcode, key.name, key.name_tag);
}

bool DepsgraphRelationBuilder::has_node(const OperationKey &key) const
{
	return find_node(key) != NULL;
}

void DepsgraphRelationBuilder::add_time_relation(TimeSourceDepsNode *timesrc,
                                                 DepsNode *node_to,
                                                 const char *description,
                                                 bool check_unique)
{
	if (timesrc && node_to) {
		graph_->add_new_relation(timesrc, node_to, description, check_unique);
	}
	else {
		DEG_DEBUG_PRINTF("add_time_relation(%p = %s, %p = %s, %s) Failed\n",
		                 timesrc,   (timesrc) ? timesrc->identifier().c_str() : "<None>",
		                 node_to,   (node_to) ? node_to->identifier().c_str() : "<None>",
		                 description);
	}
}

void DepsgraphRelationBuilder::add_operation_relation(
        OperationDepsNode *node_from,
        OperationDepsNode *node_to,
        const char *description,
        bool check_unique)
{
	if (node_from && node_to) {
		graph_->add_new_relation(node_from, node_to, description, check_unique);
	}
	else {
		DEG_DEBUG_PRINTF("add_operation_relation(%p = %s, %p = %s, %s) Failed\n",
		                 node_from, (node_from) ? node_from->identifier().c_str() : "<None>",
		                 node_to,   (node_to)   ? node_to->identifier().c_str() : "<None>",
		                 description);
	}
}

void DepsgraphRelationBuilder::add_collision_relations(
        const OperationKey &key,
        Scene *scene,
        Object *object,
        Group *group,
        bool dupli,
        const char *name)
{
	unsigned int numcollobj;
	Object **collobjs = get_collisionobjects_ext(scene,
	                                             object,
	                                             group,
	                                             &numcollobj,
	                                             eModifierType_Collision,
	                                             dupli);
	for (unsigned int i = 0; i < numcollobj; i++) {
		Object *ob1 = collobjs[i];

		ComponentKey trf_key(&ob1->id, DEG_NODE_TYPE_TRANSFORM);
		add_relation(trf_key, key, name);

		ComponentKey coll_key(&ob1->id, DEG_NODE_TYPE_GEOMETRY);
		add_relation(coll_key, key, name);
	}
	if (collobjs != NULL) {
		MEM_freeN(collobjs);
	}
}

void DepsgraphRelationBuilder::add_forcefield_relations(
        const OperationKey &key,
        Scene *scene,
        Object *object,
        ParticleSystem *psys,
        EffectorWeights *eff,
        bool add_absorption,
        const char *name)
{
	ListBase *effectors = pdInitEffectors(NULL, scene, object, psys, eff, false);
	if (effectors != NULL) {
		BLI_LISTBASE_FOREACH (EffectorCache *, eff, effectors) {
			if (eff->ob != object) {
				ComponentKey eff_key(&eff->ob->id, DEG_NODE_TYPE_TRANSFORM);
				add_relation(eff_key, key, name);
			}
			if (eff->psys != NULL) {
				if (eff->ob != object) {
					ComponentKey eff_key(&eff->ob->id, DEG_NODE_TYPE_EVAL_PARTICLES);
					add_relation(eff_key, key, name);

					/* TODO: remove this when/if EVAL_PARTICLES is sufficient
					 * for up to date particles.
					 */
					ComponentKey mod_key(&eff->ob->id, DEG_NODE_TYPE_GEOMETRY);
					add_relation(mod_key, key, name);
				}
				else if (eff->psys != psys) {
					OperationKey eff_key(&eff->ob->id,
					                     DEG_NODE_TYPE_EVAL_PARTICLES,
					                     DEG_OPCODE_PARTICLE_SYSTEM_EVAL,
					                     eff->psys->name);
					add_relation(eff_key, key, name);
				}
			}
			if (eff->pd->forcefield == PFIELD_SMOKEFLOW && eff->pd->f_source) {
				ComponentKey trf_key(&eff->pd->f_source->id,
				                     DEG_NODE_TYPE_TRANSFORM);
				add_relation(trf_key, key, "Smoke Force Domain");

				ComponentKey eff_key(&eff->pd->f_source->id,
				                     DEG_NODE_TYPE_GEOMETRY);
				add_relation(eff_key, key, "Smoke Force Domain");
			}
			if (add_absorption && (eff->pd->flag & PFIELD_VISIBILITY)) {
				add_collision_relations(key,
				                        scene,
				                        object,
				                        NULL,
				                        true,
				                        "Force Absorption");
			}
		}
	}

	pdEndEffectors(&effectors);
}

Depsgraph *DepsgraphRelationBuilder::getGraph()
{
	return graph_;
}

/* **** Functions to build relations between entities  **** */

void DepsgraphRelationBuilder::begin_build()
{
	/* LIB_TAG_DOIT is used to indicate whether node for given ID was already
	 * created or not.
	 */
	BKE_main_id_tag_all(bmain_, LIB_TAG_DOIT, false);
	/* XXX nested node trees are notr included in tag-clearing above,
	 * so we need to do this manually.
	 */
	FOREACH_NODETREE(bmain_, nodetree, id)
	{
		if (id != (ID *)nodetree) {
			nodetree->id.tag &= ~LIB_TAG_DOIT;
		}
	}
	FOREACH_NODETREE_END
}

void DepsgraphRelationBuilder::build_group(Object *object, Group *group)
{
	ID *group_id = &group->id;
	bool group_done = (group_id->tag & LIB_TAG_DOIT) != 0;
	OperationKey object_local_transform_key(object != NULL ? &object->id : NULL,
	                                        DEG_NODE_TYPE_TRANSFORM,
	                                        DEG_OPCODE_TRANSFORM_LOCAL);

	if (!group_done) {
		BLI_LISTBASE_FOREACH (Base *, base, &group->view_layer->object_bases) {
			build_object(NULL, base->object);
		}
<<<<<<< HEAD
		group_id->tag |= LIB_TAG_DOIT;
	}

	BLI_LISTBASE_FOREACH (Base *, base, &group->view_layer->object_bases) {
		ComponentKey dupli_transform_key(&base->object->id, DEG_NODE_TYPE_TRANSFORM);
		add_relation(dupli_transform_key, object_local_transform_key, "Dupligroup");
=======
		if (object != NULL) {
			ComponentKey dupli_transform_key(&go->ob->id, DEG_NODE_TYPE_TRANSFORM);
			add_relation(dupli_transform_key, object_local_transform_key, "Dupligroup");
		}
>>>>>>> 37beac8e
	}
}

void DepsgraphRelationBuilder::build_object(Base *base, Object *object)
{
	if (object->id.tag & LIB_TAG_DOIT) {
		if (base != NULL) {
			build_object_flags(base, object);
		}
		return;
	}
	object->id.tag |= LIB_TAG_DOIT;
	/* Object Transforms */
	eDepsOperation_Code base_op = (object->parent) ? DEG_OPCODE_TRANSFORM_PARENT
	                                               : DEG_OPCODE_TRANSFORM_LOCAL;
	OperationKey base_op_key(&object->id, DEG_NODE_TYPE_TRANSFORM, base_op);
	OperationKey local_transform_key(&object->id,
	                                 DEG_NODE_TYPE_TRANSFORM,
	                                 DEG_OPCODE_TRANSFORM_LOCAL);
	OperationKey parent_transform_key(&object->id,
	                                  DEG_NODE_TYPE_TRANSFORM,
	                                  DEG_OPCODE_TRANSFORM_PARENT);
	OperationKey final_transform_key(&object->id,
	                                 DEG_NODE_TYPE_TRANSFORM,
	                                 DEG_OPCODE_TRANSFORM_FINAL);
	OperationKey ob_ubereval_key(&object->id,
	                             DEG_NODE_TYPE_TRANSFORM,
	                             DEG_OPCODE_TRANSFORM_OBJECT_UBEREVAL);
	/* Various flags, flushing from bases/collections. */
	build_object_flags(base, object);
	/* Parenting. */
	if (object->parent != NULL) {
		/* Parent relationship. */
		build_object_parent(object);
		/* Local -> parent. */
		add_relation(local_transform_key,
		             parent_transform_key,
		             "ObLocal -> ObParent");
	}
	/* Modifiers. */
	if (object->modifiers.first != NULL) {
		BuilderWalkUserData data;
		data.builder = this;
		modifiers_foreachObjectLink(object, modifier_walk, &data);
	}
	/* Constraints. */
	if (object->constraints.first != NULL) {
		BuilderWalkUserData data;
		data.builder = this;
		BKE_constraints_id_loop(&object->constraints, constraint_walk, &data);
	}
	/* Object constraints. */
	if (object->constraints.first != NULL) {
		OperationKey constraint_key(&object->id,
		                            DEG_NODE_TYPE_TRANSFORM,
		                            DEG_OPCODE_TRANSFORM_CONSTRAINTS);
		/* Constraint relations. */
		build_constraints(&object->id,
		                  DEG_NODE_TYPE_TRANSFORM,
		                  "",
		                  &object->constraints,
		                  NULL);
		/* operation order */
		add_relation(base_op_key, constraint_key, "ObBase-> Constraint Stack");
		add_relation(constraint_key, final_transform_key, "ObConstraints -> Done");
		// XXX
		add_relation(constraint_key, ob_ubereval_key, "Temp Ubereval");
		add_relation(ob_ubereval_key, final_transform_key, "Temp Ubereval");
	}
	else {
		/* NOTE: Keep an eye here, we skip some relations here to "streamline"
		 * dependencies and avoid transitive relations which causes overhead.
		 * But once we get rid of uber eval node this will need reconsideration.
		 */
		if (object->rigidbody_object == NULL) {
			/* Rigid body will hook up another node inbetween, so skip
			 * relation here to avoid transitive relation.
			 */
			add_relation(base_op_key, ob_ubereval_key, "Temp Ubereval");
		}
		add_relation(ob_ubereval_key, final_transform_key, "Temp Ubereval");
	}
	/* Animation data */
	build_animdata(&object->id);
	/* Object data. */
	build_object_data(object);
	/* Particle systems. */
	if (object->particlesystem.first != NULL) {
		build_particles(object);
	}
	/* Grease pencil. */
	if (object->gpd != NULL) {
		build_gpencil(object->gpd);
	}
	/* Object that this is a proxy for. */
	if (object->proxy != NULL) {
		object->proxy->proxy_from = object;
		build_object(NULL, object->proxy);
		/* TODO(sergey): This is an inverted relation, matches old depsgraph
		 * behavior and need to be investigated if it still need to be inverted.
		 */
		ComponentKey ob_pose_key(&object->id, DEG_NODE_TYPE_EVAL_POSE);
		ComponentKey proxy_pose_key(&object->proxy->id, DEG_NODE_TYPE_EVAL_POSE);
		add_relation(ob_pose_key, proxy_pose_key, "Proxy");
	}
	/* Object dupligroup. */
	if (object->dup_group != NULL) {
		build_group(object, object->dup_group);
	}
}

void DepsgraphRelationBuilder::build_object_flags(Base *base, Object *object)
{
	if (base == NULL) {
		return;
	}
	OperationKey view_layer_done_key(&scene_->id,
	                                 DEG_NODE_TYPE_LAYER_COLLECTIONS,
	                                 DEG_OPCODE_VIEW_LAYER_DONE);
	OperationKey object_flags_key(&object->id,
	                              DEG_NODE_TYPE_LAYER_COLLECTIONS,
	                              DEG_OPCODE_OBJECT_BASE_FLAGS);
	add_relation(view_layer_done_key, object_flags_key, "Base flags flush");
}

void DepsgraphRelationBuilder::build_object_data(Object *object)
{
	if (object->data == NULL) {
		return;
	}
	ID *obdata_id = (ID *)object->data;
	/* Object data animation. */
	build_animdata(obdata_id);
	/* type-specific data. */
	switch (object->type) {
		case OB_MESH:
		case OB_CURVE:
		case OB_FONT:
		case OB_SURF:
		case OB_MBALL:
		case OB_LATTICE:
		{
			build_obdata_geom(object);
			break;
		}
		case OB_ARMATURE:
			if (ID_IS_LINKED(object) && object->proxy_from != NULL) {
				build_proxy_rig(object);
			}
			else {
				build_rig(object);
			}
			break;
		case OB_LAMP:
			build_lamp(object);
			break;
		case OB_CAMERA:
			build_camera(object);
			break;
		case OB_LIGHTPROBE:
			build_lightprobe(object);
			break;
	}
	Key *key = BKE_key_from_object(object);
	if (key != NULL) {
		ComponentKey geometry_key((ID *)object->data, DEG_NODE_TYPE_GEOMETRY);
		ComponentKey key_key(&key->id, DEG_NODE_TYPE_GEOMETRY);
		add_relation(key_key, geometry_key, "Shapekeys");
	}
}

void DepsgraphRelationBuilder::build_object_parent(Object *object)
{
	/* XXX: for now, need to use the component key (not just direct to the parent op),
	 * or else the matrix doesn't get reset/
	 */
	// XXX: @sergey - it would be good if we got that backwards flushing working
	// when tagging for updates.
	//OperationKey ob_key(&object->id, DEG_NODE_TYPE_TRANSFORM, DEG_OPCODE_TRANSFORM_PARENT);
	ComponentKey ob_key(&object->id, DEG_NODE_TYPE_TRANSFORM);

	/* type-specific links */
	switch (object->partype) {
		case PARSKEL:  /* Armature Deform (Virtual Modifier) */
		{
			ComponentKey parent_key(&object->parent->id, DEG_NODE_TYPE_TRANSFORM);
			add_relation(parent_key, ob_key, "Armature Deform Parent");
			break;
		}

		case PARVERT1: /* Vertex Parent */
		case PARVERT3:
		{
			ComponentKey parent_key(&object->parent->id, DEG_NODE_TYPE_GEOMETRY);
			add_relation(parent_key, ob_key, "Vertex Parent");

			/* XXX not sure what this is for or how you could be done properly - lukas */
			OperationDepsNode *parent_node = find_operation_node(parent_key);
			if (parent_node != NULL) {
				parent_node->customdata_mask |= CD_MASK_ORIGINDEX;
			}

			ComponentKey transform_key(&object->parent->id, DEG_NODE_TYPE_TRANSFORM);
			add_relation(transform_key, ob_key, "Vertex Parent TFM");
			break;
		}

		case PARBONE: /* Bone Parent */
		{
			ComponentKey parent_bone_key(&object->parent->id,
			                             DEG_NODE_TYPE_BONE,
			                             object->parsubstr);
			OperationKey parent_transform_key(&object->parent->id,
			                                  DEG_NODE_TYPE_TRANSFORM,
			                                  DEG_OPCODE_TRANSFORM_FINAL);
			add_relation(parent_bone_key, ob_key, "Bone Parent");
			add_relation(parent_transform_key, ob_key, "Armature Parent");
			break;
		}

		default:
		{
			if (object->parent->type == OB_LATTICE) {
				/* Lattice Deform Parent - Virtual Modifier */
				// XXX: no virtual modifiers should be left!
				ComponentKey parent_key(&object->parent->id, DEG_NODE_TYPE_TRANSFORM);
				ComponentKey geom_key(&object->parent->id, DEG_NODE_TYPE_GEOMETRY);

				add_relation(parent_key, ob_key, "Lattice Deform Parent");
				add_relation(geom_key, ob_key, "Lattice Deform Parent Geom");
			}
			else if (object->parent->type == OB_CURVE) {
				Curve *cu = (Curve *)object->parent->data;

				if (cu->flag & CU_PATH) {
					/* Follow Path */
					ComponentKey parent_key(&object->parent->id, DEG_NODE_TYPE_GEOMETRY);
					add_relation(parent_key, ob_key, "Curve Follow Parent");

					ComponentKey transform_key(&object->parent->id, DEG_NODE_TYPE_TRANSFORM);
					add_relation(transform_key, ob_key, "Curve Follow TFM");
				}
				else {
					/* Standard Parent */
					ComponentKey parent_key(&object->parent->id, DEG_NODE_TYPE_TRANSFORM);
					add_relation(parent_key, ob_key, "Curve Parent");
				}
			}
			else {
				/* Standard Parent */
				ComponentKey parent_key(&object->parent->id, DEG_NODE_TYPE_TRANSFORM);
				add_relation(parent_key, ob_key, "Parent");
			}
			break;
		}
	}

	/* exception case: parent is duplivert */
	if ((object->type == OB_MBALL) && (object->parent->transflag & OB_DUPLIVERTS)) {
		//dag_add_relation(dag, node2, node, DAG_RL_DATA_DATA | DAG_RL_OB_OB, "Duplivert");
	}
}

void DepsgraphRelationBuilder::build_constraints(ID *id,
                                                 eDepsNode_Type component_type,
                                                 const char *component_subdata,
                                                 ListBase *constraints,
                                                 RootPChanMap *root_map)
{
	OperationKey constraint_op_key(
	        id,
	        component_type,
	        component_subdata,
	        (component_type == DEG_NODE_TYPE_BONE)
	                ? DEG_OPCODE_BONE_CONSTRAINTS
	                : DEG_OPCODE_TRANSFORM_CONSTRAINTS);
	/* Add dependencies for each constraint in turn. */
	for (bConstraint *con = (bConstraint *)constraints->first; con; con = con->next) {
		const bConstraintTypeInfo *cti = BKE_constraint_typeinfo_get(con);
		/* Invalid constraint type. */
		if (cti == NULL) {
			continue;
		}
		/* Special case for camera tracking -- it doesn't use targets to
		 * define relations.
		 */
		/* TODO: we can now represent dependencies in a much richer manner,
		 * so review how this is done.
		 */
		if (ELEM(cti->type,
		         CONSTRAINT_TYPE_FOLLOWTRACK,
		         CONSTRAINT_TYPE_CAMERASOLVER,
		         CONSTRAINT_TYPE_OBJECTSOLVER))
		{
			bool depends_on_camera = false;
			if (cti->type == CONSTRAINT_TYPE_FOLLOWTRACK) {
				bFollowTrackConstraint *data = (bFollowTrackConstraint *)con->data;
				if (((data->clip) ||
				     (data->flag & FOLLOWTRACK_ACTIVECLIP)) && data->track[0])
				{
					depends_on_camera = true;
				}
				if (data->depth_ob) {
					ComponentKey depth_transform_key(&data->depth_ob->id,
					                                 DEG_NODE_TYPE_TRANSFORM);
					ComponentKey depth_geometry_key(&data->depth_ob->id,
					                                DEG_NODE_TYPE_GEOMETRY);
					add_relation(depth_transform_key, constraint_op_key, cti->name);
					add_relation(depth_geometry_key, constraint_op_key, cti->name);
				}
			}
			else if (cti->type == CONSTRAINT_TYPE_OBJECTSOLVER) {
				depends_on_camera = true;
			}
			if (depends_on_camera && scene_->camera != NULL) {
				ComponentKey camera_key(&scene_->camera->id, DEG_NODE_TYPE_TRANSFORM);
				add_relation(camera_key, constraint_op_key, cti->name);
			}
			/* TODO(sergey): This is more a TimeSource -> MovieClip ->
			 * Constraint dependency chain.
			 */
			TimeSourceKey time_src_key;
			add_relation(time_src_key, constraint_op_key, "TimeSrc -> Animation");
		}
		else if (cti->type == CONSTRAINT_TYPE_TRANSFORM_CACHE) {
			/* TODO(kevin): This is more a TimeSource -> CacheFile -> Constraint
			 * dependency chain.
			 */
			TimeSourceKey time_src_key;
			add_relation(time_src_key, constraint_op_key, "TimeSrc -> Animation");
			bTransformCacheConstraint *data = (bTransformCacheConstraint *)con->data;
			if (data->cache_file) {
				ComponentKey cache_key(&data->cache_file->id, DEG_NODE_TYPE_CACHE);
				add_relation(cache_key, constraint_op_key, cti->name);
			}
		}
		else if (cti->get_constraint_targets) {
			ListBase targets = {NULL, NULL};
			cti->get_constraint_targets(con, &targets);
			BLI_LISTBASE_FOREACH (bConstraintTarget *, ct, &targets) {
				if (ct->tar == NULL) {
					continue;
				}
				if (ELEM(con->type,
				         CONSTRAINT_TYPE_KINEMATIC,
				         CONSTRAINT_TYPE_SPLINEIK))
				{
					/* Ignore IK constraints - these are handled separately
					 * (on pose level).
					 */
				}
				else if (ELEM(con->type,
				              CONSTRAINT_TYPE_FOLLOWPATH,
				              CONSTRAINT_TYPE_CLAMPTO))
				{
					/* These constraints require path geometry data. */
					ComponentKey target_key(&ct->tar->id, DEG_NODE_TYPE_GEOMETRY);
					add_relation(target_key, constraint_op_key, cti->name);
					ComponentKey target_transform_key(&ct->tar->id,
					                                  DEG_NODE_TYPE_TRANSFORM);
					add_relation(target_transform_key, constraint_op_key, cti->name);
				}
				else if ((ct->tar->type == OB_ARMATURE) && (ct->subtarget[0])) {
					/* bone */
					if (&ct->tar->id == id) {
						/* same armature  */
						eDepsOperation_Code target_key_opcode;
						/* Using "done" here breaks in-chain deps, while using
						 * "ready" here breaks most production rigs instead.
						 * So, we do a compromise here, and only do this when an
						 * IK chain conflict may occur.
						 */
						if (root_map->has_common_root(component_subdata,
						                              ct->subtarget))
						{
							target_key_opcode = DEG_OPCODE_BONE_READY;
						}
						else {
							target_key_opcode = DEG_OPCODE_BONE_DONE;
						}
						OperationKey target_key(&ct->tar->id,
						                        DEG_NODE_TYPE_BONE,
						                        ct->subtarget,
						                        target_key_opcode);
						add_relation(target_key, constraint_op_key, cti->name);
					}
					else {
						/* Different armature - we can safely use the result
						 * of that.
						 */
						OperationKey target_key(&ct->tar->id,
						                        DEG_NODE_TYPE_BONE,
						                        ct->subtarget,
						                        DEG_OPCODE_BONE_DONE);
						add_relation(target_key, constraint_op_key, cti->name);
					}
				}
				else if (ELEM(ct->tar->type, OB_MESH, OB_LATTICE) &&
				         (ct->subtarget[0]))
				{
					/* Vertex group. */
					/* NOTE: for now, we don't need to represent vertex groups
					 * separately.
					 */
					ComponentKey target_key(&ct->tar->id, DEG_NODE_TYPE_GEOMETRY);
					add_relation(target_key, constraint_op_key, cti->name);
					if (ct->tar->type == OB_MESH) {
						OperationDepsNode *node2 = find_operation_node(target_key);
						if (node2 != NULL) {
							node2->customdata_mask |= CD_MASK_MDEFORMVERT;
						}
					}
				}
				else if (con->type == CONSTRAINT_TYPE_SHRINKWRAP) {
					/* Constraints which requires the target object surface. */
					ComponentKey target_key(&ct->tar->id, DEG_NODE_TYPE_GEOMETRY);
					add_relation(target_key, constraint_op_key, cti->name);
					/* NOTE: obdata eval now doesn't necessarily depend on the
					 * object's transform.
					 */
					ComponentKey target_transform_key(&ct->tar->id,
					                                  DEG_NODE_TYPE_TRANSFORM);
					add_relation(target_transform_key, constraint_op_key, cti->name);
				}
				else {
					/* Standard object relation. */
					// TODO: loc vs rot vs scale?
					if (&ct->tar->id == id) {
						/* Constraint targetting own object:
						 * - This case is fine IFF we're dealing with a bone
						 *   constraint pointing to its own armature. In that
						 *   case, it's just transform -> bone.
						 * - If however it is a real self targetting case, just
						 *   make it depend on the previous constraint (or the
						 *   pre-constraint state).
						 */
						if ((ct->tar->type == OB_ARMATURE) &&
						    (component_type == DEG_NODE_TYPE_BONE))
						{
							OperationKey target_key(&ct->tar->id,
							                        DEG_NODE_TYPE_TRANSFORM,
							                        DEG_OPCODE_TRANSFORM_FINAL);
							add_relation(target_key, constraint_op_key, cti->name);
						}
						else {
							OperationKey target_key(&ct->tar->id,
							                        DEG_NODE_TYPE_TRANSFORM,
							                        DEG_OPCODE_TRANSFORM_LOCAL);
							add_relation(target_key, constraint_op_key, cti->name);
						}
					}
					else {
						/* Normal object dependency. */
						OperationKey target_key(&ct->tar->id,
						                        DEG_NODE_TYPE_TRANSFORM,
						                        DEG_OPCODE_TRANSFORM_FINAL);
						add_relation(target_key, constraint_op_key, cti->name);
					}
				}
				/* Constraints which needs world's matrix for transform.
				 * TODO(sergey): More constraints here?
				 */
				if (ELEM(con->type,
				         CONSTRAINT_TYPE_ROTLIKE,
				         CONSTRAINT_TYPE_SIZELIKE,
				         CONSTRAINT_TYPE_LOCLIKE,
				         CONSTRAINT_TYPE_TRANSLIKE))
				{
					/* TODO(sergey): Add used space check. */
					ComponentKey target_transform_key(&ct->tar->id,
					                                  DEG_NODE_TYPE_TRANSFORM);
					add_relation(target_transform_key, constraint_op_key, cti->name);
				}
			}
			if (cti->flush_constraint_targets) {
				cti->flush_constraint_targets(con, &targets, 1);
			}
		}
	}
}

void DepsgraphRelationBuilder::build_animdata(ID *id)
{
	/* Animation curves and NLA. */
	build_animdata_curves(id);
	/* Drivers. */
	build_animdata_drivers(id);
}

void DepsgraphRelationBuilder::build_animdata_curves(ID *id)
{
	AnimData *adt = BKE_animdata_from_id(id);
	if (adt == NULL) {
		return;
	}
	if (adt->action == NULL && adt->nla_tracks.first == NULL) {
		return;
	}
	/* Wire up dependency to time source. */
	ComponentKey adt_key(id, DEG_NODE_TYPE_ANIMATION);
	TimeSourceKey time_src_key;
	add_relation(time_src_key, adt_key, "TimeSrc -> Animation");
	/* Get source operations. */
	DepsNode *node_from = get_node(adt_key);
	BLI_assert(node_from != NULL);
	if (node_from == NULL) {
		return;
	}
	OperationDepsNode *operation_from = node_from->get_exit_operation();
	BLI_assert(operation_from != NULL);
	/* Build relations from animation operation to properties it changes. */
	if (adt->action != NULL) {
		build_animdata_curves_targets(id, adt_key,
	                              operation_from,
	                              &adt->action->curves);
	}
	BLI_LISTBASE_FOREACH(NlaTrack *, nlt, &adt->nla_tracks) {
		build_animdata_nlastrip_targets(id, adt_key,
		                                operation_from,
		                                &nlt->strips);
	}
}

void DepsgraphRelationBuilder::build_animdata_curves_targets(
        ID *id, ComponentKey &adt_key,
        OperationDepsNode *operation_from,
        ListBase *curves)
{
	/* Iterate over all curves and build relations. */
	PointerRNA id_ptr;
	RNA_id_pointer_create(id, &id_ptr);
	BLI_LISTBASE_FOREACH(FCurve *, fcu, curves) {
		PointerRNA ptr;
		PropertyRNA *prop;
		int index;
		if (!RNA_path_resolve_full(&id_ptr, fcu->rna_path,
		                           &ptr, &prop, &index))
		{
			continue;
		}
		DepsNode *node_to = graph_->find_node_from_pointer(&ptr, prop);
		if (node_to == NULL) {
			continue;
		}
		OperationDepsNode *operation_to = node_to->get_entry_operation();
		/* NOTE: Special case for bones, avoid relation from animation to
		 * each of the bones. Bone evaluation could only start from pose
		 * init anyway.
		 */
		if (operation_to->opcode == DEG_OPCODE_BONE_LOCAL) {
			OperationKey pose_init_key(id,
			                           DEG_NODE_TYPE_EVAL_POSE,
			                           DEG_OPCODE_POSE_INIT);
			add_relation(adt_key, pose_init_key, "Animation -> Prop", true);
			continue;
		}
		graph_->add_new_relation(operation_from, operation_to,
		                         "Animation -> Prop",
		                         true);
		/* It is possible that animation is writing to a nested ID datablock,
		 * need to make sure animation is evaluated after target ID is copied.
		 */
		if (DEG_depsgraph_use_copy_on_write()) {
			const IDDepsNode *id_node_from = operation_from->owner->owner;
			const IDDepsNode *id_node_to = operation_to->owner->owner;
			if (id_node_from != id_node_to) {
				ComponentKey cow_key(id_node_to->id_orig,
				                     DEG_NODE_TYPE_COPY_ON_WRITE);
				add_relation(cow_key, adt_key, "Target CoW -> Animation", true);
			}
		}
	}
}

void DepsgraphRelationBuilder::build_animdata_nlastrip_targets(
        ID *id, ComponentKey &adt_key,
        OperationDepsNode *operation_from,
        ListBase *strips)
{
	BLI_LISTBASE_FOREACH(NlaStrip *, strip, strips) {
		if (strip->act != NULL) {
			build_animdata_curves_targets(id, adt_key,
			                              operation_from,
			                              &strip->act->curves);
		}
		else if (strip->strips.first != NULL) {
			build_animdata_nlastrip_targets(id, adt_key,
			                                operation_from,
			                                &strip->strips);
		}
	}
}

void DepsgraphRelationBuilder::build_animdata_drivers(ID *id)
{
	AnimData *adt = BKE_animdata_from_id(id);
	if (adt == NULL) {
		return;
	}
	ComponentKey adt_key(id, DEG_NODE_TYPE_ANIMATION);
	BLI_LISTBASE_FOREACH (FCurve *, fcu, &adt->drivers) {
		OperationKey driver_key(id,
		                        DEG_NODE_TYPE_PARAMETERS,
		                        DEG_OPCODE_DRIVER,
		                        fcu->rna_path ? fcu->rna_path : "",
		                        fcu->array_index);

		/* create the driver's relations to targets */
		build_driver(id, fcu);
		/* Special case for array drivers: we can not multithread them because
		 * of the way how they work internally: animation system will write the
		 * whole array back to RNA even when changing individual array value.
		 *
		 * Some tricky things here:
		 * - array_index is -1 for single channel drivers, meaning we only have
		 *   to do some magic when array_index is not -1.
		 * - We do relation from next array index to a previous one, so we don't
		 *   have to deal with array index 0.
		 *
		 * TODO(sergey): Avoid liner lookup somehow.
		 */
		if (fcu->array_index > 0) {
			FCurve *fcu_prev = NULL;
			BLI_LISTBASE_FOREACH (FCurve *, fcu_candidate, &adt->drivers) {
				/* Writing to different RNA paths is  */
				const char *rna_path = fcu->rna_path ? fcu->rna_path : "";
				if (!STREQ(fcu_candidate->rna_path, rna_path)) {
					continue;
				}
				/* We only do relation from previous fcurve to previous one. */
				if (fcu_candidate->array_index >= fcu->array_index) {
					continue;
				}
				/* Choose fcurve with highest possible array index. */
				if (fcu_prev == NULL ||
				    fcu_candidate->array_index > fcu_prev->array_index)
				{
					fcu_prev = fcu_candidate;
				}
			}
			if (fcu_prev != NULL) {
				OperationKey prev_driver_key(id,
				                             DEG_NODE_TYPE_PARAMETERS,
				                             DEG_OPCODE_DRIVER,
				                             fcu_prev->rna_path ? fcu_prev->rna_path : "",
				                             fcu_prev->array_index);
				OperationKey driver_key(id,
				                        DEG_NODE_TYPE_PARAMETERS,
				                        DEG_OPCODE_DRIVER,
				                        fcu->rna_path ? fcu->rna_path : "",
				                        fcu->array_index);
				add_relation(prev_driver_key, driver_key, "Driver Order");
			}
		}

		/* prevent driver from occurring before own animation... */
		if (adt->action || adt->nla_tracks.first) {
			add_relation(adt_key, driver_key, "AnimData Before Drivers");
		}
	}
}

void DepsgraphRelationBuilder::build_driver(ID *id, FCurve *fcu)
{
	ChannelDriver *driver = fcu->driver;
	OperationKey driver_key(id,
	                        DEG_NODE_TYPE_PARAMETERS,
	                        DEG_OPCODE_DRIVER,
	                        fcu->rna_path ? fcu->rna_path : "",
	                        fcu->array_index);
	/* Driver -> data components (for interleaved evaluation
	 * bones/constraints/modifiers).
	 */
	build_driver_data(id, fcu);
	/* Loop over variables to get the target relationships. */
	build_driver_variables(id, fcu);
	/* It's quite tricky to detect if the driver actually depends on time or
	 * not, so for now we'll be quite conservative here about optimization and
	 * consider all python drivers to be depending on time.
	 */
	if ((driver->type == DRIVER_TYPE_PYTHON) &&
	    python_driver_depends_on_time(driver))
	{
		TimeSourceKey time_src_key;
		add_relation(time_src_key, driver_key, "TimeSrc -> Driver");
	}
}

void DepsgraphRelationBuilder::build_driver_data(ID *id, FCurve *fcu)
{
	OperationKey driver_key(id,
	                        DEG_NODE_TYPE_PARAMETERS,
	                        DEG_OPCODE_DRIVER,
	                        fcu->rna_path ? fcu->rna_path : "",
	                        fcu->array_index);
	const char *rna_path = fcu->rna_path ? fcu->rna_path : "";
	const RNAPathKey self_key(id, rna_path);
	if (GS(id->name) == ID_AR && strstr(rna_path, "bones[")) {
		/* Drivers on armature-level bone settings (i.e. bbone stuff),
		 * which will affect the evaluation of corresponding pose bones.
		 */
		IDDepsNode *arm_node = graph_->find_id_node(id);
		char *bone_name = BLI_str_quoted_substrN(rna_path, "bones[");
		if (arm_node != NULL && bone_name != NULL) {
			/* Find objects which use this, and make their eval callbacks
			 * depend on this.
			 */
			foreach (DepsRelation *rel, arm_node->outlinks) {
				IDDepsNode *to_node = (IDDepsNode *)rel->to;
				/* We only care about objects with pose data which use this. */
				if (GS(to_node->id_orig->name) == ID_OB) {
					Object *object = (Object *)to_node->id_orig;
					// NOTE: object->pose may be NULL
					bPoseChannel *pchan = BKE_pose_channel_find_name(object->pose,
					                                                 bone_name);
					if (pchan != NULL) {
						OperationKey bone_key(&object->id,
						                      DEG_NODE_TYPE_BONE,
						                      pchan->name,
						                      DEG_OPCODE_BONE_LOCAL);
						add_relation(driver_key,
						             bone_key,
						             "Arm Bone -> Driver -> Bone");
					}
				}
			}
			/* Free temp data. */
			MEM_freeN(bone_name);
			bone_name = NULL;
		}
		else {
			fprintf(stderr,
			        "Couldn't find armature bone name for driver path - '%s'\n",
			        rna_path);
		}
	}
	else {
		RNAPathKey target_key(id, rna_path);
		add_relation(driver_key, target_key, "Driver -> Target");
		/* Similar to the case with f-curves, driver might drive a nested
		 * datablock, which means driver execution should wait for that
		 * datablock to be copied.
		 */
		if (DEG_depsgraph_use_copy_on_write()) {
			PointerRNA id_ptr;
			PointerRNA ptr;
			RNA_id_pointer_create(id, &id_ptr);
			if (RNA_path_resolve_full(&id_ptr, fcu->rna_path, &ptr, NULL, NULL)) {
				if (id_ptr.id.data != ptr.id.data) {
					ComponentKey cow_key((ID *)ptr.id.data,
					                     DEG_NODE_TYPE_COPY_ON_WRITE);
					add_relation(cow_key,
					             driver_key,
					             "Target CoW -> Driver",
					             true);
				}
			}
		}
	}
}

void DepsgraphRelationBuilder::build_driver_variables(ID *id, FCurve *fcu)
{
	ChannelDriver *driver = fcu->driver;
	OperationKey driver_key(id,
	                        DEG_NODE_TYPE_PARAMETERS,
	                        DEG_OPCODE_DRIVER,
	                        fcu->rna_path ? fcu->rna_path : "",
	                        fcu->array_index);
	const char *rna_path = fcu->rna_path ? fcu->rna_path : "";
	const RNAPathKey self_key(id, rna_path);

	BLI_LISTBASE_FOREACH (DriverVar *, dvar, &driver->variables) {
		/* Only used targets. */
		DRIVER_TARGETS_USED_LOOPER(dvar)
		{
			if (dtar->id == NULL) {
				continue;
			}
			/* Special handling for directly-named bones. */
			if ((dtar->flag & DTAR_FLAG_STRUCT_REF) &&
			    (((Object *)dtar->id)->type == OB_ARMATURE) &&
			    (dtar->pchan_name[0]))
			{
				Object *object = (Object *)dtar->id;
				bPoseChannel *target_pchan =
				        BKE_pose_channel_find_name(object->pose,
				                                   dtar->pchan_name);
				if (target_pchan == NULL) {
					continue;
				}
				OperationKey variable_key(dtar->id,
				                          DEG_NODE_TYPE_BONE,
				                          target_pchan->name,
				                          DEG_OPCODE_BONE_DONE);
				if (is_same_bone_dependency(variable_key, self_key)) {
					continue;
				}
				add_relation(variable_key, driver_key, "Bone Target -> Driver");
			}
			else if (dtar->flag & DTAR_FLAG_STRUCT_REF) {
				/* Get node associated with the object's transforms. */
				if (dtar->id == id) {
					/* Ignore input dependency if we're driving properties of
					 * the same ID, otherwise we'll be ending up in a cyclic
					 * dependency here.
					 */
					continue;
				}
				OperationKey target_key(dtar->id,
				                        DEG_NODE_TYPE_TRANSFORM,
				                        DEG_OPCODE_TRANSFORM_FINAL);
				add_relation(target_key, driver_key, "Target -> Driver");
			}
			else if (dtar->rna_path) {
				RNAPathKey variable_key(dtar->id, dtar->rna_path);
				if (RNA_pointer_is_null(&variable_key.ptr)) {
					continue;
				}
				if (is_same_bone_dependency(variable_key, self_key) ||
				    is_same_nodetree_node_dependency(variable_key, self_key) ||
				    is_same_shapekey_dependency(variable_key, self_key))
				{
					continue;
				}
				add_relation(variable_key, driver_key, "RNA Target -> Driver");
			}
			else {
				if (dtar->id == id) {
					/* Ignore input dependency if we're driving properties of
					 * the same ID, otherwise we'll be ending up in a cyclic
					 * dependency here.
					 */
					continue;
				}
				/* Resolve path to get node. */
				RNAPathKey target_key(dtar->id,
				                      dtar->rna_path ? dtar->rna_path : "");
				add_relation(target_key, driver_key, "RNA Target -> Driver");
			}
		}
		DRIVER_TARGETS_LOOPER_END
	}
}

void DepsgraphRelationBuilder::build_world(World *world)
{
	ID *world_id = &world->id;
	if (world_id->tag & LIB_TAG_DOIT) {
		return;
	}
	world_id->tag |= LIB_TAG_DOIT;

	build_animdata(world_id);

	/* TODO: other settings? */

	/* textures */
	build_texture_stack(world->mtex);

	/* world's nodetree */
	if (world->nodetree != NULL) {
		build_nodetree(world->nodetree);
		ComponentKey ntree_key(&world->nodetree->id, DEG_NODE_TYPE_SHADING);
		ComponentKey world_key(world_id, DEG_NODE_TYPE_SHADING);
		add_relation(ntree_key, world_key, "NTree->World Shading Update");
	}
}

void DepsgraphRelationBuilder::build_rigidbody(Scene *scene)
{
	RigidBodyWorld *rbw = scene->rigidbody_world;

	OperationKey init_key(&scene->id, DEG_NODE_TYPE_TRANSFORM, DEG_OPCODE_RIGIDBODY_REBUILD);
	OperationKey sim_key(&scene->id, DEG_NODE_TYPE_TRANSFORM, DEG_OPCODE_RIGIDBODY_SIM);

	/* rel between the two sim-nodes */
	add_relation(init_key, sim_key, "Rigidbody [Init -> SimStep]");

	/* set up dependencies between these operations and other builtin nodes --------------- */

	/* time dependency */
	TimeSourceKey time_src_key;
	add_relation(time_src_key, init_key, "TimeSrc -> Rigidbody Reset/Rebuild (Optional)");

	/* objects - simulation participants */
	if (rbw->group) {
		BLI_LISTBASE_FOREACH (Base *, base, &rbw->group->view_layer->object_bases) {
			Object *object = base->object;
			if (object == NULL || object->type != OB_MESH) {
				continue;
			}

			/* hook up evaluation order...
			 * 1) flushing rigidbody results follows base transforms being applied
			 * 2) rigidbody flushing can only be performed after simulation has been run
			 *
			 * 3) simulation needs to know base transforms to figure out what to do
			 *    XXX: there's probably a difference between passive and active
			 *         - passive don't change, so may need to know full transform...
			 */
			OperationKey rbo_key(&object->id, DEG_NODE_TYPE_TRANSFORM, DEG_OPCODE_RIGIDBODY_TRANSFORM_COPY);

			eDepsOperation_Code trans_opcode = object->parent ? DEG_OPCODE_TRANSFORM_PARENT : DEG_OPCODE_TRANSFORM_LOCAL;
			OperationKey trans_op(&object->id, DEG_NODE_TYPE_TRANSFORM, trans_opcode);

			add_relation(sim_key, rbo_key, "Rigidbody Sim Eval -> RBO Sync");

			/* if constraints exist, those depend on the result of the rigidbody sim
			 * - This allows constraints to modify the result of the sim (i.e. clamping)
			 *   while still allowing the sim to depend on some changes to the objects.
			 *   Also, since constraints are hooked up to the final nodes, this link
			 *   means that we can also fit in there too...
			 * - Later, it might be good to include a constraint in the stack allowing us
			 *   to control whether rigidbody eval gets interleaved into the constraint stack
			 */
			if (object->constraints.first) {
				OperationKey constraint_key(&object->id,
				                            DEG_NODE_TYPE_TRANSFORM,
				                            DEG_OPCODE_TRANSFORM_CONSTRAINTS);
				add_relation(rbo_key, constraint_key, "RBO Sync -> Ob Constraints");
			}
			else {
				/* Final object transform depends on rigidbody.
				 *
				 * NOTE: Currently we consider final here an ubereval node.
				 * If it is gone we'll need to reconsider relation here.
				 */
				OperationKey uber_key(&object->id,
				                      DEG_NODE_TYPE_TRANSFORM,
				                      DEG_OPCODE_TRANSFORM_OBJECT_UBEREVAL);
				add_relation(rbo_key, uber_key, "RBO Sync -> Uber (Temp)");
			}

			/* Needed to get correct base values. */
			add_relation(trans_op, sim_key, "Base Ob Transform -> Rigidbody Sim Eval");
		}
	}

	/* constraints */
	if (rbw->constraints) {
		BLI_LISTBASE_FOREACH (Base *, base, &rbw->constraints->view_layer->object_bases) {
			Object *object = base->object;
			if (object == NULL || !object->rigidbody_constraint) {
				continue;
			}

			RigidBodyCon *rbc = object->rigidbody_constraint;

			/* final result of the constraint object's transform controls how the
			 * constraint affects the physics sim for these objects
			 */
			ComponentKey trans_key(&object->id, DEG_NODE_TYPE_TRANSFORM);
			OperationKey ob1_key(&rbc->ob1->id, DEG_NODE_TYPE_TRANSFORM, DEG_OPCODE_RIGIDBODY_TRANSFORM_COPY);
			OperationKey ob2_key(&rbc->ob2->id, DEG_NODE_TYPE_TRANSFORM, DEG_OPCODE_RIGIDBODY_TRANSFORM_COPY);

			/* - constrained-objects sync depends on the constraint-holder */
			add_relation(trans_key, ob1_key, "RigidBodyConstraint -> RBC.Object_1");
			add_relation(trans_key, ob2_key, "RigidBodyConstraint -> RBC.Object_2");

			/* - ensure that sim depends on this constraint's transform */
			add_relation(trans_key, sim_key, "RigidBodyConstraint Transform -> RB Simulation");
		}
	}
}

void DepsgraphRelationBuilder::build_particles(Object *object)
{
	TimeSourceKey time_src_key;
	OperationKey obdata_ubereval_key(&object->id,
	                                 DEG_NODE_TYPE_GEOMETRY,
	                                 DEG_OPCODE_GEOMETRY_UBEREVAL);
	OperationKey eval_init_key(&object->id,
	                           DEG_NODE_TYPE_EVAL_PARTICLES,
	                           DEG_OPCODE_PARTICLE_SYSTEM_EVAL_INIT);

	/* Particle systems. */
	BLI_LISTBASE_FOREACH (ParticleSystem *, psys, &object->particlesystem) {
		ParticleSettings *part = psys->part;
<<<<<<< HEAD

		/* Build particle settings relations.
		 *
		 * NOTE: The call itself ensures settings are only build once.
		 */
		build_particle_settings(part);

=======
		/* Animation of particle settings, */
		build_animdata(&part->id);
>>>>>>> 37beac8e
		/* This particle system. */
		OperationKey psys_key(&object->id,
		                      DEG_NODE_TYPE_EVAL_PARTICLES,
		                      DEG_OPCODE_PARTICLE_SYSTEM_EVAL,
		                      psys->name);
<<<<<<< HEAD

		/* Update particle system when settings changes. */
		OperationKey particle_settings_key(&part->id,
		                                   DEG_NODE_TYPE_PARAMETERS,
		                                   DEG_OPCODE_PARTICLE_SETTINGS_EVAL);
		OperationKey particle_settings_recalc_clear_key(
		        &part->id,
		        DEG_NODE_TYPE_PARAMETERS,
		        DEG_OPCODE_PARTICLE_SETTINGS_RECALC_CLEAR);
		OperationKey psys_settings_key(&object->id,
		                               DEG_NODE_TYPE_EVAL_PARTICLES,
		                               DEG_OPCODE_PARTICLE_SETTINGS_EVAL,
		                               psys->name);
		add_relation(particle_settings_key, psys_settings_key, "Particle Settings Change");
		add_relation(psys_settings_key, psys_key, "Particle Settings Update");
		add_relation(psys_key,
		             particle_settings_recalc_clear_key,
		             "Particle Settings Recalc Clear");

		/* XXX: if particle system is later re-enabled, we must do full rebuild? */
		if (!psys_check_enabled(object, psys, G.is_rendering))
			continue;

=======
>>>>>>> 37beac8e
		add_relation(eval_init_key, psys_key, "Init -> PSys");
		/* TODO(sergey): Currently particle update is just a placeholder,
		 * hook it to the ubereval node so particle system is getting updated
		 * on playback.
		 */
		add_relation(psys_key, obdata_ubereval_key, "PSys -> UberEval");
		/* Collisions */
		if (part->type != PART_HAIR) {
			add_collision_relations(psys_key,
			                        scene_,
			                        object,
			                        part->collision_group,
<<<<<<< HEAD
=======
			                        object->lay,
>>>>>>> 37beac8e
			                        true,
			                        "Particle Collision");
		}
		else if ((psys->flag & PSYS_HAIR_DYNAMICS) &&
<<<<<<< HEAD
		         psys->clmd != NULL &&
		         psys->clmd->coll_parms != NULL)
=======
		         psys->clmd && psys->clmd->coll_parms)
>>>>>>> 37beac8e
		{
			add_collision_relations(psys_key,
			                        scene_,
			                        object,
			                        psys->clmd->coll_parms->group,
<<<<<<< HEAD
			                        true,
			                        "Hair Collision");
		}

		/* effectors */
=======
			                        object->lay | scene_->lay,
			                        true,
			                        "Hair Collision");
		}
		/* Effectors. */
>>>>>>> 37beac8e
		add_forcefield_relations(psys_key,
		                         scene_,
		                         object,
		                         psys,
		                         part->effector_weights,
		                         part->type == PART_HAIR,
		                         "Particle Field");
<<<<<<< HEAD

		/* boids */
=======
		/* Boids. */
>>>>>>> 37beac8e
		if (part->boids) {
			BLI_LISTBASE_FOREACH (BoidState *, state, &part->boids->states) {
				BLI_LISTBASE_FOREACH (BoidRule *, rule, &state->rules) {
					Object *ruleob = NULL;
					if (rule->type == eBoidRuleType_Avoid) {
						ruleob = ((BoidRuleGoalAvoid *)rule)->ob;
					}
					else if (rule->type == eBoidRuleType_FollowLeader) {
						ruleob = ((BoidRuleFollowLeader *)rule)->ob;
					}
					if (ruleob) {
						ComponentKey ruleob_key(&ruleob->id,
						                        DEG_NODE_TYPE_TRANSFORM);
						add_relation(ruleob_key, psys_key, "Boid Rule");
					}
				}
			}
		}

		switch (part->ren_as) {
			case PART_DRAW_OB:
				if (part->dup_ob != NULL) {
					/* Make sure object's relations are all built.  */
					build_object(part->dup_ob);
					/* Build relation for the particle visualization. */
					build_particles_visualization_object(object,
					                                     psys,
					                                     part->dup_ob);
				}
				break;
			case PART_DRAW_GR:
				if (part->dup_group != NULL) {
					build_group(NULL, part->dup_group);
					BLI_LISTBASE_FOREACH (GroupObject *, go, &part->dup_group->gobject) {
						build_particles_visualization_object(object,
						                                     psys,
						                                     go->ob);
					}
				}
				break;
		}
	}

	/* Particle depends on the object transform, so that channel is to be ready
	 * first.
	 *
	 * TODO(sergey): This relation should be altered once real granular update
	 * is implemented.
	 */
	ComponentKey transform_key(&object->id, DEG_NODE_TYPE_TRANSFORM);
	add_relation(transform_key, obdata_ubereval_key, "Partcile Eval");

	/* TODO(sergey): Do we need a point cache operations here? */
}

void DepsgraphRelationBuilder::build_particle_settings(ParticleSettings *part)
{
	ID *part_id = &part->id;
	if (part_id->tag & LIB_TAG_DOIT) {
		return;
	}
	part_id->tag |= LIB_TAG_DOIT;

	/* Animation data relations. */
	build_animdata(&part->id);

	OperationKey eval_key(part_id,
	                      DEG_NODE_TYPE_PARAMETERS,
	                      DEG_OPCODE_PARTICLE_SETTINGS_EVAL);
	OperationKey recalc_clear_key(part_id,
	                             DEG_NODE_TYPE_PARAMETERS,
	                             DEG_OPCODE_PARTICLE_SETTINGS_RECALC_CLEAR);
	add_relation(eval_key, recalc_clear_key, "Particle Settings Clear Recalc");
}

void DepsgraphRelationBuilder::build_particles_visualization_object(
        Object *object,
        ParticleSystem *psys,
        Object *draw_object)
{
	OperationKey psys_key(&object->id,
	                      DEG_NODE_TYPE_EVAL_PARTICLES,
	                      DEG_OPCODE_PARTICLE_SYSTEM_EVAL,
	                      psys->name);
	OperationKey obdata_ubereval_key(&object->id,
	                                 DEG_NODE_TYPE_GEOMETRY,
	                                 DEG_OPCODE_GEOMETRY_UBEREVAL);
	ComponentKey dup_ob_key(&draw_object->id, DEG_NODE_TYPE_TRANSFORM);
	add_relation(dup_ob_key, psys_key, "Particle Object Visualization");
	if (draw_object->type == OB_MBALL) {
		ComponentKey dup_geometry_key(&draw_object->id, DEG_NODE_TYPE_GEOMETRY);
		add_relation(obdata_ubereval_key,
		             dup_geometry_key,
		             "Particle MBall Visualization");
	}
}

void DepsgraphRelationBuilder::build_cloth(Object *object,
                                           ModifierData * /*md*/)
{
	OperationKey cache_key(&object->id,
	                       DEG_NODE_TYPE_CACHE,
	                       DEG_OPCODE_GEOMETRY_CLOTH_MODIFIER);
	/* Cache component affects on modifier. */
	OperationKey modifier_key(&object->id,
	                          DEG_NODE_TYPE_GEOMETRY,
	                          DEG_OPCODE_GEOMETRY_UBEREVAL);
	add_relation(cache_key, modifier_key, "Cloth Cache -> Cloth");
}

/* Shapekeys */
void DepsgraphRelationBuilder::build_shapekeys(ID *obdata, Key *key)
{
	ComponentKey obdata_key(obdata, DEG_NODE_TYPE_GEOMETRY);

	/* attach animdata to geometry */
	build_animdata(&key->id);

	if (key->adt) {
		// TODO: this should really be handled in build_animdata, since many of these cases will need it
		if (key->adt->action || key->adt->nla_tracks.first) {
			ComponentKey adt_key(&key->id, DEG_NODE_TYPE_ANIMATION);
			add_relation(adt_key, obdata_key, "Animation");
		}

		/* NOTE: individual shapekey drivers are handled above already */
	}

	/* attach to geometry */
	// XXX: aren't shapekeys now done as a pseudo-modifier on object?
	//ComponentKey key_key(&key->id, DEG_NODE_TYPE_GEOMETRY); // FIXME: this doesn't exist
	//add_relation(key_key, obdata_key, "Shapekeys");
}

/**
 * ObData Geometry Evaluation
 * ==========================
 *
 * The evaluation of geometry on objects is as follows:
 * - The actual evaluated of the derived geometry (e.g. DerivedMesh, DispList, etc.)
 *   occurs in the Geometry component of the object which references this. This includes
 *   modifiers, and the temporary "ubereval" for geometry.
 * - Therefore, each user of a piece of shared geometry data ends up evaluating its own
 *   version of the stuff, complete with whatever modifiers it may use.
 *
 * - The datablocks for the geometry data - "obdata" (e.g. ID_ME, ID_CU, ID_LT, etc.) are used for
 *     1) calculating the bounding boxes of the geometry data,
 *     2) aggregating inward links from other objects (e.g. for text on curve, etc.)
 *        and also for the links coming from the shapekey datablocks
 * - Animation/Drivers affecting the parameters of the geometry are made to trigger
 *   updates on the obdata geometry component, which then trigger downstream
 *   re-evaluation of the individual instances of this geometry.
 */
// TODO: Materials and lighting should probably get their own component, instead of being lumped under geometry?
void DepsgraphRelationBuilder::build_obdata_geom(Object *object)
{
	ID *obdata = (ID *)object->data;

	/* Init operation of object-level geometry evaluation. */
	OperationKey geom_init_key(&object->id, DEG_NODE_TYPE_GEOMETRY, DEG_OPCODE_PLACEHOLDER, "Eval Init");

	/* get nodes for result of obdata's evaluation, and geometry evaluation on object */
	ComponentKey obdata_geom_key(obdata, DEG_NODE_TYPE_GEOMETRY);
	ComponentKey geom_key(&object->id, DEG_NODE_TYPE_GEOMETRY);

	/* link components to each other */
	add_relation(obdata_geom_key, geom_key, "Object Geometry Base Data");

	OperationKey obdata_ubereval_key(&object->id,
	                                 DEG_NODE_TYPE_GEOMETRY,
	                                 DEG_OPCODE_GEOMETRY_UBEREVAL);

	/* Special case: modifiers and DerivedMesh creation queries scene for various
	 * things like data mask to be used. We add relation here to ensure object is
	 * never evaluated prior to Scene's CoW is ready.
	 */
	OperationKey scene_key(&scene_->id,
	                       DEG_NODE_TYPE_PARAMETERS,
	                       DEG_OPCODE_PLACEHOLDER,
	                       "Scene Eval");
	add_relation(scene_key, obdata_ubereval_key, "CoW Relation");

	/* Modifiers */
	if (object->modifiers.first != NULL) {
		BLI_LISTBASE_FOREACH (ModifierData *, md, &object->modifiers) {
			const ModifierTypeInfo *mti = modifierType_getInfo((ModifierType)md->type);
			if (mti->updateDepsgraph) {
				DepsNodeHandle handle = create_node_handle(obdata_ubereval_key);
				mti->updateDepsgraph(
				        md,
				        bmain_,
				        scene_,
				        object,
				        reinterpret_cast< ::DepsNodeHandle* >(&handle));
			}
			if (BKE_object_modifier_use_time(object, md)) {
				TimeSourceKey time_src_key;
				add_relation(time_src_key, obdata_ubereval_key, "Time Source");
			}
			if (md->type == eModifierType_Cloth) {
				build_cloth(object, md);
			}
		}
	}

	/* materials */
	if (object->totcol) {
		for (int a = 1; a <= object->totcol; a++) {
			Material *ma = give_current_material(object, a);
			if (ma != NULL) {
				build_material(ma);

				if (object->type == OB_MESH) {
					OperationKey material_key(&ma->id,
					                          DEG_NODE_TYPE_SHADING,
					                          DEG_OPCODE_MATERIAL_UPDATE);
					OperationKey shading_key(&object->id, DEG_NODE_TYPE_SHADING, DEG_OPCODE_SHADING);
					add_relation(material_key, shading_key, "Material Update");
				}
			}
		}
	}

	/* geometry collision */
	if (ELEM(object->type, OB_MESH, OB_CURVE, OB_LATTICE)) {
		// add geometry collider relations
	}

	/* Make sure uber update is the last in the dependencies.
	 *
	 * TODO(sergey): Get rid of this node.
	 */
	if (object->type != OB_ARMATURE) {
		/* Armatures does no longer require uber node. */
		OperationKey obdata_ubereval_key(&object->id, DEG_NODE_TYPE_GEOMETRY, DEG_OPCODE_GEOMETRY_UBEREVAL);
		add_relation(geom_init_key, obdata_ubereval_key, "Object Geometry UberEval");
	}

	if (obdata->tag & LIB_TAG_DOIT) {
		return;
	}
	obdata->tag |= LIB_TAG_DOIT;

	/* Link object data evaluation node to exit operation. */
	OperationKey obdata_geom_eval_key(obdata, DEG_NODE_TYPE_GEOMETRY, DEG_OPCODE_PLACEHOLDER, "Geometry Eval");
	OperationKey obdata_geom_done_key(obdata, DEG_NODE_TYPE_GEOMETRY, DEG_OPCODE_PLACEHOLDER, "Eval Done");
	add_relation(obdata_geom_eval_key, obdata_geom_done_key, "ObData Geom Eval Done");

	/* type-specific node/links */
	switch (object->type) {
		case OB_MESH:
			/* NOTE: This is compatibility code to support particle systems
			 *
			 * for viewport being properly rendered in final render mode.
			 * This relation is similar to what dag_object_time_update_flags()
			 * was doing for mesh objects with particle system.
			 *
			 * Ideally we need to get rid of this relation.
			 */
			if (object_particles_depends_on_time(object)) {
				TimeSourceKey time_key;
				OperationKey obdata_ubereval_key(&object->id,
				                                 DEG_NODE_TYPE_GEOMETRY,
				                                 DEG_OPCODE_GEOMETRY_UBEREVAL);
				add_relation(time_key, obdata_ubereval_key, "Legacy particle time");
			}
			break;

		case OB_MBALL:
		{
			Object *mom = BKE_mball_basis_find(scene_, object);
			ComponentKey mom_geom_key(&mom->id, DEG_NODE_TYPE_GEOMETRY);
			/* motherball - mom depends on children! */
			if (mom == object) {
				ComponentKey mom_transform_key(&mom->id,
				                               DEG_NODE_TYPE_TRANSFORM);
				add_relation(mom_transform_key,
				             mom_geom_key,
				             "Metaball Motherball Transform -> Geometry");
			}
			else {
				ComponentKey transform_key(&object->id, DEG_NODE_TYPE_TRANSFORM);
				add_relation(geom_key, mom_geom_key, "Metaball Motherball");
				add_relation(transform_key, mom_geom_key, "Metaball Motherball");
			}
			break;
		}

		case OB_CURVE:
		case OB_FONT:
		{
			Curve *cu = (Curve *)obdata;

			/* curve's dependencies */
			// XXX: these needs geom data, but where is geom stored?
			if (cu->bevobj) {
				ComponentKey bevob_key(&cu->bevobj->id, DEG_NODE_TYPE_GEOMETRY);
				build_object(NULL, cu->bevobj);
				add_relation(bevob_key, geom_key, "Curve Bevel");
			}
			if (cu->taperobj) {
				ComponentKey taperob_key(&cu->taperobj->id, DEG_NODE_TYPE_GEOMETRY);
				build_object(NULL, cu->taperobj);
				add_relation(taperob_key, geom_key, "Curve Taper");
			}
			if (object->type == OB_FONT) {
				if (cu->textoncurve) {
					ComponentKey textoncurve_key(&cu->textoncurve->id, DEG_NODE_TYPE_GEOMETRY);
					build_object(NULL, cu->textoncurve);
					add_relation(textoncurve_key, geom_key, "Text on Curve");
				}
			}
			break;
		}

		case OB_SURF: /* Nurbs Surface */
		{
			break;
		}

		case OB_LATTICE: /* Lattice */
		{
			break;
		}
	}

	/* ShapeKeys */
	Key *key = BKE_key_from_object(object);
	if (key) {
		build_shapekeys(obdata, key);
	}
}

/* Cameras */
// TODO: Link scene-camera links in somehow...
void DepsgraphRelationBuilder::build_camera(Object *object)
{
	Camera *cam = (Camera *)object->data;
	ID *camera_id = &cam->id;
	if (camera_id->tag & LIB_TAG_DOIT) {
		return;
	}
	camera_id->tag |= LIB_TAG_DOIT;

	ComponentKey object_parameters_key(&object->id, DEG_NODE_TYPE_PARAMETERS);
	ComponentKey camera_parameters_key(camera_id, DEG_NODE_TYPE_PARAMETERS);

	add_relation(camera_parameters_key, object_parameters_key,
	             "Camera -> Object");

	/* DOF */
	if (cam->dof_ob != NULL) {
		ComponentKey dof_ob_key(&cam->dof_ob->id, DEG_NODE_TYPE_TRANSFORM);
		add_relation(dof_ob_key, object_parameters_key, "Camera DOF");
	}
}

/* Lamps */
void DepsgraphRelationBuilder::build_lamp(Object *object)
{
	Lamp *la = (Lamp *)object->data;
	ID *lamp_id = &la->id;
	if (lamp_id->tag & LIB_TAG_DOIT) {
		return;
	}
	lamp_id->tag |= LIB_TAG_DOIT;

	ComponentKey object_parameters_key(&object->id, DEG_NODE_TYPE_PARAMETERS);
	ComponentKey lamp_parameters_key(lamp_id, DEG_NODE_TYPE_PARAMETERS);

	add_relation(lamp_parameters_key, object_parameters_key,
	             "Lamp -> Object");

	/* lamp's nodetree */
	if (la->nodetree != NULL) {
		build_nodetree(la->nodetree);
		ComponentKey nodetree_key(&la->nodetree->id, DEG_NODE_TYPE_SHADING);
		add_relation(nodetree_key, lamp_parameters_key, "NTree->Lamp Parameters");
	}
	/* textures */
	build_texture_stack(la->mtex);

	if (DEG_depsgraph_use_copy_on_write()) {
		/* Make sure copy on write of lamp data is always properly updated for
		 * visible lamps.
		 */
		OperationKey ob_copy_on_write_key(&object->id,
		                                  DEG_NODE_TYPE_COPY_ON_WRITE,
		                                  DEG_OPCODE_COPY_ON_WRITE);
		OperationKey lamp_copy_on_write_key(lamp_id,
		                                    DEG_NODE_TYPE_COPY_ON_WRITE,
		                                    DEG_OPCODE_COPY_ON_WRITE);
		add_relation(lamp_copy_on_write_key, ob_copy_on_write_key, "Eval Order");
	}
}

void DepsgraphRelationBuilder::build_nodetree(bNodeTree *ntree)
{
	if (ntree == NULL) {
		return;
	}
	ID *ntree_id = &ntree->id;
	build_animdata(ntree_id);
	ComponentKey shading_key(ntree_id, DEG_NODE_TYPE_SHADING);
	/* nodetree's nodes... */
	BLI_LISTBASE_FOREACH (bNode *, bnode, &ntree->nodes) {
		ID *id = bnode->id;
		if (id == NULL) {
			continue;
		}
		ID_Type id_type = GS(id->name);
		if (id_type == ID_MA) {
			build_material((Material *)bnode->id);
		}
		else if (id_type == ID_TE) {
			build_texture((Tex *)bnode->id);
		}
		else if (id_type == ID_IM) {
			/* nothing for now. */
		}
		else if (id_type == ID_OB) {
			build_object(NULL, (Object *)id);
		}
		else if (id_type == ID_SCE) {
			/* Scenes are used by compositor trees, and handled by render
			 * pipeline. No need to build dependencies for them here.
			 */
		}
		else if (id_type == ID_TXT) {
			/* Ignore script nodes. */
		}
		else if (bnode->type == NODE_GROUP) {
			bNodeTree *group_ntree = (bNodeTree *)id;
			if ((group_ntree->id.tag & LIB_TAG_DOIT) == 0) {
				build_nodetree(group_ntree);
				group_ntree->id.tag |= LIB_TAG_DOIT;
			}
			ComponentKey group_shading_key(&group_ntree->id,
			                               DEG_NODE_TYPE_SHADING);
			add_relation(group_shading_key, shading_key, "Group Node");
		}
		else {
			BLI_assert(!"Unknown ID type used for node");
		}
	}

	OperationKey shading_update_key(ntree_id,
	                                DEG_NODE_TYPE_SHADING,
	                                DEG_OPCODE_MATERIAL_UPDATE);
	OperationKey shading_parameters_key(ntree_id,
	                                    DEG_NODE_TYPE_SHADING_PARAMETERS,
	                                    DEG_OPCODE_MATERIAL_UPDATE);
	add_relation(shading_parameters_key, shading_update_key, "NTree Shading Parameters");
}

/* Recursively build graph for material */
void DepsgraphRelationBuilder::build_material(Material *ma)
{
	ID *ma_id = &ma->id;
	if (ma_id->tag & LIB_TAG_DOIT) {
		return;
	}
	ma_id->tag |= LIB_TAG_DOIT;

	/* animation */
	build_animdata(ma_id);

	/* textures */
	build_texture_stack(ma->mtex);

	/* material's nodetree */
	if (ma->nodetree != NULL) {
		build_nodetree(ma->nodetree);
		OperationKey ntree_key(&ma->nodetree->id,
		                       DEG_NODE_TYPE_SHADING,
		                       DEG_OPCODE_MATERIAL_UPDATE);
		OperationKey material_key(&ma->id,
		                          DEG_NODE_TYPE_SHADING,
		                          DEG_OPCODE_MATERIAL_UPDATE);
		add_relation(ntree_key, material_key, "Material's NTree");
	}
}

/* Recursively build graph for texture */
void DepsgraphRelationBuilder::build_texture(Tex *tex)
{
	ID *tex_id = &tex->id;
	if (tex_id->tag & LIB_TAG_DOIT) {
		return;
	}
	tex_id->tag |= LIB_TAG_DOIT;

	/* texture itself */
	build_animdata(tex_id);

	/* texture's nodetree */
	build_nodetree(tex->nodetree);
}

/* Texture-stack attached to some shading datablock */
void DepsgraphRelationBuilder::build_texture_stack(MTex **texture_stack)
{
	int i;

	/* for now assume that all texture-stacks have same number of max items */
	for (i = 0; i < MAX_MTEX; i++) {
		MTex *mtex = texture_stack[i];
		if (mtex && mtex->tex)
			build_texture(mtex->tex);
	}
}

void DepsgraphRelationBuilder::build_compositor(Scene *scene)
{
	/* For now, just a plain wrapper? */
	build_nodetree(scene->nodetree);
}

void DepsgraphRelationBuilder::build_gpencil(bGPdata *gpd)
{
	/* animation */
	build_animdata(&gpd->id);

	// TODO: parent object (when that feature is implemented)
}

void DepsgraphRelationBuilder::build_cachefile(CacheFile *cache_file)
{
	/* Animation. */
	build_animdata(&cache_file->id);
}

void DepsgraphRelationBuilder::build_mask(Mask *mask)
{
	ID *mask_id = &mask->id;
	/* F-Curve animation. */
	build_animdata(mask_id);
	/* Own mask animation. */
	OperationKey mask_animation_key(mask_id,
	                                DEG_NODE_TYPE_ANIMATION,
	                                DEG_OPCODE_MASK_ANIMATION);
	TimeSourceKey time_src_key;
	add_relation(time_src_key, mask_animation_key, "TimeSrc -> Mask Animation");
	/* Final mask evaluation. */
	ComponentKey parameters_key(mask_id, DEG_NODE_TYPE_PARAMETERS);
	add_relation(mask_animation_key, parameters_key, "Mask Animation -> Mask Eval");
}

void DepsgraphRelationBuilder::build_movieclip(MovieClip *clip)
{
	/* Animation. */
	build_animdata(&clip->id);
}

void DepsgraphRelationBuilder::build_lightprobe(Object *object)
{
	LightProbe *probe = (LightProbe *)object->data;
	ID *probe_id = &probe->id;
	if (probe_id->tag & LIB_TAG_DOIT) {
		return;
	}
	probe_id->tag |= LIB_TAG_DOIT;
	build_animdata(&probe->id);

	OperationKey probe_key(probe_id,
	                       DEG_NODE_TYPE_PARAMETERS,
	                       DEG_OPCODE_PLACEHOLDER,
	                       "LightProbe Eval");
	OperationKey object_key(&object->id,
	                        DEG_NODE_TYPE_PARAMETERS,
	                        DEG_OPCODE_PLACEHOLDER,
	                        "LightProbe Eval");
	add_relation(probe_key, object_key, "LightProbe Update");
}

void DepsgraphRelationBuilder::build_copy_on_write_relations()
{
	foreach (IDDepsNode *id_node, graph_->id_nodes) {
		build_copy_on_write_relations(id_node);
	}
}

void DepsgraphRelationBuilder::build_copy_on_write_relations(IDDepsNode *id_node)
{
	ID *id_orig = id_node->id_orig;

	TimeSourceKey time_source_key;
	OperationKey copy_on_write_key(id_orig,
	                               DEG_NODE_TYPE_COPY_ON_WRITE,
	                               DEG_OPCODE_COPY_ON_WRITE);
	/* XXX: This is a quick hack to make Alt-A to work. */
	// add_relation(time_source_key, copy_on_write_key, "Fluxgate capacitor hack");
	/* Resat of code is using rather low level trickery, so need to get some
	 * explicit pointers.
	 */
	DepsNode *node_cow = find_node(copy_on_write_key);
	OperationDepsNode *op_cow = node_cow->get_exit_operation();
	/* Plug any other components to this one. */
	GHASH_FOREACH_BEGIN(ComponentDepsNode *, comp_node, id_node->components)
	{
		if (comp_node->type == DEG_NODE_TYPE_COPY_ON_WRITE) {
			/* Copy-on-write component never depends on itself. */
			continue;
		}
		if (!comp_node->depends_on_cow()) {
			/* Component explicitly requests to not add relation. */
			continue;
		}
		/* All entry operations of each component should wait for a proper
		 * copy of ID.
		 */
		OperationDepsNode *op_entry = comp_node->get_entry_operation();
		if (op_entry != NULL) {
			graph_->add_new_relation(op_cow, op_entry, "CoW Dependency");
		}
		/* All dangling operations should also be executed after copy-on-write. */
		GHASH_FOREACH_BEGIN(OperationDepsNode *, op_node, comp_node->operations_map)
		{
			if (op_node->inlinks.size() == 0) {
				graph_->add_new_relation(op_cow, op_node, "CoW Dependency");
			}
		}
		GHASH_FOREACH_END();
		/* NOTE: We currently ignore implicit relations to an external
		 * datablocks for copy-on-write operations. This means, for example,
		 * copy-on-write component of Object will not wait for copy-on-write
		 * component of it's Mesh. This is because pointers are all known
		 * already so remapping will happen all correct. And then If some object
		 * evaluation step needs geometry, it will have transitive dependency
		 * to Mesh copy-on-write already.
		 */
	}
	GHASH_FOREACH_END();
	/* TODO(sergey): This solves crash for now, but causes too many
	 * updates potentially.
	 */
	if (GS(id_orig->name) == ID_OB) {
		Object *object = (Object *)id_orig;
		ID *object_data_id = (ID *)object->data;
		if (object_data_id != NULL) {
			OperationKey data_copy_on_write_key(object_data_id,
			                                    DEG_NODE_TYPE_COPY_ON_WRITE,
			                                    DEG_OPCODE_COPY_ON_WRITE);
			add_relation(data_copy_on_write_key, copy_on_write_key, "Eval Order");
		}
		else {
			BLI_assert(object->type == OB_EMPTY);
		}
	}
}

}  // namespace DEG<|MERGE_RESOLUTION|>--- conflicted
+++ resolved
@@ -427,24 +427,17 @@
 	OperationKey object_local_transform_key(object != NULL ? &object->id : NULL,
 	                                        DEG_NODE_TYPE_TRANSFORM,
 	                                        DEG_OPCODE_TRANSFORM_LOCAL);
-
 	if (!group_done) {
 		BLI_LISTBASE_FOREACH (Base *, base, &group->view_layer->object_bases) {
 			build_object(NULL, base->object);
 		}
-<<<<<<< HEAD
 		group_id->tag |= LIB_TAG_DOIT;
 	}
-
-	BLI_LISTBASE_FOREACH (Base *, base, &group->view_layer->object_bases) {
-		ComponentKey dupli_transform_key(&base->object->id, DEG_NODE_TYPE_TRANSFORM);
-		add_relation(dupli_transform_key, object_local_transform_key, "Dupligroup");
-=======
-		if (object != NULL) {
-			ComponentKey dupli_transform_key(&go->ob->id, DEG_NODE_TYPE_TRANSFORM);
+	if (object != NULL) {
+		BLI_LISTBASE_FOREACH (Base *, base, &group->view_layer->object_bases) {
+			ComponentKey dupli_transform_key(&base->object->id, DEG_NODE_TYPE_TRANSFORM);
 			add_relation(dupli_transform_key, object_local_transform_key, "Dupligroup");
 		}
->>>>>>> 37beac8e
 	}
 }
 
@@ -1424,7 +1417,6 @@
 	/* Particle systems. */
 	BLI_LISTBASE_FOREACH (ParticleSystem *, psys, &object->particlesystem) {
 		ParticleSettings *part = psys->part;
-<<<<<<< HEAD
 
 		/* Build particle settings relations.
 		 *
@@ -1432,16 +1424,11 @@
 		 */
 		build_particle_settings(part);
 
-=======
-		/* Animation of particle settings, */
-		build_animdata(&part->id);
->>>>>>> 37beac8e
 		/* This particle system. */
 		OperationKey psys_key(&object->id,
 		                      DEG_NODE_TYPE_EVAL_PARTICLES,
 		                      DEG_OPCODE_PARTICLE_SYSTEM_EVAL,
 		                      psys->name);
-<<<<<<< HEAD
 
 		/* Update particle system when settings changes. */
 		OperationKey particle_settings_key(&part->id,
@@ -1460,13 +1447,6 @@
 		add_relation(psys_key,
 		             particle_settings_recalc_clear_key,
 		             "Particle Settings Recalc Clear");
-
-		/* XXX: if particle system is later re-enabled, we must do full rebuild? */
-		if (!psys_check_enabled(object, psys, G.is_rendering))
-			continue;
-
-=======
->>>>>>> 37beac8e
 		add_relation(eval_init_key, psys_key, "Init -> PSys");
 		/* TODO(sergey): Currently particle update is just a placeholder,
 		 * hook it to the ubereval node so particle system is getting updated
@@ -1479,38 +1459,21 @@
 			                        scene_,
 			                        object,
 			                        part->collision_group,
-<<<<<<< HEAD
-=======
-			                        object->lay,
->>>>>>> 37beac8e
 			                        true,
 			                        "Particle Collision");
 		}
 		else if ((psys->flag & PSYS_HAIR_DYNAMICS) &&
-<<<<<<< HEAD
 		         psys->clmd != NULL &&
 		         psys->clmd->coll_parms != NULL)
-=======
-		         psys->clmd && psys->clmd->coll_parms)
->>>>>>> 37beac8e
 		{
 			add_collision_relations(psys_key,
 			                        scene_,
 			                        object,
 			                        psys->clmd->coll_parms->group,
-<<<<<<< HEAD
 			                        true,
 			                        "Hair Collision");
 		}
-
-		/* effectors */
-=======
-			                        object->lay | scene_->lay,
-			                        true,
-			                        "Hair Collision");
-		}
 		/* Effectors. */
->>>>>>> 37beac8e
 		add_forcefield_relations(psys_key,
 		                         scene_,
 		                         object,
@@ -1518,12 +1481,7 @@
 		                         part->effector_weights,
 		                         part->type == PART_HAIR,
 		                         "Particle Field");
-<<<<<<< HEAD
-
-		/* boids */
-=======
-		/* Boids. */
->>>>>>> 37beac8e
+		/* Boids .*/
 		if (part->boids) {
 			BLI_LISTBASE_FOREACH (BoidState *, state, &part->boids->states) {
 				BLI_LISTBASE_FOREACH (BoidRule *, rule, &state->rules) {
@@ -1542,12 +1500,11 @@
 				}
 			}
 		}
-
 		switch (part->ren_as) {
 			case PART_DRAW_OB:
 				if (part->dup_ob != NULL) {
 					/* Make sure object's relations are all built.  */
-					build_object(part->dup_ob);
+					build_object(NULL, part->dup_ob);
 					/* Build relation for the particle visualization. */
 					build_particles_visualization_object(object,
 					                                     psys,
