/*
 * ***** BEGIN GPL LICENSE BLOCK *****
 *
 * This program is free software; you can redistribute it and/or
 * modify it under the terms of the GNU General Public License
 * as published by the Free Software Foundation; either version 2
 * of the License, or (at your option) any later version.
 *
 * This program is distributed in the hope that it will be useful,
 * but WITHOUT ANY WARRANTY; without even the implied warranty of
 * MERCHANTABILITY or FITNESS FOR A PARTICULAR PURPOSE.  See the
 * GNU General Public License for more details.
 *
 * You should have received a copy of the GNU General Public License
 * along with this program; if not, write to the Free Software  Foundation,
 * Inc., 51 Franklin Street, Fifth Floor, Boston, MA 02110-1301, USA.
 *
 * The Original Code is Copyright (C) 2005 by the Blender Foundation.
 * All rights reserved.
 *
 * Contributor(s): Daniel Dunbar
 *                 Ton Roosendaal,
 *                 Ben Batt,
 *                 Brecht Van Lommel,
 *                 Campbell Barton
 *
 * ***** END GPL LICENSE BLOCK *****
 *
 */

/** \file blender/modifiers/intern/MOD_uvproject.c
 *  \ingroup modifiers
 */


/* UV Project modifier: Generates UVs projected from an object */

#include "DNA_meshdata_types.h"
#include "DNA_camera_types.h"
#include "DNA_object_types.h"

#include "BLI_math.h"
#include "BLI_uvproject.h"
#include "BLI_utildefines.h"


#include "BKE_camera.h"
#include "BKE_library.h"
#include "BKE_library_query.h"
#include "BKE_material.h"
#include "BKE_mesh.h"
#include "BKE_DerivedMesh.h"

#include "MOD_modifiertypes.h"

#include "MEM_guardedalloc.h"

#include "DEG_depsgraph_build.h"

static void initData(ModifierData *md)
{
	UVProjectModifierData *umd = (UVProjectModifierData *) md;


	umd->num_projectors = 1;
	umd->aspectx = umd->aspecty = 1.0f;
	umd->scalex = umd->scaley = 1.0f;
}

static void copyData(ModifierData *md, ModifierData *target)
{
#if 0
	UVProjectModifierData *umd = (UVProjectModifierData *) md;
#endif
	UVProjectModifierData *tumd = (UVProjectModifierData *) target;

	modifier_copyData_generic(md, target);

	id_us_plus((ID *)tumd->image);
}

static CustomDataMask requiredDataMask(Object *UNUSED(ob), ModifierData *UNUSED(md))
{
	CustomDataMask dataMask = 0;

	/* ask for UV coordinates */
	dataMask |= CD_MLOOPUV;

	return dataMask;
}

static void foreachObjectLink(ModifierData *md, Object *ob,
                              ObjectWalkFunc walk, void *userData)
{
	UVProjectModifierData *umd = (UVProjectModifierData *) md;
	int i;

	for (i = 0; i < MOD_UVPROJECT_MAXPROJECTORS; ++i)
		walk(userData, ob, &umd->projectors[i], IDWALK_CB_NOP);
}

static void foreachIDLink(ModifierData *md, Object *ob,
                          IDWalkFunc walk, void *userData)
{
	UVProjectModifierData *umd = (UVProjectModifierData *) md;

	walk(userData, ob, (ID **)&umd->image, IDWALK_CB_USER);

	foreachObjectLink(md, ob, (ObjectWalkFunc)walk, userData);
}

<<<<<<< HEAD
static void updateDepsgraph(ModifierData *md,
                            struct Main *UNUSED(bmain),
                            struct Scene *UNUSED(scene),
                            Object *UNUSED(ob),
                            struct DepsNodeHandle *node)
=======
static void updateDepgraph(ModifierData *md, const ModifierUpdateDepsgraphContext *ctx)
{
	UVProjectModifierData *umd = (UVProjectModifierData *) md;
	int i;

	for (i = 0; i < umd->num_projectors; ++i) {
		if (umd->projectors[i]) {
			DagNode *curNode = dag_get_node(ctx->forest, umd->projectors[i]);

			dag_add_relation(ctx->forest, curNode, ctx->obNode,
			                 DAG_RL_DATA_DATA | DAG_RL_OB_DATA, "UV Project Modifier");
		}
	}
}

static void updateDepsgraph(ModifierData *md, const ModifierUpdateDepsgraphContext *ctx)
>>>>>>> df045206
{
	UVProjectModifierData *umd = (UVProjectModifierData *)md;
	int i;
	for (i = 0; i < umd->num_projectors; ++i) {
		if (umd->projectors[i] != NULL) {
			DEG_add_object_relation(ctx->node, umd->projectors[i], DEG_OB_COMP_TRANSFORM, "UV Project Modifier");
		}
	}
}

typedef struct Projector {
	Object *ob;             /* object this projector is derived from */
	float projmat[4][4];    /* projection matrix */
	float normal[3];        /* projector normal in world space */
	void *uci;              /* optional uv-project info (panorama projection) */
} Projector;

static DerivedMesh *uvprojectModifier_do(UVProjectModifierData *umd,
                                         Object *ob, DerivedMesh *dm)
{
	float (*coords)[3], (*co)[3];
	MLoopUV *mloop_uv;
	int i, numVerts, numPolys, numLoops;
	Image *image = umd->image;
	MPoly *mpoly, *mp;
	MLoop *mloop;
	Projector projectors[MOD_UVPROJECT_MAXPROJECTORS];
	int num_projectors = 0;
	char uvname[MAX_CUSTOMDATA_LAYER_NAME];
	float aspx = umd->aspectx ? umd->aspectx : 1.0f;
	float aspy = umd->aspecty ? umd->aspecty : 1.0f;
	float scax = umd->scalex ? umd->scalex : 1.0f;
	float scay = umd->scaley ? umd->scaley : 1.0f;
	int free_uci = 0;

	for (i = 0; i < umd->num_projectors; ++i)
		if (umd->projectors[i])
			projectors[num_projectors++].ob = umd->projectors[i];

	if (num_projectors == 0) return dm;

	/* make sure there are UV Maps available */

	if (!CustomData_has_layer(&dm->loopData, CD_MLOOPUV)) return dm;

	/* make sure we're using an existing layer */
	CustomData_validate_layer_name(&dm->loopData, CD_MLOOPUV, umd->uvlayer_name, uvname);

	/* calculate a projection matrix and normal for each projector */
	for (i = 0; i < num_projectors; ++i) {
		float tmpmat[4][4];
		float offsetmat[4][4];
		Camera *cam = NULL;
		/* calculate projection matrix */
		invert_m4_m4(projectors[i].projmat, projectors[i].ob->obmat);

		projectors[i].uci = NULL;

		if (projectors[i].ob->type == OB_CAMERA) {
			
			cam = (Camera *)projectors[i].ob->data;
			if (cam->type == CAM_PANO) {
				projectors[i].uci = BLI_uvproject_camera_info(projectors[i].ob, NULL, aspx, aspy);
				BLI_uvproject_camera_info_scale(projectors[i].uci, scax, scay);
				free_uci = 1;
			}
			else {
				CameraParams params;

				/* setup parameters */
				BKE_camera_params_init(&params);
				BKE_camera_params_from_object(&params, projectors[i].ob);

				/* compute matrix, viewplane, .. */
				BKE_camera_params_compute_viewplane(&params, 1, 1, aspx, aspy);

				/* scale the view-plane */
				params.viewplane.xmin *= scax;
				params.viewplane.xmax *= scax;
				params.viewplane.ymin *= scay;
				params.viewplane.ymax *= scay;

				BKE_camera_params_compute_matrix(&params);
				mul_m4_m4m4(tmpmat, params.winmat, projectors[i].projmat);
			}
		}
		else {
			copy_m4_m4(tmpmat, projectors[i].projmat);
		}

		unit_m4(offsetmat);
		mul_mat3_m4_fl(offsetmat, 0.5);
		offsetmat[3][0] = offsetmat[3][1] = offsetmat[3][2] = 0.5;

		mul_m4_m4m4(projectors[i].projmat, offsetmat, tmpmat);

		/* calculate worldspace projector normal (for best projector test) */
		projectors[i].normal[0] = 0;
		projectors[i].normal[1] = 0;
		projectors[i].normal[2] = 1;
		mul_mat3_m4_v3(projectors[i].ob->obmat, projectors[i].normal);
	}

	numPolys = dm->getNumPolys(dm);
	numLoops = dm->getNumLoops(dm);

	/* make sure we are not modifying the original UV map */
	mloop_uv = CustomData_duplicate_referenced_layer_named(&dm->loopData,
	                                                       CD_MLOOPUV, uvname, numLoops);

	numVerts = dm->getNumVerts(dm);

	coords = MEM_malloc_arrayN(numVerts, sizeof(*coords),
	                     "uvprojectModifier_do coords");
	dm->getVertCos(dm, coords);

	/* convert coords to world space */
	for (i = 0, co = coords; i < numVerts; ++i, ++co)
		mul_m4_v3(ob->obmat, *co);
	
	/* if only one projector, project coords to UVs */
	if (num_projectors == 1 && projectors[0].uci == NULL)
		for (i = 0, co = coords; i < numVerts; ++i, ++co)
			mul_project_m4_v3(projectors[0].projmat, *co);

	mpoly = dm->getPolyArray(dm);
	mloop = dm->getLoopArray(dm);

	Image **ob_image_array = NULL;
	if (image) {
		ob_image_array = BKE_object_material_edit_image_get_array(ob);
	}

	/* apply coords as UVs, and apply image if tfaces are new */
	for (i = 0, mp = mpoly; i < numPolys; ++i, ++mp) {
		if (!image || (mp->mat_nr < ob->totcol ? ob_image_array[mp->mat_nr] : NULL) == image) {
			if (num_projectors == 1) {
				if (projectors[0].uci) {
					unsigned int fidx = mp->totloop - 1;
					do {
						unsigned int lidx = mp->loopstart + fidx;
						unsigned int vidx = mloop[lidx].v;
						BLI_uvproject_from_camera(mloop_uv[lidx].uv, coords[vidx], projectors[0].uci);
					} while (fidx--);
				}
				else {
					/* apply transformed coords as UVs */
					unsigned int fidx = mp->totloop - 1;
					do {
						unsigned int lidx = mp->loopstart + fidx;
						unsigned int vidx = mloop[lidx].v;
						copy_v2_v2(mloop_uv[lidx].uv, coords[vidx]);
					} while (fidx--);
				}
			}
			else {
				/* multiple projectors, select the closest to face normal direction */
				float face_no[3];
				int j;
				Projector *best_projector;
				float best_dot;

				/* get the untransformed face normal */
				BKE_mesh_calc_poly_normal_coords(mp, mloop + mp->loopstart, (const float (*)[3])coords, face_no);

				/* find the projector which the face points at most directly
				 * (projector normal with largest dot product is best)
				 */
				best_dot = dot_v3v3(projectors[0].normal, face_no);
				best_projector = &projectors[0];

				for (j = 1; j < num_projectors; ++j) {
					float tmp_dot = dot_v3v3(projectors[j].normal,
					                         face_no);
					if (tmp_dot > best_dot) {
						best_dot = tmp_dot;
						best_projector = &projectors[j];
					}
				}

				if (best_projector->uci) {
					unsigned int fidx = mp->totloop - 1;
					do {
						unsigned int lidx = mp->loopstart + fidx;
						unsigned int vidx = mloop[lidx].v;
						BLI_uvproject_from_camera(mloop_uv[lidx].uv, coords[vidx], best_projector->uci);
					} while (fidx--);
				}
				else {
					unsigned int fidx = mp->totloop - 1;
					do {
						unsigned int lidx = mp->loopstart + fidx;
						unsigned int vidx = mloop[lidx].v;
						mul_v2_project_m4_v3(mloop_uv[lidx].uv, best_projector->projmat, coords[vidx]);
					} while (fidx--);
				}
			}
		}
	}

	MEM_freeN(coords);

	if (ob_image_array) {
		MEM_freeN(ob_image_array);
	}
	
	if (free_uci) {
		int j;
		for (j = 0; j < num_projectors; ++j) {
			if (projectors[j].uci) {
				MEM_freeN(projectors[j].uci);
			}
		}
	}

	/* Mark tessellated CD layers as dirty. */
	dm->dirty |= DM_DIRTY_TESS_CDLAYERS;

	return dm;
}

static DerivedMesh *applyModifier(ModifierData *md, const struct EvaluationContext *UNUSED(eval_ctx),
                                  Object *ob, DerivedMesh *derivedData,
                                  ModifierApplyFlag UNUSED(flag))
{
	DerivedMesh *result;
	UVProjectModifierData *umd = (UVProjectModifierData *) md;

	result = uvprojectModifier_do(umd, ob, derivedData);

	return result;
}


ModifierTypeInfo modifierType_UVProject = {
	/* name */              "UVProject",
	/* structName */        "UVProjectModifierData",
	/* structSize */        sizeof(UVProjectModifierData),
	/* type */              eModifierTypeType_NonGeometrical,
	/* flags */             eModifierTypeFlag_AcceptsMesh |
	                        eModifierTypeFlag_SupportsMapping |
	                        eModifierTypeFlag_SupportsEditmode |
	                        eModifierTypeFlag_EnableInEditmode,

	/* copyData */          copyData,
	/* deformVerts */       NULL,
	/* deformMatrices */    NULL,
	/* deformVertsEM */     NULL,
	/* deformMatricesEM */  NULL,
	/* applyModifier */     applyModifier,
	/* applyModifierEM */   NULL,
	/* initData */          initData,
	/* requiredDataMask */  requiredDataMask,
	/* freeData */          NULL,
	/* isDisabled */        NULL,
	/* updateDepsgraph */   updateDepsgraph,
	/* dependsOnTime */     NULL,
	/* dependsOnNormals */	NULL,
	/* foreachObjectLink */ foreachObjectLink,
	/* foreachIDLink */     foreachIDLink,
	/* foreachTexLink */    NULL,
};<|MERGE_RESOLUTION|>--- conflicted
+++ resolved
@@ -109,30 +109,7 @@
 	foreachObjectLink(md, ob, (ObjectWalkFunc)walk, userData);
 }
 
-<<<<<<< HEAD
-static void updateDepsgraph(ModifierData *md,
-                            struct Main *UNUSED(bmain),
-                            struct Scene *UNUSED(scene),
-                            Object *UNUSED(ob),
-                            struct DepsNodeHandle *node)
-=======
-static void updateDepgraph(ModifierData *md, const ModifierUpdateDepsgraphContext *ctx)
-{
-	UVProjectModifierData *umd = (UVProjectModifierData *) md;
-	int i;
-
-	for (i = 0; i < umd->num_projectors; ++i) {
-		if (umd->projectors[i]) {
-			DagNode *curNode = dag_get_node(ctx->forest, umd->projectors[i]);
-
-			dag_add_relation(ctx->forest, curNode, ctx->obNode,
-			                 DAG_RL_DATA_DATA | DAG_RL_OB_DATA, "UV Project Modifier");
-		}
-	}
-}
-
 static void updateDepsgraph(ModifierData *md, const ModifierUpdateDepsgraphContext *ctx)
->>>>>>> df045206
 {
 	UVProjectModifierData *umd = (UVProjectModifierData *)md;
 	int i;
