--- conflicted
+++ resolved
@@ -95,27 +95,7 @@
 	walk(userData, ob, &bmd->object, IDWALK_CB_NOP);
 }
 
-<<<<<<< HEAD
-static void updateDepsgraph(ModifierData *md,
-                            struct Main *UNUSED(bmain),
-                            struct Scene *UNUSED(scene),
-                            Object *ob,
-                            struct DepsNodeHandle *node)
-=======
-static void updateDepgraph(ModifierData *md, const ModifierUpdateDepsgraphContext *ctx)
-{
-	BooleanModifierData *bmd = (BooleanModifierData *) md;
-
-	if (bmd->object) {
-		DagNode *curNode = dag_get_node(ctx->forest, bmd->object);
-
-		dag_add_relation(ctx->forest, curNode, ctx->obNode,
-		                 DAG_RL_DATA_DATA | DAG_RL_OB_DATA, "Boolean Modifier");
-	}
-}
-
 static void updateDepsgraph(ModifierData *md, const ModifierUpdateDepsgraphContext *ctx)
->>>>>>> df045206
 {
 	BooleanModifierData *bmd = (BooleanModifierData *)md;
 	if (bmd->object != NULL) {
