--- conflicted
+++ resolved
@@ -131,43 +131,14 @@
 	return (smd->type & MOD_SMOKE_TYPE_COLL) && smd->coll;
 }
 
-<<<<<<< HEAD
-static void updateDepsgraph(ModifierData *md,
-                            struct Main *UNUSED(bmain),
-                            struct Scene *scene,
-                            Object *ob,
-                            struct DepsNodeHandle *node)
-=======
-static void updateDepgraph(ModifierData *md, const ModifierUpdateDepsgraphContext *ctx)
-{
-	SmokeModifierData *smd = (SmokeModifierData *) md;
-
-	if (smd && (smd->type & MOD_SMOKE_TYPE_DOMAIN) && smd->domain) {
-		/* Actual code uses get_collisionobjects */
-#ifdef WITH_LEGACY_DEPSGRAPH
-		dag_add_collision_relations(ctx->forest, ctx->scene, ctx->object, ctx->obNode, smd->domain->fluid_group, ctx->object->lay|ctx->scene->lay, eModifierType_Smoke, is_flow_cb, true, "Smoke Flow");
-		dag_add_collision_relations(ctx->forest, ctx->scene, ctx->object, ctx->obNode, smd->domain->coll_group, ctx->object->lay|ctx->scene->lay, eModifierType_Smoke, is_coll_cb, true, "Smoke Coll");
-		dag_add_forcefield_relations(ctx->forest, ctx->scene, ctx->object, ctx->obNode, smd->domain->effector_weights, true, PFIELD_SMOKEFLOW, "Smoke Force Field");
-#else
-	(void)ctx;
-#endif
-	}
-}
-
 static void updateDepsgraph(ModifierData *md, const ModifierUpdateDepsgraphContext *ctx)
->>>>>>> df045206
 {
 	SmokeModifierData *smd = (SmokeModifierData *)md;
 
 	if (smd && (smd->type & MOD_SMOKE_TYPE_DOMAIN) && smd->domain) {
 		/* Actual code uses get_collisionobjects */
-<<<<<<< HEAD
-		DEG_add_collision_relations(node, scene, ob, smd->domain->fluid_group, eModifierType_Smoke, is_flow_cb, true, "Smoke Flow");
-		DEG_add_collision_relations(node, scene, ob, smd->domain->coll_group, eModifierType_Smoke, is_coll_cb, true, "Smoke Coll");
-=======
-		DEG_add_collision_relations(ctx->node, ctx->scene, ctx->object, smd->domain->fluid_group, ctx->object->lay|ctx->scene->lay, eModifierType_Smoke, is_flow_cb, true, "Smoke Flow");
-		DEG_add_collision_relations(ctx->node, ctx->scene, ctx->object, smd->domain->coll_group, ctx->object->lay|ctx->scene->lay, eModifierType_Smoke, is_coll_cb, true, "Smoke Coll");
->>>>>>> df045206
+		DEG_add_collision_relations(ctx->node, ctx->scene, ctx->object, smd->domain->fluid_group, eModifierType_Smoke, is_flow_cb, true, "Smoke Flow");
+		DEG_add_collision_relations(ctx->node, ctx->scene, ctx->object, smd->domain->coll_group, eModifierType_Smoke, is_coll_cb, true, "Smoke Coll");
 
 		DEG_add_forcefield_relations(ctx->node, ctx->scene, ctx->object, smd->domain->effector_weights, true, PFIELD_SMOKEFLOW, "Smoke Force Field");
 	}
