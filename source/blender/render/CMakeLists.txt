--- conflicted
+++ resolved
@@ -27,18 +27,11 @@
 FILE(GLOB SRC intern/source/*.c intern/raytrace/*.cpp)
 
 SET(INC 
-<<<<<<< HEAD
-	intern/include ../../../intern/guardedalloc ../blenlib ../makesdna
-	extern/include ../blenkernel ../imbuf
-	../include ../../kernel/gen_messaging ../blenloader ../freestyle
-	../../../intern/smoke/extern
-=======
 	intern/include
 	extern/include
 	../blenlib
 	../blenloader
 	../makesdna
->>>>>>> 38669bd5
 	../makesrna
 	../blenkernel
 	../imbuf
@@ -46,6 +39,7 @@
 	../../kernel/gen_messaging
 	../../../intern/smoke/extern
 	../../../intern/guardedalloc
+	../freestyle
 )
 
 IF(WIN32)
