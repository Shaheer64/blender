/**
* $Id$
*
 * ***** BEGIN GPL LICENSE BLOCK *****
 *
 * This program is free software; you can redistribute it and/or
 * modify it under the terms of the GNU General Public License
 * as published by the Free Software Foundation; either version 2
 * of the License, or (at your option) any later version.
 *
 * This program is distributed in the hope that it will be useful,
 * but WITHOUT ANY WARRANTY; without even the implied warranty of
 * MERCHANTABILITY or FITNESS FOR A PARTICULAR PURPOSE.  See the
 * GNU General Public License for more details.
 *
 * You should have received a copy of the GNU General Public License
 * along with this program; if not, write to the Free Software Foundation,
 * Inc., 59 Temple Place - Suite 330, Boston, MA  02111-1307, USA.
 *
 * The Original Code is Copyright (C) 2001-2002 by NaN Holding BV.
 * All rights reserved.
 *
 * The Original Code is: all of this file.
 *
 * Contributor(s): none yet.
 *
 * ***** END GPL LICENSE BLOCK *****
*/

#if defined (__sgi)
#include <math.h>
#else
#include <cmath>
#endif

#include "SCA_LogicManager.h"
#include "BL_ActionActuator.h"
#include "BL_ArmatureObject.h"
#include "BL_SkinDeformer.h"
#include "KX_GameObject.h"
#include "STR_HashedString.h"
#include "DNA_nla_types.h"
#include "BKE_action.h"
#include "DNA_action_types.h"
#include "DNA_armature_types.h"
#include "DNA_scene_types.h"
#include "MEM_guardedalloc.h"
#include "BLI_blenlib.h"
#include "BLI_arithb.h"
#include "MT_Matrix4x4.h"
#include "BKE_utildefines.h"
#include "FloatValue.h"
#include "PyObjectPlus.h"
#include "KX_PyMath.h"

#ifdef HAVE_CONFIG_H
#include <config.h>
#endif

extern "C" {
#include "BKE_animsys.h"
#include "BKE_action.h"
#include "RNA_access.h"
#include "RNA_define.h"
}

BL_ActionActuator::~BL_ActionActuator()
{
	if (m_pose)
		game_free_pose(m_pose);
	if (m_userpose)
		game_free_pose(m_userpose);
	if (m_blendpose)
		game_free_pose(m_blendpose);
}

void BL_ActionActuator::ProcessReplica()
{
	SCA_IActuator::ProcessReplica();
	
	m_pose = NULL;
	m_blendpose = NULL;
	m_localtime=m_startframe;
	m_lastUpdate=-1;
	
}

void BL_ActionActuator::SetBlendTime (float newtime){
	m_blendframe = newtime;
}

CValue* BL_ActionActuator::GetReplica() {
	BL_ActionActuator* replica = new BL_ActionActuator(*this);//m_float,GetName());
	replica->ProcessReplica();
	return replica;
}

bool BL_ActionActuator::ClampLocalTime()
{
	if (m_startframe < m_endframe)
	{
		if (m_localtime < m_startframe)
		{
			m_localtime = m_startframe;
			return true;
		} 
		else if (m_localtime > m_endframe)
		{
			m_localtime = m_endframe;
			return true;
		}
	} else {
		if (m_localtime > m_startframe)
		{
			m_localtime = m_startframe;
			return true;
		}
		else if (m_localtime < m_endframe)
		{
			m_localtime = m_endframe;
			return true;
		}
	}
	return false;
}

void BL_ActionActuator::SetStartTime(float curtime)
{
	float direction = m_startframe < m_endframe ? 1.0 : -1.0;
	
	if (!(m_flag & ACT_FLAG_REVERSE))
		m_starttime = curtime - direction*(m_localtime - m_startframe)/KX_KetsjiEngine::GetAnimFrameRate();
	else
		m_starttime = curtime - direction*(m_endframe - m_localtime)/KX_KetsjiEngine::GetAnimFrameRate();
}

void BL_ActionActuator::SetLocalTime(float curtime)
{
	float delta_time = (curtime - m_starttime)*KX_KetsjiEngine::GetAnimFrameRate();
	
	if (m_endframe < m_startframe)
		delta_time = -delta_time;

	if (!(m_flag & ACT_FLAG_REVERSE))
		m_localtime = m_startframe + delta_time;
	else
		m_localtime = m_endframe - delta_time;
}


bool BL_ActionActuator::Update(double curtime, bool frame)
{
	bool bNegativeEvent = false;
	bool bPositiveEvent = false;
	bool keepgoing = true;
	bool wrap = false;
	bool apply=true;
	int	priority;
	float newweight;

	curtime -= KX_KetsjiEngine::GetSuspendedDelta();
	
	// result = true if animation has to be continued, false if animation stops
	// maybe there are events for us in the queue !
	if (frame)
	{
		bNegativeEvent = m_negevent;
		bPositiveEvent = m_posevent;
		RemoveAllEvents();
		
		if (bPositiveEvent)
			m_flag |= ACT_FLAG_ACTIVE;
		
		if (bNegativeEvent)
		{
			// dont continue where we left off when restarting
			if (m_end_reset) {
				m_flag &= ~ACT_FLAG_LOCKINPUT;
			}
			
			if (!(m_flag & ACT_FLAG_ACTIVE))
				return false;
			m_flag &= ~ACT_FLAG_ACTIVE;
		}
	}
	
	/*	We know that action actuators have been discarded from all non armature objects:
	if we're being called, we're attached to a BL_ArmatureObject */
	BL_ArmatureObject *obj = (BL_ArmatureObject*)GetParent();
	float length = m_endframe - m_startframe;
	
	priority = m_priority;
	
	/* Determine pre-incrementation behaviour and set appropriate flags */
	switch (m_playtype){
	case ACT_ACTION_MOTION:
		if (bNegativeEvent){
			keepgoing=false;
			apply=false;
		};
		break;
	case ACT_ACTION_FROM_PROP:
		if (bNegativeEvent){
			apply=false;
			keepgoing=false;
		}
		break;
	case ACT_ACTION_LOOP_END:
		if (bPositiveEvent){
			if (!(m_flag & ACT_FLAG_LOCKINPUT)){
				m_flag &= ~ACT_FLAG_KEYUP;
				m_flag &= ~ACT_FLAG_REVERSE;
				m_flag |= ACT_FLAG_LOCKINPUT;
				m_localtime = m_startframe;
				m_starttime = curtime;
			}
		}
		if (bNegativeEvent){
			m_flag |= ACT_FLAG_KEYUP;
		}
		break;
	case ACT_ACTION_LOOP_STOP:
		if (bPositiveEvent){
			if (!(m_flag & ACT_FLAG_LOCKINPUT)){
				m_flag &= ~ACT_FLAG_REVERSE;
				m_flag &= ~ACT_FLAG_KEYUP;
				m_flag |= ACT_FLAG_LOCKINPUT;
				SetStartTime(curtime);
			}
		}
		if (bNegativeEvent){
			m_flag |= ACT_FLAG_KEYUP;
			m_flag &= ~ACT_FLAG_LOCKINPUT;
			keepgoing=false;
			apply=false;
		}
		break;
	case ACT_ACTION_FLIPPER:
		if (bPositiveEvent){
			if (!(m_flag & ACT_FLAG_LOCKINPUT)){
				m_flag &= ~ACT_FLAG_REVERSE;
				m_flag |= ACT_FLAG_LOCKINPUT;
				SetStartTime(curtime);
			}
		}
		else if (bNegativeEvent){
			m_flag |= ACT_FLAG_REVERSE;
			m_flag &= ~ACT_FLAG_LOCKINPUT;
			SetStartTime(curtime);
		}
		break;
	case ACT_ACTION_PLAY:
		if (bPositiveEvent){
			if (!(m_flag & ACT_FLAG_LOCKINPUT)){
				m_flag &= ~ACT_FLAG_REVERSE;
				m_localtime = m_starttime;
				m_starttime = curtime;
				m_flag |= ACT_FLAG_LOCKINPUT;
			}
		}
		break;
	default:
		break;
	}
	
	/* Perform increment */
	if (keepgoing){
		if (m_playtype == ACT_ACTION_MOTION){
			MT_Point3	newpos;
			MT_Point3	deltapos;
			
			newpos = obj->NodeGetWorldPosition();
			
			/* Find displacement */
			deltapos = newpos-m_lastpos;
			m_localtime += (length/m_stridelength) * deltapos.length();
			m_lastpos = newpos;
		}
		else{
			SetLocalTime(curtime);
		}
	}
	
	/* Check if a wrapping response is needed */
	if (length){
		if (m_localtime < m_startframe || m_localtime > m_endframe)
		{
			m_localtime = m_startframe + fmod(m_localtime, length);
			wrap = true;
		}
	}
	else
		m_localtime = m_startframe;
	
	/* Perform post-increment tasks */
	switch (m_playtype){
	case ACT_ACTION_FROM_PROP:
		{
			CValue* propval = GetParent()->GetProperty(m_propname);
			if (propval)
				m_localtime = propval->GetNumber();
			
			if (bNegativeEvent){
				keepgoing=false;
			}
		}
		break;
	case ACT_ACTION_MOTION:
		break;
	case ACT_ACTION_LOOP_STOP:
		break;
	case ACT_ACTION_FLIPPER:
		if (wrap){
			if (!(m_flag & ACT_FLAG_REVERSE)){
				m_localtime=m_endframe;
				//keepgoing = false;
			}
			else {
				m_localtime=m_startframe;
				keepgoing = false;
			}
		}
		break;
	case ACT_ACTION_LOOP_END:
		if (wrap){
			if (m_flag & ACT_FLAG_KEYUP){
				keepgoing = false;
				m_localtime = m_endframe;
				m_flag &= ~ACT_FLAG_LOCKINPUT;
			}
			SetStartTime(curtime);
		}
		break;
	case ACT_ACTION_PLAY:
		if (wrap){
			m_localtime = m_endframe;
			keepgoing = false;
			m_flag &= ~ACT_FLAG_LOCKINPUT;
		}
		break;
	default:
		keepgoing = false;
		break;
	}
	
	/* Set the property if its defined */
	if (m_framepropname[0] != '\0') {
		CValue* propowner = GetParent();
		CValue* oldprop = propowner->GetProperty(m_framepropname);
		CValue* newval = new CFloatValue(m_localtime);
		if (oldprop) {
			oldprop->SetValue(newval);
		} else {
			propowner->SetProperty(m_framepropname, newval);
		}
		newval->Release();
	}
	
	if (bNegativeEvent)
		m_blendframe=0.0;
	
	/* Apply the pose if necessary*/
	if (apply){

		/* Priority test */
		if (obj->SetActiveAction(this, priority, curtime)){
			
			/* Get the underlying pose from the armature */
			obj->GetPose(&m_pose);

// 2.4x function, 
			/* Override the necessary channels with ones from the action */
			// XXX extract_pose_from_action(m_pose, m_action, m_localtime);
			
			
// 2.5x - replacement for extract_pose_from_action(...) above.
			{
				struct PointerRNA id_ptr;
				Object *arm= obj->GetArmatureObject();
				bPose *pose_back= arm->pose;
				
				arm->pose= m_pose;
				RNA_id_pointer_create((ID *)arm, &id_ptr);
				animsys_evaluate_action(&id_ptr, m_action, NULL, m_localtime);
				
				arm->pose= pose_back;
			
// 2.5x - could also do this but looks too high level, constraints use this, it works ok.
//				Object workob; /* evaluate using workob */
//				what_does_obaction((Scene *)obj->GetScene(), obj->GetArmatureObject(), &workob, m_pose, m_action, NULL, m_localtime);
			}

			// done getting the pose from the action
			
			/* Perform the user override (if any) */
			if (m_userpose){
				extract_pose_from_pose(m_pose, m_userpose);
				game_free_pose(m_userpose); //cant use MEM_freeN(m_userpose) because the channels need freeing too.
				m_userpose = NULL;
			}
#if 1
			/* Handle blending */
			if (m_blendin && (m_blendframe<m_blendin)){
				/* If this is the start of a blending sequence... */
				if ((m_blendframe==0.0) || (!m_blendpose)){
					obj->GetMRDPose(&m_blendpose);
					m_blendstart = curtime;
				}
				
				/* Find percentages */
				newweight = (m_blendframe/(float)m_blendin);
				game_blend_poses(m_pose, m_blendpose, 1.0 - newweight);

				/* Increment current blending percentage */
				m_blendframe = (curtime - m_blendstart)*KX_KetsjiEngine::GetAnimFrameRate();
				if (m_blendframe>m_blendin)
					m_blendframe = m_blendin;
				
			}
#endif
			m_lastUpdate = m_localtime;
			obj->SetPose (m_pose);
		}
		else{
			m_blendframe = 0.0;
		}
	}
	
	if (!keepgoing){
		m_blendframe = 0.0;
	}
	return keepgoing;
};

/* ------------------------------------------------------------------------- */
/* Python functions                                                          */
/* ------------------------------------------------------------------------- */

PyObject* BL_ActionActuator::PyGetChannel(PyObject* value) {
	char *string= _PyUnicode_AsString(value);
	
	if (!string) {
		PyErr_SetString(PyExc_TypeError, "expected a single string");
		return NULL;
	}
	
	bPoseChannel *pchan;
	
	if(m_userpose==NULL && m_pose==NULL) {
		BL_ArmatureObject *obj = (BL_ArmatureObject*)GetParent();
		obj->GetPose(&m_pose); /* Get the underlying pose from the armature */
	}
	
	// get_pose_channel accounts for NULL pose, run on both incase one exists but
	// the channel doesnt
	if(		!(pchan=get_pose_channel(m_userpose, string)) &&
			!(pchan=get_pose_channel(m_pose, string))  )
	{
		PyErr_SetString(PyExc_ValueError, "channel doesnt exist");
		return NULL;
	}

	PyObject *ret = PyTuple_New(3);
	
	PyObject *list = PyList_New(3); 
	PyList_SET_ITEM(list, 0, PyFloat_FromDouble(pchan->loc[0]));
	PyList_SET_ITEM(list, 1, PyFloat_FromDouble(pchan->loc[1]));
	PyList_SET_ITEM(list, 2, PyFloat_FromDouble(pchan->loc[2]));
	PyTuple_SET_ITEM(ret, 0, list);
	
	list = PyList_New(3);
	PyList_SET_ITEM(list, 0, PyFloat_FromDouble(pchan->size[0]));
	PyList_SET_ITEM(list, 1, PyFloat_FromDouble(pchan->size[1]));
	PyList_SET_ITEM(list, 2, PyFloat_FromDouble(pchan->size[2]));
	PyTuple_SET_ITEM(ret, 1, list);
	
	list = PyList_New(4);
	PyList_SET_ITEM(list, 0, PyFloat_FromDouble(pchan->quat[0]));
	PyList_SET_ITEM(list, 1, PyFloat_FromDouble(pchan->quat[1]));
	PyList_SET_ITEM(list, 2, PyFloat_FromDouble(pchan->quat[2]));
	PyList_SET_ITEM(list, 3, PyFloat_FromDouble(pchan->quat[3]));
	PyTuple_SET_ITEM(ret, 2, list);

	return ret;
/*
	return Py_BuildValue("([fff][fff][ffff])",
		pchan->loc[0], pchan->loc[1], pchan->loc[2],
		pchan->size[0], pchan->size[1], pchan->size[2],
		pchan->quat[0], pchan->quat[1], pchan->quat[2], pchan->quat[3] );
*/
}

/*     setChannel                                                         */
KX_PYMETHODDEF_DOC(BL_ActionActuator, setChannel,
"setChannel(channel, matrix)\n"
"\t - channel   : A string specifying the name of the bone channel.\n"
"\t - matrix    : A 4x4 matrix specifying the overriding transformation\n"
"\t               as an offset from the bone's rest position.\n")
{
	BL_ArmatureObject *obj = (BL_ArmatureObject*)GetParent();
	char *string;
	PyObject *pymat= NULL;
	PyObject *pyloc= NULL, *pysize= NULL, *pyquat= NULL;
	bPoseChannel *pchan;
	
	if(PyTuple_Size(args)==2) {
		if (!PyArg_ParseTuple(args,"sO:setChannel", &string, &pymat)) // matrix
			return NULL;
	}
	else if(PyTuple_Size(args)==4) {
		if (!PyArg_ParseTuple(args,"sOOO:setChannel", &string, &pyloc, &pysize, &pyquat)) // loc/size/quat
			return NULL;
	}
	else {
		PyErr_SetString(PyExc_ValueError, "Expected a string and a 4x4 matrix (2 args) or a string and loc/size/quat sequences (4 args)");
		return NULL;
	}
	
	if(pymat) {
		float matrix[4][4];
		MT_Matrix4x4 mat;
		
		if(!PyMatTo(pymat, mat))
			return NULL;
		
		mat.setValue((const float *)matrix);
		
		BL_ArmatureObject *obj = (BL_ArmatureObject*)GetParent();
<<<<<<< HEAD
		obj->GetPose(&m_pose); /* Get the underlying pose from the armature */
=======
>>>>>>> 8ea29046
		
		if (!m_userpose) {
			if(!m_pose)
				obj->GetPose(&m_pose); /* Get the underlying pose from the armature */
<<<<<<< HEAD
			game_copy_pose(&m_userpose, m_pose);
=======
			game_copy_pose(&m_userpose, m_pose, 0);
>>>>>>> 8ea29046
		}
		// pchan= verify_pose_channel(m_userpose, string); // adds the channel if its not there.
		pchan= get_pose_channel(m_userpose, string); // adds the channel if its not there.
		
		if(pchan) {
			VECCOPY (pchan->loc, matrix[3]);
			Mat4ToSize(matrix, pchan->size);
			Mat4ToQuat(matrix, pchan->quat);
		}
	}
	else {
		MT_Vector3 loc;
		MT_Vector3 size;
		MT_Quaternion quat;
		
		if (!PyVecTo(pyloc, loc) || !PyVecTo(pysize, size) || !PyQuatTo(pyquat, quat))
			return NULL;
		
		// same as above
		if (!m_userpose) {
			if(!m_pose)
				obj->GetPose(&m_pose); /* Get the underlying pose from the armature */
<<<<<<< HEAD
			game_copy_pose(&m_userpose, m_pose);
=======
			game_copy_pose(&m_userpose, m_pose, 0);
>>>>>>> 8ea29046
		}
		// pchan= verify_pose_channel(m_userpose, string);
		pchan= get_pose_channel(m_userpose, string); // adds the channel if its not there.
		
		// for some reason loc.setValue(pchan->loc) fails
		if(pchan) {
			pchan->loc[0]= loc[0]; pchan->loc[1]= loc[1]; pchan->loc[2]= loc[2];
			pchan->size[0]= size[0]; pchan->size[1]= size[1]; pchan->size[2]= size[2];
			pchan->quat[0]= quat[3]; pchan->quat[1]= quat[0]; pchan->quat[2]= quat[1]; pchan->quat[3]= quat[2]; /* notice xyzw -> wxyz is intentional */
		}
	}
	
	if(pchan==NULL) {
		PyErr_SetString(PyExc_ValueError, "Channel could not be found, use the 'channelNames' attribute to get a list of valid channels");
		return NULL;
	}
	
	pchan->flag |= POSE_ROT|POSE_LOC|POSE_SIZE;
	Py_RETURN_NONE;
}

/* ------------------------------------------------------------------------- */
/* Python Integration Hooks					                                 */
/* ------------------------------------------------------------------------- */

PyTypeObject BL_ActionActuator::Type = {
	PyVarObject_HEAD_INIT(NULL, 0)
	"BL_ActionActuator",
	sizeof(PyObjectPlus_Proxy),
	0,
	py_base_dealloc,
	0,
	0,
	0,
	0,
	py_base_repr,
	0,0,0,0,0,0,0,0,0,
	Py_TPFLAGS_DEFAULT | Py_TPFLAGS_BASETYPE,
	0,0,0,0,0,0,0,
	Methods,
	0,
	0,
	&SCA_IActuator::Type,
	0,0,0,0,0,0,
	py_base_new
};

PyMethodDef BL_ActionActuator::Methods[] = {
	{"getChannel", (PyCFunction) BL_ActionActuator::sPyGetChannel, METH_O},
	KX_PYMETHODTABLE(BL_ActionActuator, setChannel),
	{NULL,NULL} //Sentinel
};

PyAttributeDef BL_ActionActuator::Attributes[] = {
	KX_PYATTRIBUTE_FLOAT_RW("frameStart", 0, MAXFRAMEF, BL_ActionActuator, m_startframe),
	KX_PYATTRIBUTE_FLOAT_RW("frameEnd", 0, MAXFRAMEF, BL_ActionActuator, m_endframe),
	KX_PYATTRIBUTE_FLOAT_RW("blendIn", 0, MAXFRAMEF, BL_ActionActuator, m_blendin),
	KX_PYATTRIBUTE_RW_FUNCTION("action", BL_ActionActuator, pyattr_get_action, pyattr_set_action),
	KX_PYATTRIBUTE_RO_FUNCTION("channelNames", BL_ActionActuator, pyattr_get_channel_names),
	KX_PYATTRIBUTE_SHORT_RW("priority", 0, 100, false, BL_ActionActuator, m_priority),
	KX_PYATTRIBUTE_FLOAT_RW_CHECK("frame", 0, MAXFRAMEF, BL_ActionActuator, m_localtime, CheckFrame),
	KX_PYATTRIBUTE_STRING_RW("propName", 0, 31, false, BL_ActionActuator, m_propname),
	KX_PYATTRIBUTE_STRING_RW("framePropName", 0, 31, false, BL_ActionActuator, m_framepropname),
	KX_PYATTRIBUTE_BOOL_RW("useContinue", BL_ActionActuator, m_end_reset),
	KX_PYATTRIBUTE_FLOAT_RW_CHECK("blendTime", 0, MAXFRAMEF, BL_ActionActuator, m_blendframe, CheckBlendTime),
	KX_PYATTRIBUTE_SHORT_RW_CHECK("mode",0,100,false,BL_ActionActuator,m_playtype,CheckType),
	{ NULL }	//Sentinel
};

PyObject* BL_ActionActuator::pyattr_get_action(void *self_v, const KX_PYATTRIBUTE_DEF *attrdef)
{
	BL_ActionActuator* self= static_cast<BL_ActionActuator*>(self_v);
	return PyUnicode_FromString(self->GetAction() ? self->GetAction()->id.name+2 : "");
}

int BL_ActionActuator::pyattr_set_action(void *self_v, const KX_PYATTRIBUTE_DEF *attrdef, PyObject *value)
{
	BL_ActionActuator* self= static_cast<BL_ActionActuator*>(self_v);
	
	if (!PyUnicode_Check(value))
	{
		PyErr_SetString(PyExc_ValueError, "actuator.action = val: Action Actuator, expected the string name of the action");
		return PY_SET_ATTR_FAIL;
	}

	bAction *action= NULL;
	STR_String val = _PyUnicode_AsString(value);
	
	if (val != "")
	{
		action= (bAction*)SCA_ILogicBrick::m_sCurrentLogicManager->GetActionByName(val);
		if (!action)
		{
			PyErr_SetString(PyExc_ValueError, "actuator.action = val: Action Actuator, action not found!");
			return PY_SET_ATTR_FAIL;
		}
	}
	
	self->SetAction(action);
	return PY_SET_ATTR_SUCCESS;

}

PyObject* BL_ActionActuator::pyattr_get_channel_names(void *self_v, const KX_PYATTRIBUTE_DEF *attrdef)
{
	BL_ActionActuator* self= static_cast<BL_ActionActuator*>(self_v);
	PyObject *ret= PyList_New(0);
	PyObject *item;
	
	bPose *pose= ((BL_ArmatureObject*)self->GetParent())->GetOrigPose();
	
	if(pose) {
		bPoseChannel *pchan;
		for(pchan= (bPoseChannel *)pose->chanbase.first; pchan; pchan= (bPoseChannel *)pchan->next) {
			item= PyUnicode_FromString(pchan->name);
			PyList_Append(ret, item);
			Py_DECREF(item);
		}
	}
	
	return ret;
}<|MERGE_RESOLUTION|>--- conflicted
+++ resolved
@@ -526,19 +526,11 @@
 		mat.setValue((const float *)matrix);
 		
 		BL_ArmatureObject *obj = (BL_ArmatureObject*)GetParent();
-<<<<<<< HEAD
-		obj->GetPose(&m_pose); /* Get the underlying pose from the armature */
-=======
->>>>>>> 8ea29046
 		
 		if (!m_userpose) {
 			if(!m_pose)
 				obj->GetPose(&m_pose); /* Get the underlying pose from the armature */
-<<<<<<< HEAD
-			game_copy_pose(&m_userpose, m_pose);
-=======
 			game_copy_pose(&m_userpose, m_pose, 0);
->>>>>>> 8ea29046
 		}
 		// pchan= verify_pose_channel(m_userpose, string); // adds the channel if its not there.
 		pchan= get_pose_channel(m_userpose, string); // adds the channel if its not there.
@@ -561,11 +553,7 @@
 		if (!m_userpose) {
 			if(!m_pose)
 				obj->GetPose(&m_pose); /* Get the underlying pose from the armature */
-<<<<<<< HEAD
-			game_copy_pose(&m_userpose, m_pose);
-=======
 			game_copy_pose(&m_userpose, m_pose, 0);
->>>>>>> 8ea29046
 		}
 		// pchan= verify_pose_channel(m_userpose, string);
 		pchan= get_pose_channel(m_userpose, string); // adds the channel if its not there.
@@ -583,7 +571,6 @@
 		return NULL;
 	}
 	
-	pchan->flag |= POSE_ROT|POSE_LOC|POSE_SIZE;
 	Py_RETURN_NONE;
 }
 
