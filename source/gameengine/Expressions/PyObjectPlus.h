/**
 * $Id$
 *
 * ***** BEGIN GPL LICENSE BLOCK *****
 *
 * This program is free software; you can redistribute it and/or
 * modify it under the terms of the GNU General Public License
 * as published by the Free Software Foundation; either version 2
 * of the License, or (at your option) any later version.
 *
 * This program is distributed in the hope that it will be useful,
 * but WITHOUT ANY WARRANTY; without even the implied warranty of
 * MERCHANTABILITY or FITNESS FOR A PARTICULAR PURPOSE.  See the
 * GNU General Public License for more details.
 *
 * You should have received a copy of the GNU General Public License
 * along with this program; if not, write to the Free Software Foundation,
 * Inc., 59 Temple Place - Suite 330, Boston, MA  02111-1307, USA.
 *
 * The Original Code is Copyright (C) 2001-2002 by NaN Holding BV.
 * All rights reserved.
 *
 * The Original Code is: all of this file.
 *
 * Contributor(s): none yet.
 *
 * ***** END GPL LICENSE BLOCK *****
 */

#ifndef NO_EXP_PYTHON_EMBEDDING

#ifndef _adr_py_lib_h_				// only process once,
#define _adr_py_lib_h_				// even if multiply included

#ifndef __cplusplus				// c++ only
#error Must be compiled with C++
#endif

#include "KX_Python.h"
#include "STR_String.h"
#include "MT_Vector3.h"
#include "SG_QList.h"

/*------------------------------
 * Python defines
------------------------------*/

#ifdef USE_MATHUTILS
extern "C" {
#include "../../blender/python/generic/Mathutils.h" /* so we can have mathutils callbacks */
}
#endif

static inline void Py_Fatal(const char *M) {
	fprintf(stderr, "%s\n", M);
	exit(-1);
};


/* Use with ShowDeprecationWarning macro */
typedef struct {
	bool warn_done;
	void *link;
} WarnLink;

#define ShowDeprecationWarning(old_way, new_way) \
{ \
	static WarnLink wlink = {false, NULL}; \
	if ((m_ignore_deprecation_warnings || wlink.warn_done)==0) \
	{ \
		ShowDeprecationWarning_func(old_way, new_way); \
 \
		WarnLink *wlink_last= GetDeprecationWarningLinkLast(); \
		wlink.warn_done = true; \
		wlink.link = NULL; \
	 \
		if(wlink_last) { \
			wlink_last->link= (void *)&(wlink); \
			SetDeprecationWarningLinkLast(&(wlink)); \
		} else { \
			SetDeprecationWarningFirst(&(wlink)); \
			SetDeprecationWarningLinkLast(&(wlink)); \
		} \
	} \
} \



typedef struct PyObjectPlus_Proxy {
	PyObject_HEAD		/* required python macro   */
<<<<<<< HEAD
	class PyObjectPlus *ref;
	bool py_owns;
=======
	class PyObjectPlus *ref;	// pointer to GE object, it holds a reference to this proxy
	void *ptr;					// optional pointer to generic structure, the structure holds no reference to this proxy
	bool py_owns;		// true if the object pointed by ref should be deleted when the proxy is deleted
	bool py_ref;		// true if proxy is connected to a GE object (ref is used)
>>>>>>> 8ea29046
} PyObjectPlus_Proxy;

#define BGE_PROXY_ERROR_MSG "Blender Game Engine data has been freed, cannot use this python variable"
#define BGE_PROXY_REF(_self) (((PyObjectPlus_Proxy *)_self)->ref)
<<<<<<< HEAD
#define BGE_PROXY_PYOWNS(_self) (((PyObjectPlus_Proxy *)_self)->py_owns)
=======
#define BGE_PROXY_PTR(_self) (((PyObjectPlus_Proxy *)_self)->ptr)
#define BGE_PROXY_PYOWNS(_self) (((PyObjectPlus_Proxy *)_self)->py_owns)
#define BGE_PROXY_PYREF(_self) (((PyObjectPlus_Proxy *)_self)->py_ref)
>>>>>>> 8ea29046

/* Note, sometimes we dont care what BGE type this is as long as its a proxy */
#define BGE_PROXY_CHECK_TYPE(_type) ((_type)->tp_dealloc == PyObjectPlus::py_base_dealloc)

/* Opposite of BGE_PROXY_REF */
#define BGE_PROXY_FROM_REF(_self) (((PyObjectPlus *)_self)->GetProxy())


<<<<<<< HEAD
								// This must be the first line of each 
								// PyC++ class
=======
// This must be the first line of each 
// PyC++ class
// AttributesPtr correspond to attributes of proxy generic pointer 
// each PyC++ class must be registered in KX_PythonInitTypes.cpp
>>>>>>> 8ea29046
#define __Py_Header \
 public: \
  static PyTypeObject   Type; \
  static PyMethodDef    Methods[]; \
  static PyAttributeDef Attributes[]; \
  virtual PyTypeObject *GetType(void) {return &Type;}; \
<<<<<<< HEAD
  virtual PyObject *GetProxy() {return GetProxy_Ext(this, &Type);}; \
  virtual PyObject *NewProxy(bool py_owns) {return NewProxy_Ext(this, &Type, py_owns);}; \


=======
  virtual PyObject *GetProxy() {return GetProxyPlus_Ext(this, &Type, NULL);}; \
  virtual PyObject *NewProxy(bool py_owns) {return NewProxyPlus_Ext(this, &Type, NULL, py_owns);}; \

// leave above line empty (macro)!
// use this macro for class that use generic pointer in proxy
// GetProxy() and NewProxy() must be defined to set the correct pointer in the proxy
#define __Py_HeaderPtr \
 public: \
  static PyTypeObject   Type; \
  static PyMethodDef    Methods[]; \
  static PyAttributeDef Attributes[]; \
  static PyAttributeDef AttributesPtr[]; \
  virtual PyTypeObject *GetType(void) {return &Type;}; \
  virtual PyObject *GetProxy(); \
  virtual PyObject *NewProxy(bool py_owns); \

// leave above line empty (macro)!
>>>>>>> 8ea29046
#ifdef WITH_CXX_GUARDEDALLOC
#define Py_Header __Py_Header \
  void *operator new( unsigned int num_bytes) { return MEM_mallocN(num_bytes, Type.tp_name); } \
  void operator delete( void *mem ) { MEM_freeN(mem); } \

#else
#define Py_Header __Py_Header
#endif

<<<<<<< HEAD
=======
#ifdef WITH_CXX_GUARDEDALLOC
#define Py_HeaderPtr __Py_HeaderPtr \
  void *operator new( unsigned int num_bytes) { return MEM_mallocN(num_bytes, Type.tp_name); } \
  void operator delete( void *mem ) { MEM_freeN(mem); } \

#else
#define Py_HeaderPtr __Py_HeaderPtr
#endif

>>>>>>> 8ea29046
/*
 * nonzero values are an error for setattr
 * however because of the nested lookups we need to know if the errors
 * was because the attribute didnt exits of if there was some problem setting the value
 */

#define PY_SET_ATTR_COERCE_FAIL	 2
#define PY_SET_ATTR_FAIL		 1
#define PY_SET_ATTR_MISSING		-1
#define PY_SET_ATTR_SUCCESS		 0

/**
 * These macros are helpfull when embedding Python routines. The second
 * macro is one that also requires a documentation string
 */
#define KX_PYMETHOD(class_name, method_name)			\
	PyObject* Py##method_name(PyObject* args, PyObject* kwds); \
	static PyObject* sPy##method_name( PyObject* self, PyObject* args, PyObject* kwds) { \
		if(BGE_PROXY_REF(self)==NULL) { PyErr_SetString(PyExc_SystemError, #class_name "." #method_name "() - " BGE_PROXY_ERROR_MSG); return NULL; } \
		return ((class_name*)BGE_PROXY_REF(self))->Py##method_name(args, kwds);		\
	}; \

#define KX_PYMETHOD_VARARGS(class_name, method_name)			\
	PyObject* Py##method_name(PyObject* args); \
	static PyObject* sPy##method_name( PyObject* self, PyObject* args) { \
		if(BGE_PROXY_REF(self)==NULL) { PyErr_SetString(PyExc_SystemError, #class_name "." #method_name "() - " BGE_PROXY_ERROR_MSG); return NULL; } \
		return ((class_name*)BGE_PROXY_REF(self))->Py##method_name(args);		\
	}; \

#define KX_PYMETHOD_NOARGS(class_name, method_name)			\
	PyObject* Py##method_name(); \
	static PyObject* sPy##method_name( PyObject* self) { \
		if(BGE_PROXY_REF(self)==NULL) { PyErr_SetString(PyExc_SystemError, #class_name "." #method_name "() - " BGE_PROXY_ERROR_MSG); return NULL; } \
		return ((class_name*)BGE_PROXY_REF(self))->Py##method_name();		\
	}; \
	
#define KX_PYMETHOD_O(class_name, method_name)			\
	PyObject* Py##method_name(PyObject* value); \
	static PyObject* sPy##method_name( PyObject* self, PyObject* value) { \
		if(BGE_PROXY_REF(self)==NULL) { PyErr_SetString(PyExc_SystemError, #class_name "." #method_name "(value) - " BGE_PROXY_ERROR_MSG); return NULL; } \
		return ((class_name*)BGE_PROXY_REF(self))->Py##method_name(value);		\
	}; \

#define KX_PYMETHOD_DOC(class_name, method_name)			\
	PyObject* Py##method_name(PyObject* args, PyObject* kwds); \
	static PyObject* sPy##method_name( PyObject* self, PyObject* args, PyObject* kwds) { \
		if(BGE_PROXY_REF(self)==NULL) { PyErr_SetString(PyExc_SystemError, #class_name "." #method_name "(...) - " BGE_PROXY_ERROR_MSG); return NULL; } \
		return ((class_name*)BGE_PROXY_REF(self))->Py##method_name(args, kwds);		\
	}; \
    static const char method_name##_doc[]; \

#define KX_PYMETHOD_DOC_VARARGS(class_name, method_name)			\
	PyObject* Py##method_name(PyObject* args); \
	static PyObject* sPy##method_name( PyObject* self, PyObject* args) { \
		if(BGE_PROXY_REF(self)==NULL) { PyErr_SetString(PyExc_SystemError, #class_name "." #method_name "(...) - " BGE_PROXY_ERROR_MSG); return NULL; } \
		return ((class_name*)BGE_PROXY_REF(self))->Py##method_name(args);		\
	}; \
    static const char method_name##_doc[]; \

#define KX_PYMETHOD_DOC_O(class_name, method_name)			\
	PyObject* Py##method_name(PyObject* value); \
	static PyObject* sPy##method_name( PyObject* self, PyObject* value) { \
		if(BGE_PROXY_REF(self)==NULL) { PyErr_SetString(PyExc_SystemError, #class_name "." #method_name "(value) - " BGE_PROXY_ERROR_MSG); return NULL; } \
		return ((class_name*)BGE_PROXY_REF(self))->Py##method_name(value);		\
	}; \
    static const char method_name##_doc[]; \

#define KX_PYMETHOD_DOC_NOARGS(class_name, method_name)			\
	PyObject* Py##method_name(); \
	static PyObject* sPy##method_name( PyObject* self) { \
		if(BGE_PROXY_REF(self)==NULL) { PyErr_SetString(PyExc_SystemError, #class_name "." #method_name "() - " BGE_PROXY_ERROR_MSG); return NULL; } \
		return ((class_name*)BGE_PROXY_REF(self))->Py##method_name();		\
	}; \
    static const char method_name##_doc[]; \


/* The line above should remain empty */
/**
 * Method table macro (with doc)
 */
#define KX_PYMETHODTABLE(class_name, method_name) \
	{#method_name , (PyCFunction) class_name::sPy##method_name, METH_VARARGS, (const char *)class_name::method_name##_doc}
<<<<<<< HEAD

#define KX_PYMETHODTABLE_O(class_name, method_name) \
	{#method_name , (PyCFunction) class_name::sPy##method_name, METH_O, (const char *)class_name::method_name##_doc}

=======

#define KX_PYMETHODTABLE_O(class_name, method_name) \
	{#method_name , (PyCFunction) class_name::sPy##method_name, METH_O, (const char *)class_name::method_name##_doc}

>>>>>>> 8ea29046
#define KX_PYMETHODTABLE_NOARGS(class_name, method_name) \
	{#method_name , (PyCFunction) class_name::sPy##method_name, METH_NOARGS, (const char *)class_name::method_name##_doc}

/**
 * Function implementation macro
 */
#define KX_PYMETHODDEF_DOC(class_name, method_name, doc_string) \
const char class_name::method_name##_doc[] = doc_string; \
PyObject* class_name::Py##method_name(PyObject* args, PyObject*)
<<<<<<< HEAD

#define KX_PYMETHODDEF_DOC_VARARGS(class_name, method_name, doc_string) \
const char class_name::method_name##_doc[] = doc_string; \
PyObject* class_name::Py##method_name(PyObject* args)

#define KX_PYMETHODDEF_DOC_O(class_name, method_name, doc_string) \
const char class_name::method_name##_doc[] = doc_string; \
PyObject* class_name::Py##method_name(PyObject* value)

#define KX_PYMETHODDEF_DOC_NOARGS(class_name, method_name, doc_string) \
const char class_name::method_name##_doc[] = doc_string; \
=======

#define KX_PYMETHODDEF_DOC_VARARGS(class_name, method_name, doc_string) \
const char class_name::method_name##_doc[] = doc_string; \
PyObject* class_name::Py##method_name(PyObject* args)

#define KX_PYMETHODDEF_DOC_O(class_name, method_name, doc_string) \
const char class_name::method_name##_doc[] = doc_string; \
PyObject* class_name::Py##method_name(PyObject* value)

#define KX_PYMETHODDEF_DOC_NOARGS(class_name, method_name, doc_string) \
const char class_name::method_name##_doc[] = doc_string; \
>>>>>>> 8ea29046
PyObject* class_name::Py##method_name()

/**
 * Attribute management
 */
enum KX_PYATTRIBUTE_TYPE {
	KX_PYATTRIBUTE_TYPE_BOOL,
	KX_PYATTRIBUTE_TYPE_ENUM,
	KX_PYATTRIBUTE_TYPE_SHORT,
	KX_PYATTRIBUTE_TYPE_INT,
	KX_PYATTRIBUTE_TYPE_FLOAT,
	KX_PYATTRIBUTE_TYPE_STRING,
	KX_PYATTRIBUTE_TYPE_DUMMY,
	KX_PYATTRIBUTE_TYPE_FUNCTION,
	KX_PYATTRIBUTE_TYPE_VECTOR,
<<<<<<< HEAD
=======
	KX_PYATTRIBUTE_TYPE_FLAG,
	KX_PYATTRIBUTE_TYPE_CHAR,
>>>>>>> 8ea29046
};

enum KX_PYATTRIBUTE_ACCESS {
	KX_PYATTRIBUTE_RW,
	KX_PYATTRIBUTE_RO
};

struct KX_PYATTRIBUTE_DEF;
typedef int (*KX_PYATTRIBUTE_CHECK_FUNCTION)(void *self, const struct KX_PYATTRIBUTE_DEF *attrdef);
typedef int (*KX_PYATTRIBUTE_SET_FUNCTION)(void *self, const struct KX_PYATTRIBUTE_DEF *attrdef, PyObject *value);
typedef PyObject* (*KX_PYATTRIBUTE_GET_FUNCTION)(void *self, const struct KX_PYATTRIBUTE_DEF *attrdef);

typedef struct KX_PYATTRIBUTE_DEF {
	const char *m_name;				// name of the python attribute
	KX_PYATTRIBUTE_TYPE m_type;		// type of value
	KX_PYATTRIBUTE_ACCESS m_access;	// read/write access or read-only
<<<<<<< HEAD
	int m_imin;						// minimum value in case of integer attributes (for string: minimum string length)
	int m_imax;						// maximum value in case of integer attributes (for string: maximum string length)
	float m_fmin;					// minimum value in case of float attributes
	float m_fmax;					// maximum value in case of float attributes
	bool   m_clamp;					// enforce min/max value by clamping
=======
	int m_imin;						// minimum value in case of integer attributes 
									// (for string: minimum string length, for flag: mask value, for float: matrix row size)
	int m_imax;						// maximum value in case of integer attributes 
									// (for string: maximum string length, for flag: 1 if flag is negative, float: vector/matrix col size)
	float m_fmin;					// minimum value in case of float attributes
	float m_fmax;					// maximum value in case of float attributes
	bool   m_clamp;					// enforce min/max value by clamping
	bool   m_usePtr;				// the attribute uses the proxy generic pointer, set at runtime
>>>>>>> 8ea29046
	size_t m_offset;				// position of field in structure
	size_t m_size;					// size of field for runtime verification (enum only)
	size_t m_length;				// length of array, 1=simple attribute
	KX_PYATTRIBUTE_CHECK_FUNCTION m_checkFunction;	// static function to check the assignment, returns 0 if no error
	KX_PYATTRIBUTE_SET_FUNCTION m_setFunction;	// static function to check the assignment, returns 0 if no error
	KX_PYATTRIBUTE_GET_FUNCTION m_getFunction;	// static function to check the assignment, returns 0 if no error

	// The following pointers are just used to have compile time check for attribute type.
	// It would have been good to use a union but that would require C99 compatibility
	// to initialize specific union fields through designated initializers.
	struct {
		bool *m_boolPtr;
		short int *m_shortPtr;
		int *m_intPtr;
		float *m_floatPtr;
		STR_String *m_stringPtr;
		MT_Vector3 *m_vectorPtr;
<<<<<<< HEAD
=======
		char *m_charPtr;
>>>>>>> 8ea29046
	} m_typeCheck;
} PyAttributeDef;

#define KX_PYATTRIBUTE_DUMMY(name) \
<<<<<<< HEAD
	{ name, KX_PYATTRIBUTE_TYPE_DUMMY, KX_PYATTRIBUTE_RO, 0, 0, 0.f, 0.f, false, 0, 0, 1, NULL, NULL, NULL, {NULL, NULL, NULL, NULL, NULL, NULL} }

#define KX_PYATTRIBUTE_BOOL_RW(name,object,field) \
	{ name, KX_PYATTRIBUTE_TYPE_BOOL, KX_PYATTRIBUTE_RW, 0, 1, 0.f, 0.f, false, offsetof(object,field), 0, 1, NULL, NULL, NULL, {&((object *)0)->field, NULL, NULL, NULL, NULL, NULL} }
#define KX_PYATTRIBUTE_BOOL_RW_CHECK(name,object,field,function) \
	{ name, KX_PYATTRIBUTE_TYPE_BOOL, KX_PYATTRIBUTE_RW, 0, 1, 0.f, 0.f, false, offsetof(object,field), 0, 1, &object::function, NULL, NULL, {&((object *)0)->field, NULL, NULL, NULL, NULL, NULL} }
#define KX_PYATTRIBUTE_BOOL_RO(name,object,field) \
	{ name, KX_PYATTRIBUTE_TYPE_BOOL, KX_PYATTRIBUTE_RO, 0, 1, 0.f, 0.f, false, offsetof(object,field), 0, 1, NULL, NULL, NULL, {&((object *)0)->field, NULL, NULL, NULL, NULL, NULL} }
=======
	{ name, KX_PYATTRIBUTE_TYPE_DUMMY, KX_PYATTRIBUTE_RO, 0, 0, 0.f, 0.f, false, false, 0, 0, 1, NULL, NULL, NULL, {NULL, NULL, NULL, NULL, NULL, NULL, NULL} }

#define KX_PYATTRIBUTE_BOOL_RW(name,object,field) \
	{ name, KX_PYATTRIBUTE_TYPE_BOOL, KX_PYATTRIBUTE_RW, 0, 1, 0.f, 0.f, false, false, offsetof(object,field), 0, 1, NULL, NULL, NULL, {&((object *)0)->field, NULL, NULL, NULL, NULL, NULL, NULL} }
#define KX_PYATTRIBUTE_BOOL_RW_CHECK(name,object,field,function) \
	{ name, KX_PYATTRIBUTE_TYPE_BOOL, KX_PYATTRIBUTE_RW, 0, 1, 0.f, 0.f, false, false, offsetof(object,field), 0, 1, &object::function, NULL, NULL, {&((object *)0)->field, NULL, NULL, NULL, NULL, NULL, NULL} }
#define KX_PYATTRIBUTE_BOOL_RO(name,object,field) \
	{ name, KX_PYATTRIBUTE_TYPE_BOOL, KX_PYATTRIBUTE_RO, 0, 1, 0.f, 0.f, false, false, offsetof(object,field), 0, 1, NULL, NULL, NULL, {&((object *)0)->field, NULL, NULL, NULL, NULL, NULL, NULL} }

/* attribute points to a single bit of an integer field, attribute=true if bit is set */
#define KX_PYATTRIBUTE_FLAG_RW(name,object,field,bit) \
	{ name, KX_PYATTRIBUTE_TYPE_FLAG, KX_PYATTRIBUTE_RW, bit, 0, 0.f, 0.f, false, false, offsetof(object,field), sizeof(((object *)0)->field), 1, NULL, NULL, NULL, {NULL, NULL, NULL, NULL, NULL, NULL, NULL} }
#define KX_PYATTRIBUTE_FLAG_RW_CHECK(name,object,field,bit,function) \
	{ name, KX_PYATTRIBUTE_TYPE_FLAG, KX_PYATTRIBUTE_RW, bit, 0, 0.f, 0.f, false, false, offsetof(object,field), sizeof(((object *)0)->field), 1, &object::function, NULL, NULL, {NULL, NULL, NULL, NULL, NULL, NULL, NULL} }
#define KX_PYATTRIBUTE_FLAG_RO(name,object,field,bit) \
	{ name, KX_PYATTRIBUTE_TYPE_FLAG, KX_PYATTRIBUTE_RO, bit, 0, 0.f, 0.f, false, false, offsetof(object,field), sizeof(((object *)0)->field), 1, NULL, NULL, NULL, {NULL, NULL, NULL, NULL, NULL, NULL, NULL} }

/* attribute points to a single bit of an integer field, attribute=true if bit is set*/
#define KX_PYATTRIBUTE_FLAG_NEGATIVE_RW(name,object,field,bit) \
	{ name, KX_PYATTRIBUTE_TYPE_FLAG, KX_PYATTRIBUTE_RW, bit, 1, 0.f, 0.f, false, false, offsetof(object,field), sizeof(((object *)0)->field), 1, NULL, NULL, NULL, {NULL, NULL, NULL, NULL, NULL, NULL, NULL} }
#define KX_PYATTRIBUTE_FLAG_NEGATIVE_RW_CHECK(name,object,field,bit,function) \
	{ name, KX_PYATTRIBUTE_TYPE_FLAG, KX_PYATTRIBUTE_RW, bit, 1, 0.f, 0.f, false, false, offsetof(object,field), sizeof(((object *)0)->field), 1, &object::function, NULL, NULL, {NULL, NULL, NULL, NULL, NULL, NULL, NULL} }
#define KX_PYATTRIBUTE_FLAG_NEGATIVE_RO(name,object,field,bit) \
	{ name, KX_PYATTRIBUTE_TYPE_FLAG, KX_PYATTRIBUTE_RO, bit, 1, 0.f, 0.f, false, false, offsetof(object,field), sizeof(((object *)0)->field), 1, NULL, NULL, NULL, {NULL, NULL, NULL, NULL, NULL, NULL, NULL} }
>>>>>>> 8ea29046

// enum field cannot be mapped to pointer (because we would need a pointer for each enum)
// use field size to verify mapping at runtime only, assuming enum size is equal to int size.
#define KX_PYATTRIBUTE_ENUM_RW(name,min,max,clamp,object,field) \
<<<<<<< HEAD
	{ name, KX_PYATTRIBUTE_TYPE_ENUM, KX_PYATTRIBUTE_RW, min, max, 0.f, 0.f, clamp, offsetof(object,field), sizeof(((object *)0)->field), 1, NULL, NULL, NULL, {NULL, NULL, NULL, NULL, NULL, NULL} }
#define KX_PYATTRIBUTE_ENUM_RW_CHECK(name,min,max,clamp,object,field,function) \
	{ name, KX_PYATTRIBUTE_TYPE_ENUM, KX_PYATTRIBUTE_RW, min, max, 0.f, 0.f, clamp, offsetof(object,field), sizeof(((object *)0)->field), 1, &object::function, NULL, NULL, {NULL, NULL, NULL, NULL, NULL, NULL} }
#define KX_PYATTRIBUTE_ENUM_RO(name,object,field) \
	{ name, KX_PYATTRIBUTE_TYPE_ENUM, KX_PYATTRIBUTE_RO, 0, 0, 0.f, 0.f, false, offsetof(object,field), sizeof(((object *)0)->field), 1, NULL, NULL, NULL, {NULL, NULL, NULL, NULL, NULL, NULL} }

#define KX_PYATTRIBUTE_SHORT_RW(name,min,max,clamp,object,field) \
	{ name, KX_PYATTRIBUTE_TYPE_SHORT, KX_PYATTRIBUTE_RW, min, max, 0.f, 0.f, clamp, offsetof(object,field), 0, 1, NULL, NULL, NULL, {NULL, &((object *)0)->field, NULL, NULL, NULL, NULL} }
#define KX_PYATTRIBUTE_SHORT_RW_CHECK(name,min,max,clamp,object,field,function) \
	{ name, KX_PYATTRIBUTE_TYPE_SHORT, KX_PYATTRIBUTE_RW, min, max, 0.f, 0.f, clamp, offsetof(object,field), 0, 1, &object::function, NULL, NULL, {NULL, &((object *)0)->field, NULL, NULL, NULL, NULL} }
#define KX_PYATTRIBUTE_SHORT_RO(name,object,field) \
	{ name, KX_PYATTRIBUTE_TYPE_SHORT, KX_PYATTRIBUTE_RO, 0, 0, 0.f, 0.f, false, offsetof(object,field), 0, 1, NULL, NULL, NULL, {NULL, &((object *)0)->field, NULL, NULL, NULL, NULL} }
#define KX_PYATTRIBUTE_SHORT_ARRAY_RW(name,min,max,clamp,object,field,length) \
	{ name, KX_PYATTRIBUTE_TYPE_SHORT, KX_PYATTRIBUTE_RW, min, max, 0.f, 0.f, clamp, offsetof(object,field), 0, length, NULL, NULL, NULL, {NULL, ((object *)0)->field, NULL, NULL, NULL, NULL} }
#define KX_PYATTRIBUTE_SHORT_ARRAY_RW_CHECK(name,min,max,clamp,object,field,length,function) \
	{ name, KX_PYATTRIBUTE_TYPE_SHORT, KX_PYATTRIBUTE_RW, min, max, 0.f, 0.f, clamp, offsetof(object,field), 0, length, &object::function, NULL, NULL, {NULL, ((object *)0)->field, NULL, NULL, NULL, NULL} }
#define KX_PYATTRIBUTE_SHORT_ARRAY_RO(name,object,field,length) \
	{ name, KX_PYATTRIBUTE_TYPE_SHORT, KX_PYATTRIBUTE_RO, 0, 0, 0.f, 0.f, false, offsetof(object,field), 0, length, NULL, NULL, NULL, {NULL, ((object *)0)->field, NULL, NULL, NULL, NULL} }
// SHORT_LIST
#define KX_PYATTRIBUTE_SHORT_LIST_RW(name,min,max,clamp,object,field,length) \
	{ name, KX_PYATTRIBUTE_TYPE_SHORT, KX_PYATTRIBUTE_RW, min, max, 0.f, 0.f, clamp, offsetof(object,field), 0, length, NULL, NULL, NULL, {NULL, &((object *)0)->field, NULL, NULL, NULL, NULL} }
#define KX_PYATTRIBUTE_SHORT_LIST_RW_CHECK(name,min,max,clamp,object,field,length,function) \
	{ name, KX_PYATTRIBUTE_TYPE_SHORT, KX_PYATTRIBUTE_RW, min, max, 0.f, 0.f, clamp, offsetof(object,field), 0, length, &object::function, NULL, NULL, {NULL, &((object *)0)->field, NULL, NULL, NULL, NULL} }
#define KX_PYATTRIBUTE_SHORT_LIST_RO(name,object,field,length) \
	{ name, KX_PYATTRIBUTE_TYPE_SHORT, KX_PYATTRIBUTE_RO, 0, 0, 0.f, 0.f, false, offsetof(object,field), 0, length, NULL, NULL, NULL, {NULL, &((object *)0)->field, NULL, NULL, NULL, NULL} }

#define KX_PYATTRIBUTE_INT_RW(name,min,max,clamp,object,field) \
	{ name, KX_PYATTRIBUTE_TYPE_INT, KX_PYATTRIBUTE_RW, min, max, 0.f, 0.f, clamp, offsetof(object,field), 0, 1, NULL, NULL, NULL, {NULL, NULL, &((object *)0)->field, NULL, NULL, NULL} }
#define KX_PYATTRIBUTE_INT_RW_CHECK(name,min,max,clamp,object,field,function) \
	{ name, KX_PYATTRIBUTE_TYPE_INT, KX_PYATTRIBUTE_RW, min, max, 0.f, 0.f, clamp, offsetof(object,field), 0, 1, &object::function, NULL, NULL, {NULL, NULL, &((object *)0)->field, NULL, NULL, NULL} }
#define KX_PYATTRIBUTE_INT_RO(name,object,field) \
	{ name, KX_PYATTRIBUTE_TYPE_INT, KX_PYATTRIBUTE_RO, 0, 0, 0.f, 0.f, false, offsetof(object,field), 0, 1, NULL, NULL, NULL, {NULL, NULL, &((object *)0)->field, NULL, NULL, NULL} }
#define KX_PYATTRIBUTE_INT_ARRAY_RW(name,min,max,clamp,object,field,length) \
	{ name, KX_PYATTRIBUTE_TYPE_INT, KX_PYATTRIBUTE_RW, min, max, 0.f, 0.f, clamp, offsetof(object,field), 0, length, NULL, NULL, NULL, {NULL, NULL, ((object *)0)->field, NULL, NULL, NULL} }
#define KX_PYATTRIBUTE_INT_ARRAY_RW_CHECK(name,min,max,clamp,object,field,length,function) \
	{ name, KX_PYATTRIBUTE_TYPE_INT, KX_PYATTRIBUTE_RW, min, max, 0.f, 0.f, clamp, offsetof(object,field), 0, length, &object::function, NULL, NULL, {NULL, NULL, ((object *)0)->field, NULL, NULL, NULL} }
#define KX_PYATTRIBUTE_INT_ARRAY_RO(name,object,field,length) \
	{ name, KX_PYATTRIBUTE_TYPE_INT, KX_PYATTRIBUTE_RO, 0, 0, 0.f, 0.f, false, offsetof(object,field), 0, length, NULL, NULL, NULL, {NULL, NULL, ((object *)0)->field, NULL, NULL, NULL} }
// INT_LIST
#define KX_PYATTRIBUTE_INT_LIST_RW(name,min,max,clamp,object,field,length) \
	{ name, KX_PYATTRIBUTE_TYPE_INT, KX_PYATTRIBUTE_RW, min, max, 0.f, 0.f, clamp, offsetof(object,field), 0, length, NULL, NULL, NULL, {NULL, NULL, &((object *)0)->field, NULL, NULL, NULL} }
#define KX_PYATTRIBUTE_INT_LIST_RW_CHECK(name,min,max,clamp,object,field,length,function) \
	{ name, KX_PYATTRIBUTE_TYPE_INT, KX_PYATTRIBUTE_RW, min, max, 0.f, 0.f, clamp, offsetof(object,field), 0, length, &object::function, NULL, NULL, {NULL, NULL, &((object *)0)->field, NULL, NULL, NULL} }
#define KX_PYATTRIBUTE_INT_LIST_RO(name,object,field,length) \
	{ name, KX_PYATTRIBUTE_TYPE_INT, KX_PYATTRIBUTE_RO, 0, 0, 0.f, 0.f, false, offsetof(object,field), 0, length, NULL, NULL, NULL, {NULL, NULL, &((object *)0)->field, NULL, NULL, NULL} }

// always clamp for float
#define KX_PYATTRIBUTE_FLOAT_RW(name,min,max,object,field) \
	{ name, KX_PYATTRIBUTE_TYPE_FLOAT, KX_PYATTRIBUTE_RW, 0, 0, min, max, true, offsetof(object,field), 0, 1, NULL, NULL, NULL, {NULL, NULL, NULL, &((object *)0)->field, NULL, NULL} }
#define KX_PYATTRIBUTE_FLOAT_RW_CHECK(name,min,max,object,field,function) \
	{ name, KX_PYATTRIBUTE_TYPE_FLOAT, KX_PYATTRIBUTE_RW, 0, 0, min, max, true, offsetof(object,field), 0, 1, &object::function, NULL, NULL, {NULL, NULL, NULL, &((object *)0)->field, NULL, NULL} }
#define KX_PYATTRIBUTE_FLOAT_RO(name,object,field) \
	{ name, KX_PYATTRIBUTE_TYPE_FLOAT, KX_PYATTRIBUTE_RO, 0, 0, 0.f, 0.f, false, offsetof(object,field), 0, 1, NULL, NULL, NULL, {NULL, NULL, NULL, &((object *)0)->field, NULL, NULL} }
#define KX_PYATTRIBUTE_FLOAT_ARRAY_RW(name,min,max,object,field,length) \
	{ name, KX_PYATTRIBUTE_TYPE_FLOAT, KX_PYATTRIBUTE_RW, 0, 0, min, max, true, offsetof(object,field), 0, length, NULL, NULL, NULL, {NULL, NULL, NULL, ((object *)0)->field, NULL, NULL} }
#define KX_PYATTRIBUTE_FLOAT_ARRAY_RW_CHECK(name,min,max,object,field,length,function) \
	{ name, KX_PYATTRIBUTE_TYPE_FLOAT, KX_PYATTRIBUTE_RW, 0, 0, min, max, true, offsetof(object,field), 0, length, &object::function, NULL, NULL, {NULL, NULL, NULL, ((object *)0)->field, NULL, NULL} }
#define KX_PYATTRIBUTE_FLOAT_ARRAY_RO(name,object,field,length) \
	{ name, KX_PYATTRIBUTE_TYPE_FLOAT, KX_PYATTRIBUTE_RO, 0, 0, 0.f, 0.f, false, offsetof(object,field), 0, length, NULL, NULL, NULL, {NULL, NULL, NULL, ((object *)0)->field, NULL, NULL} }

#define KX_PYATTRIBUTE_STRING_RW(name,min,max,clamp,object,field) \
	{ name, KX_PYATTRIBUTE_TYPE_STRING, KX_PYATTRIBUTE_RW, min, max, 0.f, 0.f, clamp, offsetof(object,field), 0, 1, NULL, NULL, NULL, {NULL, NULL, NULL, NULL, &((object *)0)->field, NULL} }
#define KX_PYATTRIBUTE_STRING_RW_CHECK(name,min,max,clamp,object,field,function) \
	{ name, KX_PYATTRIBUTE_TYPE_STRING, KX_PYATTRIBUTE_RW, min, max, 0.f, 0.f, clamp, offsetof(object,field), 0, 1, &object::function, NULL, NULL, {NULL, NULL, NULL, NULL, &((object *)0)->field, NULL} }
#define KX_PYATTRIBUTE_STRING_RO(name,object,field) \
	{ name, KX_PYATTRIBUTE_TYPE_STRING, KX_PYATTRIBUTE_RO, 0, 0, 0.f, 0.f, false, offsetof(object,field), 0, 1 , NULL, NULL, NULL, {NULL, NULL, NULL, NULL, &((object *)0)->field, NULL} }

#define KX_PYATTRIBUTE_VECTOR_RW(name,min,max,object,field) \
	{ name, KX_PYATTRIBUTE_TYPE_VECTOR, KX_PYATTRIBUTE_RW, 0, 0, min, max, true, offsetof(object,field), 0, 1, NULL, NULL, NULL, {NULL, NULL, NULL, NULL, NULL, &((object *)0)->field} }
#define KX_PYATTRIBUTE_VECTOR_RW_CHECK(name,min,max,clamp,object,field,function) \
	{ name, KX_PYATTRIBUTE_TYPE_VECTOR, KX_PYATTRIBUTE_RW, 0, 0, min, max, true, offsetof(object,field), 0, 1, &object::function, NULL, NULL, {NULL, NULL, NULL, NULL, NULL, &((object *)0)->field} }
#define KX_PYATTRIBUTE_VECTOR_RO(name,object,field) \
	{ name, KX_PYATTRIBUTE_TYPE_VECTOR, KX_PYATTRIBUTE_RO, 0, 0, 0.f, 0.f, false, offsetof(object,field), 0, 1 , NULL, NULL, NULL, {NULL, NULL, NULL, NULL, NULL, &((object *)0)->field} }

#define KX_PYATTRIBUTE_RW_FUNCTION(name,object,getfunction,setfunction) \
	{ name, KX_PYATTRIBUTE_TYPE_FUNCTION, KX_PYATTRIBUTE_RW, 0, 0, 0.f, 0.f, false, 0, 0, 1, NULL, &object::setfunction, &object::getfunction, {NULL, NULL, NULL, NULL, NULL, NULL} }
#define KX_PYATTRIBUTE_RO_FUNCTION(name,object,getfunction) \
	{ name, KX_PYATTRIBUTE_TYPE_FUNCTION, KX_PYATTRIBUTE_RO, 0, 0, 0.f, 0.f, false, 0, 0, 1, NULL, NULL, &object::getfunction, {NULL, NULL, NULL, NULL, NULL, NULL} }
#define KX_PYATTRIBUTE_ARRAY_RW_FUNCTION(name,object,length,getfunction,setfunction) \
	{ name, KX_PYATTRIBUTE_TYPE_FUNCTION, KX_PYATTRIBUTE_RW, 0, 0, 0.f, 0,f, false, 0, 0, length, NULL, &object::setfunction, &object::getfunction, {NULL, NULL, NULL, NULL, NULL, NULL} }
#define KX_PYATTRIBUTE_ARRAY_RO_FUNCTION(name,object,length,getfunction) \
	{ name, KX_PYATTRIBUTE_TYPE_FUNCTION, KX_PYATTRIBUTE_RO, 0, 0, 0.f, 0,f, false, 0, 0, length, NULL, NULL, &object::getfunction, {NULL, NULL, NULL, NULL, NULL, NULL} }
=======
	{ name, KX_PYATTRIBUTE_TYPE_ENUM, KX_PYATTRIBUTE_RW, min, max, 0.f, 0.f, clamp, false, offsetof(object,field), sizeof(((object *)0)->field), 1, NULL, NULL, NULL, {NULL, NULL, NULL, NULL, NULL, NULL, NULL} }
#define KX_PYATTRIBUTE_ENUM_RW_CHECK(name,min,max,clamp,object,field,function) \
	{ name, KX_PYATTRIBUTE_TYPE_ENUM, KX_PYATTRIBUTE_RW, min, max, 0.f, 0.f, clamp, false, offsetof(object,field), sizeof(((object *)0)->field), 1, &object::function, NULL, NULL, {NULL, NULL, NULL, NULL, NULL, NULL, NULL} }
#define KX_PYATTRIBUTE_ENUM_RO(name,object,field) \
	{ name, KX_PYATTRIBUTE_TYPE_ENUM, KX_PYATTRIBUTE_RO, 0, 0, 0.f, 0.f, false, false, offsetof(object,field), sizeof(((object *)0)->field), 1, NULL, NULL, NULL, {NULL, NULL, NULL, NULL, NULL, NULL, NULL} }

#define KX_PYATTRIBUTE_SHORT_RW(name,min,max,clamp,object,field) \
	{ name, KX_PYATTRIBUTE_TYPE_SHORT, KX_PYATTRIBUTE_RW, min, max, 0.f, 0.f, clamp, false, offsetof(object,field), 0, 1, NULL, NULL, NULL, {NULL, &((object *)0)->field, NULL, NULL, NULL, NULL, NULL} }
#define KX_PYATTRIBUTE_SHORT_RW_CHECK(name,min,max,clamp,object,field,function) \
	{ name, KX_PYATTRIBUTE_TYPE_SHORT, KX_PYATTRIBUTE_RW, min, max, 0.f, 0.f, clamp, false, offsetof(object,field), 0, 1, &object::function, NULL, NULL, {NULL, &((object *)0)->field, NULL, NULL, NULL, NULL, NULL} }
#define KX_PYATTRIBUTE_SHORT_RO(name,object,field) \
	{ name, KX_PYATTRIBUTE_TYPE_SHORT, KX_PYATTRIBUTE_RO, 0, 0, 0.f, 0.f, false, false, offsetof(object,field), 0, 1, NULL, NULL, NULL, {NULL, &((object *)0)->field, NULL, NULL, NULL, NULL, NULL} }
#define KX_PYATTRIBUTE_SHORT_ARRAY_RW(name,min,max,clamp,object,field,length) \
	{ name, KX_PYATTRIBUTE_TYPE_SHORT, KX_PYATTRIBUTE_RW, min, max, 0.f, 0.f, clamp, false, offsetof(object,field), 0, length, NULL, NULL, NULL, {NULL, ((object *)0)->field, NULL, NULL, NULL, NULL, NULL} }
#define KX_PYATTRIBUTE_SHORT_ARRAY_RW_CHECK(name,min,max,clamp,object,field,length,function) \
	{ name, KX_PYATTRIBUTE_TYPE_SHORT, KX_PYATTRIBUTE_RW, min, max, 0.f, 0.f, clamp, false, offsetof(object,field), 0, length, &object::function, NULL, NULL, {NULL, ((object *)0)->field, NULL, NULL, NULL, NULL, NULL} }
#define KX_PYATTRIBUTE_SHORT_ARRAY_RO(name,object,field,length) \
	{ name, KX_PYATTRIBUTE_TYPE_SHORT, KX_PYATTRIBUTE_RO, 0, 0, 0.f, 0.f, false, false, offsetof(object,field), 0, length, NULL, NULL, NULL, {NULL, ((object *)0)->field, NULL, NULL, NULL, NULL, NULL} }
// SHORT_LIST
#define KX_PYATTRIBUTE_SHORT_LIST_RW(name,min,max,clamp,object,field,length) \
	{ name, KX_PYATTRIBUTE_TYPE_SHORT, KX_PYATTRIBUTE_RW, min, max, 0.f, 0.f, clamp, false, offsetof(object,field), 0, length, NULL, NULL, NULL, {NULL, &((object *)0)->field, NULL, NULL, NULL, NULL, NULL} }
#define KX_PYATTRIBUTE_SHORT_LIST_RW_CHECK(name,min,max,clamp,object,field,length,function) \
	{ name, KX_PYATTRIBUTE_TYPE_SHORT, KX_PYATTRIBUTE_RW, min, max, 0.f, 0.f, clamp, false, offsetof(object,field), 0, length, &object::function, NULL, NULL, {NULL, &((object *)0)->field, NULL, NULL, NULL, NULL, NULL} }
#define KX_PYATTRIBUTE_SHORT_LIST_RO(name,object,field,length) \
	{ name, KX_PYATTRIBUTE_TYPE_SHORT, KX_PYATTRIBUTE_RO, 0, 0, 0.f, 0.f, false, false, offsetof(object,field), 0, length, NULL, NULL, NULL, {NULL, &((object *)0)->field, NULL, NULL, NULL, NULL, NULL} }

#define KX_PYATTRIBUTE_INT_RW(name,min,max,clamp,object,field) \
	{ name, KX_PYATTRIBUTE_TYPE_INT, KX_PYATTRIBUTE_RW, min, max, 0.f, 0.f, clamp, false, offsetof(object,field), 0, 1, NULL, NULL, NULL, {NULL, NULL, &((object *)0)->field, NULL, NULL, NULL, NULL} }
#define KX_PYATTRIBUTE_INT_RW_CHECK(name,min,max,clamp,object,field,function) \
	{ name, KX_PYATTRIBUTE_TYPE_INT, KX_PYATTRIBUTE_RW, min, max, 0.f, 0.f, clamp, false, offsetof(object,field), 0, 1, &object::function, NULL, NULL, {NULL, NULL, &((object *)0)->field, NULL, NULL, NULL, NULL} }
#define KX_PYATTRIBUTE_INT_RO(name,object,field) \
	{ name, KX_PYATTRIBUTE_TYPE_INT, KX_PYATTRIBUTE_RO, 0, 0, 0.f, 0.f, false, false, offsetof(object,field), 0, 1, NULL, NULL, NULL, {NULL, NULL, &((object *)0)->field, NULL, NULL, NULL, NULL} }
#define KX_PYATTRIBUTE_INT_ARRAY_RW(name,min,max,clamp,object,field,length) \
	{ name, KX_PYATTRIBUTE_TYPE_INT, KX_PYATTRIBUTE_RW, min, max, 0.f, 0.f, clamp, false, offsetof(object,field), 0, length, NULL, NULL, NULL, {NULL, NULL, ((object *)0)->field, NULL, NULL, NULL, NULL} }
#define KX_PYATTRIBUTE_INT_ARRAY_RW_CHECK(name,min,max,clamp,object,field,length,function) \
	{ name, KX_PYATTRIBUTE_TYPE_INT, KX_PYATTRIBUTE_RW, min, max, 0.f, 0.f, clamp, false, offsetof(object,field), 0, length, &object::function, NULL, NULL, {NULL, NULL, ((object *)0)->field, NULL, NULL, NULL, NULL} }
#define KX_PYATTRIBUTE_INT_ARRAY_RO(name,object,field,length) \
	{ name, KX_PYATTRIBUTE_TYPE_INT, KX_PYATTRIBUTE_RO, 0, 0, 0.f, 0.f, false, false, offsetof(object,field), 0, length, NULL, NULL, NULL, {NULL, NULL, ((object *)0)->field, NULL, NULL, NULL, NULL} }
// INT_LIST
#define KX_PYATTRIBUTE_INT_LIST_RW(name,min,max,clamp,object,field,length) \
	{ name, KX_PYATTRIBUTE_TYPE_INT, KX_PYATTRIBUTE_RW, min, max, 0.f, 0.f, clamp, false, offsetof(object,field), 0, length, NULL, NULL, NULL, {NULL, NULL, &((object *)0)->field, NULL, NULL, NULL, NULL} }
#define KX_PYATTRIBUTE_INT_LIST_RW_CHECK(name,min,max,clamp,object,field,length,function) \
	{ name, KX_PYATTRIBUTE_TYPE_INT, KX_PYATTRIBUTE_RW, min, max, 0.f, 0.f, clamp, false, offsetof(object,field), 0, length, &object::function, NULL, NULL, {NULL, NULL, &((object *)0)->field, NULL, NULL, NULL, NULL} }
#define KX_PYATTRIBUTE_INT_LIST_RO(name,object,field,length) \
	{ name, KX_PYATTRIBUTE_TYPE_INT, KX_PYATTRIBUTE_RO, 0, 0, 0.f, 0.f, false, false, offsetof(object,field), 0, length, NULL, NULL, NULL, {NULL, NULL, &((object *)0)->field, NULL, NULL, NULL, NULL} }

// always clamp for float
#define KX_PYATTRIBUTE_FLOAT_RW(name,min,max,object,field) \
	{ name, KX_PYATTRIBUTE_TYPE_FLOAT, KX_PYATTRIBUTE_RW, 0, 0, min, max, true, false, offsetof(object,field), 0, 1, NULL, NULL, NULL, {NULL, NULL, NULL, &((object *)0)->field, NULL, NULL, NULL} }
#define KX_PYATTRIBUTE_FLOAT_RW_CHECK(name,min,max,object,field,function) \
	{ name, KX_PYATTRIBUTE_TYPE_FLOAT, KX_PYATTRIBUTE_RW, 0, 0, min, max, true, false, offsetof(object,field), 0, 1, &object::function, NULL, NULL, {NULL, NULL, NULL, &((object *)0)->field, NULL, NULL, NULL} }
#define KX_PYATTRIBUTE_FLOAT_RO(name,object,field) \
	{ name, KX_PYATTRIBUTE_TYPE_FLOAT, KX_PYATTRIBUTE_RO, 0, 0, 0.f, 0.f, false, false, offsetof(object,field), 0, 1, NULL, NULL, NULL, {NULL, NULL, NULL, &((object *)0)->field, NULL, NULL, NULL} }
// field must be float[n], returns a sequence
#define KX_PYATTRIBUTE_FLOAT_ARRAY_RW(name,min,max,object,field,length) \
	{ name, KX_PYATTRIBUTE_TYPE_FLOAT, KX_PYATTRIBUTE_RW, 0, 0, min, max, true, false, offsetof(object,field), 0, length, NULL, NULL, NULL, {NULL, NULL, NULL, ((object *)0)->field, NULL, NULL, NULL} }
#define KX_PYATTRIBUTE_FLOAT_ARRAY_RW_CHECK(name,min,max,object,field,length,function) \
	{ name, KX_PYATTRIBUTE_TYPE_FLOAT, KX_PYATTRIBUTE_RW, 0, 0, min, max, true, false, offsetof(object,field), 0, length, &object::function, NULL, NULL, {NULL, NULL, NULL, ((object *)0)->field, NULL, NULL, NULL} }
#define KX_PYATTRIBUTE_FLOAT_ARRAY_RO(name,object,field,length) \
	{ name, KX_PYATTRIBUTE_TYPE_FLOAT, KX_PYATTRIBUTE_RO, 0, 0, 0.f, 0.f, false, false, offsetof(object,field), 0, length, NULL, NULL, NULL, {NULL, NULL, NULL, ((object *)0)->field, NULL, NULL, NULL} }
// field must be float[n], returns a vector
#define KX_PYATTRIBUTE_FLOAT_VECTOR_RW(name,min,max,object,field,length) \
	{ name, KX_PYATTRIBUTE_TYPE_FLOAT, KX_PYATTRIBUTE_RW, 0, length, min, max, true, false, offsetof(object,field), sizeof(((object *)0)->field), 1, NULL, NULL, NULL, {NULL, NULL, NULL, ((object *)0)->field, NULL, NULL, NULL} }
#define KX_PYATTRIBUTE_FLOAT_VECTOR_RW_CHECK(name,min,max,object,field,length,function) \
	{ name, KX_PYATTRIBUTE_TYPE_FLOAT, KX_PYATTRIBUTE_RW, 0, length, min, max, true, false, offsetof(object,field), sizeof(((object *)0)->field), 1, &object::function, NULL, NULL, {NULL, NULL, NULL, ((object *)0)->field, NULL, NULL, NULL} }
#define KX_PYATTRIBUTE_FLOAT_VECTOR_RO(name,object,field,length) \
	{ name, KX_PYATTRIBUTE_TYPE_FLOAT, KX_PYATTRIBUTE_RO, 0, length, 0.f, 0.f, false, false, offsetof(object,field), sizeof(((object *)0)->field), 1, NULL, NULL, NULL, {NULL, NULL, NULL, ((object *)0)->field, NULL, NULL, NULL} }
// field must be float[n][n], returns a matrix
#define KX_PYATTRIBUTE_FLOAT_MATRIX_RW(name,min,max,object,field,length) \
	{ name, KX_PYATTRIBUTE_TYPE_FLOAT, KX_PYATTRIBUTE_RW, length, length, min, max, true, false, offsetof(object,field), sizeof(((object *)0)->field), 1, NULL, NULL, NULL, {NULL, NULL, NULL, ((object *)0)->field[0], NULL, NULL, NULL} }
#define KX_PYATTRIBUTE_FLOAT_MATRIX_RW_CHECK(name,min,max,object,field,length,function) \
	{ name, KX_PYATTRIBUTE_TYPE_FLOAT, KX_PYATTRIBUTE_RW, length, length, min, max, true, false, offsetof(object,field), sizeof(((object *)0)->field), 1, &object::function, NULL, NULL, {NULL, NULL, NULL, ((object *)0)->field[0], NULL, NULL, NULL} }
#define KX_PYATTRIBUTE_FLOAT_MATRIX_RO(name,object,field,length) \
	{ name, KX_PYATTRIBUTE_TYPE_FLOAT, KX_PYATTRIBUTE_RO, length, length, 0.f, 0.f, false, false, offsetof(object,field), sizeof(((object *)0)->field), 1, NULL, NULL, NULL, {NULL, NULL, NULL, ((object *)0)->field[0], NULL, NULL, NULL} }

// only for STR_String member
#define KX_PYATTRIBUTE_STRING_RW(name,min,max,clamp,object,field) \
	{ name, KX_PYATTRIBUTE_TYPE_STRING, KX_PYATTRIBUTE_RW, min, max, 0.f, 0.f, clamp, false, offsetof(object,field), 0, 1, NULL, NULL, NULL, {NULL, NULL, NULL, NULL, &((object *)0)->field, NULL, NULL} }
#define KX_PYATTRIBUTE_STRING_RW_CHECK(name,min,max,clamp,object,field,function) \
	{ name, KX_PYATTRIBUTE_TYPE_STRING, KX_PYATTRIBUTE_RW, min, max, 0.f, 0.f, clamp, false, offsetof(object,field), 0, 1, &object::function, NULL, NULL, {NULL, NULL, NULL, NULL, &((object *)0)->field, NULL, NULL} }
#define KX_PYATTRIBUTE_STRING_RO(name,object,field) \
	{ name, KX_PYATTRIBUTE_TYPE_STRING, KX_PYATTRIBUTE_RO, 0, 0, 0.f, 0.f, false, false, offsetof(object,field), 0, 1 , NULL, NULL, NULL, {NULL, NULL, NULL, NULL, &((object *)0)->field, NULL, NULL} }

// only for char [] array 
#define KX_PYATTRIBUTE_CHAR_RW(name,object,field) \
	{ name, KX_PYATTRIBUTE_TYPE_CHAR, KX_PYATTRIBUTE_RW, 0, 0, 0.f, 0.f, true, false, offsetof(object,field), sizeof(((object *)0)->field), 1, NULL, NULL, NULL, {NULL, NULL, NULL, NULL, NULL, NULL, ((object *)0)->field} }
#define KX_PYATTRIBUTE_CHAR_RW_CHECK(name,object,field,function) \
	{ name, KX_PYATTRIBUTE_TYPE_CHAR, KX_PYATTRIBUTE_RW, 0, 0, 0.f, 0.f, true, false, offsetof(object,field), sizeof(((object *)0)->field), 1, &object::function, NULL, NULL, {NULL, NULL, NULL, NULL, NULL, NULL, ((object *)0)->field} }
#define KX_PYATTRIBUTE_CHAR_RO(name,object,field) \
	{ name, KX_PYATTRIBUTE_TYPE_CHAR, KX_PYATTRIBUTE_RO, 0, 0, 0.f, 0.f, false, false, offsetof(object,field), sizeof(((object *)0)->field), 1 , NULL, NULL, NULL, {NULL, NULL, NULL, NULL, NULL, NULL, ((object *)0)->field} }

// for MT_Vector3 member
#define KX_PYATTRIBUTE_VECTOR_RW(name,min,max,object,field) \
	{ name, KX_PYATTRIBUTE_TYPE_VECTOR, KX_PYATTRIBUTE_RW, 0, 0, min, max, true, false, offsetof(object,field), 0, 1, NULL, NULL, NULL, {NULL, NULL, NULL, NULL, NULL, &((object *)0)->field, NULL} }
#define KX_PYATTRIBUTE_VECTOR_RW_CHECK(name,min,max,clamp,object,field,function) \
	{ name, KX_PYATTRIBUTE_TYPE_VECTOR, KX_PYATTRIBUTE_RW, 0, 0, min, max, true, false, offsetof(object,field), 0, 1, &object::function, NULL, NULL, {NULL, NULL, NULL, NULL, NULL, &((object *)0)->field, NULL} }
#define KX_PYATTRIBUTE_VECTOR_RO(name,object,field) \
	{ name, KX_PYATTRIBUTE_TYPE_VECTOR, KX_PYATTRIBUTE_RO, 0, 0, 0.f, 0.f, false, false, offsetof(object,field), 0, 1 , NULL, NULL, NULL, {NULL, NULL, NULL, NULL, NULL, &((object *)0)->field, NULL} }

#define KX_PYATTRIBUTE_RW_FUNCTION(name,object,getfunction,setfunction) \
	{ name, KX_PYATTRIBUTE_TYPE_FUNCTION, KX_PYATTRIBUTE_RW, 0, 0, 0.f, 0.f, false, false, 0, 0, 1, NULL, &object::setfunction, &object::getfunction, {NULL, NULL, NULL, NULL, NULL, NULL, NULL} }
#define KX_PYATTRIBUTE_RO_FUNCTION(name,object,getfunction) \
	{ name, KX_PYATTRIBUTE_TYPE_FUNCTION, KX_PYATTRIBUTE_RO, 0, 0, 0.f, 0.f, false, false, 0, 0, 1, NULL, NULL, &object::getfunction, {NULL, NULL, NULL, NULL, NULL, NULL, NULL} }
#define KX_PYATTRIBUTE_ARRAY_RW_FUNCTION(name,object,length,getfunction,setfunction) \
	{ name, KX_PYATTRIBUTE_TYPE_FUNCTION, KX_PYATTRIBUTE_RW, 0, 0, 0.f, 0,f, false, false, 0, 0, length, NULL, &object::setfunction, &object::getfunction, {NULL, NULL, NULL, NULL, NULL, NULL, NULL} }
#define KX_PYATTRIBUTE_ARRAY_RO_FUNCTION(name,object,length,getfunction) \
	{ name, KX_PYATTRIBUTE_TYPE_FUNCTION, KX_PYATTRIBUTE_RO, 0, 0, 0.f, 0,f, false, false, 0, 0, length, NULL, NULL, &object::getfunction, {NULL, NULL, NULL, NULL, NULL, NULL, NULL} }
>>>>>>> 8ea29046


/*------------------------------
 * PyObjectPlus
------------------------------*/
typedef PyTypeObject * PyParentObject;				// Define the PyParent Object

// By making SG_QList the ultimate parent for PyObjectPlus objects, it
// allows to put them in 2 different dynamic lists at the same time
// The use of these links is interesting because they free of memory allocation
// but it's very important not to mess up with them. If you decide that 
// the SG_QList or SG_DList component is used for something for a certain class,
// they cannot can be used for anything else at a parent level!
// What these lists are and what they are used for must be carefully documented
// at the level where they are used.
// DON'T MAKE ANY USE OF THESE LIST AT THIS LEVEL, they are already used
// at SCA_IActuator, SCA_ISensor, SCA_IController level which rules out the
// possibility to use them at SCA_ILogicBrick, CValue and PyObjectPlus level.
class PyObjectPlus : public SG_QList
{				// The PyObjectPlus abstract class
	Py_Header;							// Always start with Py_Header
	
public:
	PyObjectPlus();

	PyObject *m_proxy; /* actually a PyObjectPlus_Proxy */
	
	virtual ~PyObjectPlus();					// destructor
	
	/* These static functions are referenced by ALL PyObjectPlus_Proxy types
	 * they take the C++ reference from the PyObjectPlus_Proxy and call
	 * its own virtual py_repr, py_base_dealloc ,etc. functions.
	 */

	static PyObject*		py_base_new(PyTypeObject *type, PyObject *args, PyObject *kwds); /* allows subclassing */
	static void			py_base_dealloc(PyObject *self);
	static PyObject*		py_base_repr(PyObject *self);

	/* These are all virtual python methods that are defined in each class
	 * Our own fake subclassing calls these on each class, then calls the parent */
	virtual PyObject*		py_repr(void);
<<<<<<< HEAD

	static PyObject*		py_get_attrdef(PyObject *self_py, const PyAttributeDef *attrdef);
	static int				py_set_attrdef(PyObject *self_py, PyObject *value, const PyAttributeDef *attrdef);
	
	/* Kindof dumb, always returns True, the false case is checked for, before this function gets accessed */
	static PyObject*	pyattr_get_invalid(void *self_v, const KX_PYATTRIBUTE_DEF *attrdef);
	
	static PyObject *GetProxy_Ext(PyObjectPlus *self, PyTypeObject *tp);
	static PyObject *NewProxy_Ext(PyObjectPlus *self, PyTypeObject *tp, bool py_owns);
	
	void	InvalidateProxy();
	
	/**
	 * Makes sure any internal data owned by this class is deep copied.
	 */
	virtual void ProcessReplica();
	
	
=======
	/* subclass may overwrite this function to implement more sophisticated method of validating a proxy */
	virtual bool			py_is_valid(void) { return true; }

	static PyObject*		py_get_attrdef(PyObject *self_py, const PyAttributeDef *attrdef);
	static int				py_set_attrdef(PyObject *self_py, PyObject *value, const PyAttributeDef *attrdef);
	
	/* Kindof dumb, always returns True, the false case is checked for, before this function gets accessed */
	static PyObject*	pyattr_get_invalid(void *self_v, const KX_PYATTRIBUTE_DEF *attrdef);

	static PyObject *GetProxyPlus_Ext(PyObjectPlus *self, PyTypeObject *tp, void *ptr);
	/* self=NULL => proxy to generic pointer detached from GE object
	                if py_owns is true, the memory pointed by ptr will be deleted automatially with MEM_freeN 
	   self!=NULL=> proxy attached to GE object, ptr is optional and point to a struct from which attributes can be defined
	                if py_owns is true, the object will be deleted automatically, ptr will NOT be deleted 
					(assume object destructor takes care of it) */
	static PyObject *NewProxyPlus_Ext(PyObjectPlus *self, PyTypeObject *tp, void *ptr, bool py_owns);

	void	InvalidateProxy();
	
	/**
	 * Makes sure any internal data owned by this class is deep copied.
	 */
	virtual void ProcessReplica();
	
	
>>>>>>> 8ea29046
	static bool			m_ignore_deprecation_warnings;
	
	static	WarnLink*		GetDeprecationWarningLinkFirst(void);
	static	WarnLink*		GetDeprecationWarningLinkLast(void);
	static	void			SetDeprecationWarningFirst(WarnLink* wlink);
	static	void			SetDeprecationWarningLinkLast(WarnLink* wlink);
	static void			NullDeprecationWarning();
	
	/** enable/disable display of deprecation warnings */
	static void			SetDeprecationWarnings(bool ignoreDeprecationWarnings);
 	/** Shows a deprecation warning */
	static void			ShowDeprecationWarning_func(const char* method,const char* prop);
	static void			ClearDeprecationWarning();
	
};


PyObject *py_getattr_dict(PyObject *pydict, PyObject *tp_dict);

#endif //  _adr_py_lib_h_

#endif //NO_EXP_PYTHON_EMBEDDING
<|MERGE_RESOLUTION|>--- conflicted
+++ resolved
@@ -88,26 +88,17 @@
 
 typedef struct PyObjectPlus_Proxy {
 	PyObject_HEAD		/* required python macro   */
-<<<<<<< HEAD
-	class PyObjectPlus *ref;
-	bool py_owns;
-=======
 	class PyObjectPlus *ref;	// pointer to GE object, it holds a reference to this proxy
 	void *ptr;					// optional pointer to generic structure, the structure holds no reference to this proxy
 	bool py_owns;		// true if the object pointed by ref should be deleted when the proxy is deleted
 	bool py_ref;		// true if proxy is connected to a GE object (ref is used)
->>>>>>> 8ea29046
 } PyObjectPlus_Proxy;
 
 #define BGE_PROXY_ERROR_MSG "Blender Game Engine data has been freed, cannot use this python variable"
 #define BGE_PROXY_REF(_self) (((PyObjectPlus_Proxy *)_self)->ref)
-<<<<<<< HEAD
-#define BGE_PROXY_PYOWNS(_self) (((PyObjectPlus_Proxy *)_self)->py_owns)
-=======
 #define BGE_PROXY_PTR(_self) (((PyObjectPlus_Proxy *)_self)->ptr)
 #define BGE_PROXY_PYOWNS(_self) (((PyObjectPlus_Proxy *)_self)->py_owns)
 #define BGE_PROXY_PYREF(_self) (((PyObjectPlus_Proxy *)_self)->py_ref)
->>>>>>> 8ea29046
 
 /* Note, sometimes we dont care what BGE type this is as long as its a proxy */
 #define BGE_PROXY_CHECK_TYPE(_type) ((_type)->tp_dealloc == PyObjectPlus::py_base_dealloc)
@@ -116,27 +107,16 @@
 #define BGE_PROXY_FROM_REF(_self) (((PyObjectPlus *)_self)->GetProxy())
 
 
-<<<<<<< HEAD
-								// This must be the first line of each 
-								// PyC++ class
-=======
 // This must be the first line of each 
 // PyC++ class
 // AttributesPtr correspond to attributes of proxy generic pointer 
 // each PyC++ class must be registered in KX_PythonInitTypes.cpp
->>>>>>> 8ea29046
 #define __Py_Header \
  public: \
   static PyTypeObject   Type; \
   static PyMethodDef    Methods[]; \
   static PyAttributeDef Attributes[]; \
   virtual PyTypeObject *GetType(void) {return &Type;}; \
-<<<<<<< HEAD
-  virtual PyObject *GetProxy() {return GetProxy_Ext(this, &Type);}; \
-  virtual PyObject *NewProxy(bool py_owns) {return NewProxy_Ext(this, &Type, py_owns);}; \
-
-
-=======
   virtual PyObject *GetProxy() {return GetProxyPlus_Ext(this, &Type, NULL);}; \
   virtual PyObject *NewProxy(bool py_owns) {return NewProxyPlus_Ext(this, &Type, NULL, py_owns);}; \
 
@@ -154,7 +134,6 @@
   virtual PyObject *NewProxy(bool py_owns); \
 
 // leave above line empty (macro)!
->>>>>>> 8ea29046
 #ifdef WITH_CXX_GUARDEDALLOC
 #define Py_Header __Py_Header \
   void *operator new( unsigned int num_bytes) { return MEM_mallocN(num_bytes, Type.tp_name); } \
@@ -164,8 +143,6 @@
 #define Py_Header __Py_Header
 #endif
 
-<<<<<<< HEAD
-=======
 #ifdef WITH_CXX_GUARDEDALLOC
 #define Py_HeaderPtr __Py_HeaderPtr \
   void *operator new( unsigned int num_bytes) { return MEM_mallocN(num_bytes, Type.tp_name); } \
@@ -175,7 +152,6 @@
 #define Py_HeaderPtr __Py_HeaderPtr
 #endif
 
->>>>>>> 8ea29046
 /*
  * nonzero values are an error for setattr
  * however because of the nested lookups we need to know if the errors
@@ -258,17 +234,10 @@
  */
 #define KX_PYMETHODTABLE(class_name, method_name) \
 	{#method_name , (PyCFunction) class_name::sPy##method_name, METH_VARARGS, (const char *)class_name::method_name##_doc}
-<<<<<<< HEAD
 
 #define KX_PYMETHODTABLE_O(class_name, method_name) \
 	{#method_name , (PyCFunction) class_name::sPy##method_name, METH_O, (const char *)class_name::method_name##_doc}
 
-=======
-
-#define KX_PYMETHODTABLE_O(class_name, method_name) \
-	{#method_name , (PyCFunction) class_name::sPy##method_name, METH_O, (const char *)class_name::method_name##_doc}
-
->>>>>>> 8ea29046
 #define KX_PYMETHODTABLE_NOARGS(class_name, method_name) \
 	{#method_name , (PyCFunction) class_name::sPy##method_name, METH_NOARGS, (const char *)class_name::method_name##_doc}
 
@@ -278,7 +247,6 @@
 #define KX_PYMETHODDEF_DOC(class_name, method_name, doc_string) \
 const char class_name::method_name##_doc[] = doc_string; \
 PyObject* class_name::Py##method_name(PyObject* args, PyObject*)
-<<<<<<< HEAD
 
 #define KX_PYMETHODDEF_DOC_VARARGS(class_name, method_name, doc_string) \
 const char class_name::method_name##_doc[] = doc_string; \
@@ -290,19 +258,6 @@
 
 #define KX_PYMETHODDEF_DOC_NOARGS(class_name, method_name, doc_string) \
 const char class_name::method_name##_doc[] = doc_string; \
-=======
-
-#define KX_PYMETHODDEF_DOC_VARARGS(class_name, method_name, doc_string) \
-const char class_name::method_name##_doc[] = doc_string; \
-PyObject* class_name::Py##method_name(PyObject* args)
-
-#define KX_PYMETHODDEF_DOC_O(class_name, method_name, doc_string) \
-const char class_name::method_name##_doc[] = doc_string; \
-PyObject* class_name::Py##method_name(PyObject* value)
-
-#define KX_PYMETHODDEF_DOC_NOARGS(class_name, method_name, doc_string) \
-const char class_name::method_name##_doc[] = doc_string; \
->>>>>>> 8ea29046
 PyObject* class_name::Py##method_name()
 
 /**
@@ -318,11 +273,8 @@
 	KX_PYATTRIBUTE_TYPE_DUMMY,
 	KX_PYATTRIBUTE_TYPE_FUNCTION,
 	KX_PYATTRIBUTE_TYPE_VECTOR,
-<<<<<<< HEAD
-=======
 	KX_PYATTRIBUTE_TYPE_FLAG,
 	KX_PYATTRIBUTE_TYPE_CHAR,
->>>>>>> 8ea29046
 };
 
 enum KX_PYATTRIBUTE_ACCESS {
@@ -339,13 +291,6 @@
 	const char *m_name;				// name of the python attribute
 	KX_PYATTRIBUTE_TYPE m_type;		// type of value
 	KX_PYATTRIBUTE_ACCESS m_access;	// read/write access or read-only
-<<<<<<< HEAD
-	int m_imin;						// minimum value in case of integer attributes (for string: minimum string length)
-	int m_imax;						// maximum value in case of integer attributes (for string: maximum string length)
-	float m_fmin;					// minimum value in case of float attributes
-	float m_fmax;					// maximum value in case of float attributes
-	bool   m_clamp;					// enforce min/max value by clamping
-=======
 	int m_imin;						// minimum value in case of integer attributes 
 									// (for string: minimum string length, for flag: mask value, for float: matrix row size)
 	int m_imax;						// maximum value in case of integer attributes 
@@ -354,7 +299,6 @@
 	float m_fmax;					// maximum value in case of float attributes
 	bool   m_clamp;					// enforce min/max value by clamping
 	bool   m_usePtr;				// the attribute uses the proxy generic pointer, set at runtime
->>>>>>> 8ea29046
 	size_t m_offset;				// position of field in structure
 	size_t m_size;					// size of field for runtime verification (enum only)
 	size_t m_length;				// length of array, 1=simple attribute
@@ -372,24 +316,11 @@
 		float *m_floatPtr;
 		STR_String *m_stringPtr;
 		MT_Vector3 *m_vectorPtr;
-<<<<<<< HEAD
-=======
 		char *m_charPtr;
->>>>>>> 8ea29046
 	} m_typeCheck;
 } PyAttributeDef;
 
 #define KX_PYATTRIBUTE_DUMMY(name) \
-<<<<<<< HEAD
-	{ name, KX_PYATTRIBUTE_TYPE_DUMMY, KX_PYATTRIBUTE_RO, 0, 0, 0.f, 0.f, false, 0, 0, 1, NULL, NULL, NULL, {NULL, NULL, NULL, NULL, NULL, NULL} }
-
-#define KX_PYATTRIBUTE_BOOL_RW(name,object,field) \
-	{ name, KX_PYATTRIBUTE_TYPE_BOOL, KX_PYATTRIBUTE_RW, 0, 1, 0.f, 0.f, false, offsetof(object,field), 0, 1, NULL, NULL, NULL, {&((object *)0)->field, NULL, NULL, NULL, NULL, NULL} }
-#define KX_PYATTRIBUTE_BOOL_RW_CHECK(name,object,field,function) \
-	{ name, KX_PYATTRIBUTE_TYPE_BOOL, KX_PYATTRIBUTE_RW, 0, 1, 0.f, 0.f, false, offsetof(object,field), 0, 1, &object::function, NULL, NULL, {&((object *)0)->field, NULL, NULL, NULL, NULL, NULL} }
-#define KX_PYATTRIBUTE_BOOL_RO(name,object,field) \
-	{ name, KX_PYATTRIBUTE_TYPE_BOOL, KX_PYATTRIBUTE_RO, 0, 1, 0.f, 0.f, false, offsetof(object,field), 0, 1, NULL, NULL, NULL, {&((object *)0)->field, NULL, NULL, NULL, NULL, NULL} }
-=======
 	{ name, KX_PYATTRIBUTE_TYPE_DUMMY, KX_PYATTRIBUTE_RO, 0, 0, 0.f, 0.f, false, false, 0, 0, 1, NULL, NULL, NULL, {NULL, NULL, NULL, NULL, NULL, NULL, NULL} }
 
 #define KX_PYATTRIBUTE_BOOL_RW(name,object,field) \
@@ -414,95 +345,10 @@
 	{ name, KX_PYATTRIBUTE_TYPE_FLAG, KX_PYATTRIBUTE_RW, bit, 1, 0.f, 0.f, false, false, offsetof(object,field), sizeof(((object *)0)->field), 1, &object::function, NULL, NULL, {NULL, NULL, NULL, NULL, NULL, NULL, NULL} }
 #define KX_PYATTRIBUTE_FLAG_NEGATIVE_RO(name,object,field,bit) \
 	{ name, KX_PYATTRIBUTE_TYPE_FLAG, KX_PYATTRIBUTE_RO, bit, 1, 0.f, 0.f, false, false, offsetof(object,field), sizeof(((object *)0)->field), 1, NULL, NULL, NULL, {NULL, NULL, NULL, NULL, NULL, NULL, NULL} }
->>>>>>> 8ea29046
 
 // enum field cannot be mapped to pointer (because we would need a pointer for each enum)
 // use field size to verify mapping at runtime only, assuming enum size is equal to int size.
 #define KX_PYATTRIBUTE_ENUM_RW(name,min,max,clamp,object,field) \
-<<<<<<< HEAD
-	{ name, KX_PYATTRIBUTE_TYPE_ENUM, KX_PYATTRIBUTE_RW, min, max, 0.f, 0.f, clamp, offsetof(object,field), sizeof(((object *)0)->field), 1, NULL, NULL, NULL, {NULL, NULL, NULL, NULL, NULL, NULL} }
-#define KX_PYATTRIBUTE_ENUM_RW_CHECK(name,min,max,clamp,object,field,function) \
-	{ name, KX_PYATTRIBUTE_TYPE_ENUM, KX_PYATTRIBUTE_RW, min, max, 0.f, 0.f, clamp, offsetof(object,field), sizeof(((object *)0)->field), 1, &object::function, NULL, NULL, {NULL, NULL, NULL, NULL, NULL, NULL} }
-#define KX_PYATTRIBUTE_ENUM_RO(name,object,field) \
-	{ name, KX_PYATTRIBUTE_TYPE_ENUM, KX_PYATTRIBUTE_RO, 0, 0, 0.f, 0.f, false, offsetof(object,field), sizeof(((object *)0)->field), 1, NULL, NULL, NULL, {NULL, NULL, NULL, NULL, NULL, NULL} }
-
-#define KX_PYATTRIBUTE_SHORT_RW(name,min,max,clamp,object,field) \
-	{ name, KX_PYATTRIBUTE_TYPE_SHORT, KX_PYATTRIBUTE_RW, min, max, 0.f, 0.f, clamp, offsetof(object,field), 0, 1, NULL, NULL, NULL, {NULL, &((object *)0)->field, NULL, NULL, NULL, NULL} }
-#define KX_PYATTRIBUTE_SHORT_RW_CHECK(name,min,max,clamp,object,field,function) \
-	{ name, KX_PYATTRIBUTE_TYPE_SHORT, KX_PYATTRIBUTE_RW, min, max, 0.f, 0.f, clamp, offsetof(object,field), 0, 1, &object::function, NULL, NULL, {NULL, &((object *)0)->field, NULL, NULL, NULL, NULL} }
-#define KX_PYATTRIBUTE_SHORT_RO(name,object,field) \
-	{ name, KX_PYATTRIBUTE_TYPE_SHORT, KX_PYATTRIBUTE_RO, 0, 0, 0.f, 0.f, false, offsetof(object,field), 0, 1, NULL, NULL, NULL, {NULL, &((object *)0)->field, NULL, NULL, NULL, NULL} }
-#define KX_PYATTRIBUTE_SHORT_ARRAY_RW(name,min,max,clamp,object,field,length) \
-	{ name, KX_PYATTRIBUTE_TYPE_SHORT, KX_PYATTRIBUTE_RW, min, max, 0.f, 0.f, clamp, offsetof(object,field), 0, length, NULL, NULL, NULL, {NULL, ((object *)0)->field, NULL, NULL, NULL, NULL} }
-#define KX_PYATTRIBUTE_SHORT_ARRAY_RW_CHECK(name,min,max,clamp,object,field,length,function) \
-	{ name, KX_PYATTRIBUTE_TYPE_SHORT, KX_PYATTRIBUTE_RW, min, max, 0.f, 0.f, clamp, offsetof(object,field), 0, length, &object::function, NULL, NULL, {NULL, ((object *)0)->field, NULL, NULL, NULL, NULL} }
-#define KX_PYATTRIBUTE_SHORT_ARRAY_RO(name,object,field,length) \
-	{ name, KX_PYATTRIBUTE_TYPE_SHORT, KX_PYATTRIBUTE_RO, 0, 0, 0.f, 0.f, false, offsetof(object,field), 0, length, NULL, NULL, NULL, {NULL, ((object *)0)->field, NULL, NULL, NULL, NULL} }
-// SHORT_LIST
-#define KX_PYATTRIBUTE_SHORT_LIST_RW(name,min,max,clamp,object,field,length) \
-	{ name, KX_PYATTRIBUTE_TYPE_SHORT, KX_PYATTRIBUTE_RW, min, max, 0.f, 0.f, clamp, offsetof(object,field), 0, length, NULL, NULL, NULL, {NULL, &((object *)0)->field, NULL, NULL, NULL, NULL} }
-#define KX_PYATTRIBUTE_SHORT_LIST_RW_CHECK(name,min,max,clamp,object,field,length,function) \
-	{ name, KX_PYATTRIBUTE_TYPE_SHORT, KX_PYATTRIBUTE_RW, min, max, 0.f, 0.f, clamp, offsetof(object,field), 0, length, &object::function, NULL, NULL, {NULL, &((object *)0)->field, NULL, NULL, NULL, NULL} }
-#define KX_PYATTRIBUTE_SHORT_LIST_RO(name,object,field,length) \
-	{ name, KX_PYATTRIBUTE_TYPE_SHORT, KX_PYATTRIBUTE_RO, 0, 0, 0.f, 0.f, false, offsetof(object,field), 0, length, NULL, NULL, NULL, {NULL, &((object *)0)->field, NULL, NULL, NULL, NULL} }
-
-#define KX_PYATTRIBUTE_INT_RW(name,min,max,clamp,object,field) \
-	{ name, KX_PYATTRIBUTE_TYPE_INT, KX_PYATTRIBUTE_RW, min, max, 0.f, 0.f, clamp, offsetof(object,field), 0, 1, NULL, NULL, NULL, {NULL, NULL, &((object *)0)->field, NULL, NULL, NULL} }
-#define KX_PYATTRIBUTE_INT_RW_CHECK(name,min,max,clamp,object,field,function) \
-	{ name, KX_PYATTRIBUTE_TYPE_INT, KX_PYATTRIBUTE_RW, min, max, 0.f, 0.f, clamp, offsetof(object,field), 0, 1, &object::function, NULL, NULL, {NULL, NULL, &((object *)0)->field, NULL, NULL, NULL} }
-#define KX_PYATTRIBUTE_INT_RO(name,object,field) \
-	{ name, KX_PYATTRIBUTE_TYPE_INT, KX_PYATTRIBUTE_RO, 0, 0, 0.f, 0.f, false, offsetof(object,field), 0, 1, NULL, NULL, NULL, {NULL, NULL, &((object *)0)->field, NULL, NULL, NULL} }
-#define KX_PYATTRIBUTE_INT_ARRAY_RW(name,min,max,clamp,object,field,length) \
-	{ name, KX_PYATTRIBUTE_TYPE_INT, KX_PYATTRIBUTE_RW, min, max, 0.f, 0.f, clamp, offsetof(object,field), 0, length, NULL, NULL, NULL, {NULL, NULL, ((object *)0)->field, NULL, NULL, NULL} }
-#define KX_PYATTRIBUTE_INT_ARRAY_RW_CHECK(name,min,max,clamp,object,field,length,function) \
-	{ name, KX_PYATTRIBUTE_TYPE_INT, KX_PYATTRIBUTE_RW, min, max, 0.f, 0.f, clamp, offsetof(object,field), 0, length, &object::function, NULL, NULL, {NULL, NULL, ((object *)0)->field, NULL, NULL, NULL} }
-#define KX_PYATTRIBUTE_INT_ARRAY_RO(name,object,field,length) \
-	{ name, KX_PYATTRIBUTE_TYPE_INT, KX_PYATTRIBUTE_RO, 0, 0, 0.f, 0.f, false, offsetof(object,field), 0, length, NULL, NULL, NULL, {NULL, NULL, ((object *)0)->field, NULL, NULL, NULL} }
-// INT_LIST
-#define KX_PYATTRIBUTE_INT_LIST_RW(name,min,max,clamp,object,field,length) \
-	{ name, KX_PYATTRIBUTE_TYPE_INT, KX_PYATTRIBUTE_RW, min, max, 0.f, 0.f, clamp, offsetof(object,field), 0, length, NULL, NULL, NULL, {NULL, NULL, &((object *)0)->field, NULL, NULL, NULL} }
-#define KX_PYATTRIBUTE_INT_LIST_RW_CHECK(name,min,max,clamp,object,field,length,function) \
-	{ name, KX_PYATTRIBUTE_TYPE_INT, KX_PYATTRIBUTE_RW, min, max, 0.f, 0.f, clamp, offsetof(object,field), 0, length, &object::function, NULL, NULL, {NULL, NULL, &((object *)0)->field, NULL, NULL, NULL} }
-#define KX_PYATTRIBUTE_INT_LIST_RO(name,object,field,length) \
-	{ name, KX_PYATTRIBUTE_TYPE_INT, KX_PYATTRIBUTE_RO, 0, 0, 0.f, 0.f, false, offsetof(object,field), 0, length, NULL, NULL, NULL, {NULL, NULL, &((object *)0)->field, NULL, NULL, NULL} }
-
-// always clamp for float
-#define KX_PYATTRIBUTE_FLOAT_RW(name,min,max,object,field) \
-	{ name, KX_PYATTRIBUTE_TYPE_FLOAT, KX_PYATTRIBUTE_RW, 0, 0, min, max, true, offsetof(object,field), 0, 1, NULL, NULL, NULL, {NULL, NULL, NULL, &((object *)0)->field, NULL, NULL} }
-#define KX_PYATTRIBUTE_FLOAT_RW_CHECK(name,min,max,object,field,function) \
-	{ name, KX_PYATTRIBUTE_TYPE_FLOAT, KX_PYATTRIBUTE_RW, 0, 0, min, max, true, offsetof(object,field), 0, 1, &object::function, NULL, NULL, {NULL, NULL, NULL, &((object *)0)->field, NULL, NULL} }
-#define KX_PYATTRIBUTE_FLOAT_RO(name,object,field) \
-	{ name, KX_PYATTRIBUTE_TYPE_FLOAT, KX_PYATTRIBUTE_RO, 0, 0, 0.f, 0.f, false, offsetof(object,field), 0, 1, NULL, NULL, NULL, {NULL, NULL, NULL, &((object *)0)->field, NULL, NULL} }
-#define KX_PYATTRIBUTE_FLOAT_ARRAY_RW(name,min,max,object,field,length) \
-	{ name, KX_PYATTRIBUTE_TYPE_FLOAT, KX_PYATTRIBUTE_RW, 0, 0, min, max, true, offsetof(object,field), 0, length, NULL, NULL, NULL, {NULL, NULL, NULL, ((object *)0)->field, NULL, NULL} }
-#define KX_PYATTRIBUTE_FLOAT_ARRAY_RW_CHECK(name,min,max,object,field,length,function) \
-	{ name, KX_PYATTRIBUTE_TYPE_FLOAT, KX_PYATTRIBUTE_RW, 0, 0, min, max, true, offsetof(object,field), 0, length, &object::function, NULL, NULL, {NULL, NULL, NULL, ((object *)0)->field, NULL, NULL} }
-#define KX_PYATTRIBUTE_FLOAT_ARRAY_RO(name,object,field,length) \
-	{ name, KX_PYATTRIBUTE_TYPE_FLOAT, KX_PYATTRIBUTE_RO, 0, 0, 0.f, 0.f, false, offsetof(object,field), 0, length, NULL, NULL, NULL, {NULL, NULL, NULL, ((object *)0)->field, NULL, NULL} }
-
-#define KX_PYATTRIBUTE_STRING_RW(name,min,max,clamp,object,field) \
-	{ name, KX_PYATTRIBUTE_TYPE_STRING, KX_PYATTRIBUTE_RW, min, max, 0.f, 0.f, clamp, offsetof(object,field), 0, 1, NULL, NULL, NULL, {NULL, NULL, NULL, NULL, &((object *)0)->field, NULL} }
-#define KX_PYATTRIBUTE_STRING_RW_CHECK(name,min,max,clamp,object,field,function) \
-	{ name, KX_PYATTRIBUTE_TYPE_STRING, KX_PYATTRIBUTE_RW, min, max, 0.f, 0.f, clamp, offsetof(object,field), 0, 1, &object::function, NULL, NULL, {NULL, NULL, NULL, NULL, &((object *)0)->field, NULL} }
-#define KX_PYATTRIBUTE_STRING_RO(name,object,field) \
-	{ name, KX_PYATTRIBUTE_TYPE_STRING, KX_PYATTRIBUTE_RO, 0, 0, 0.f, 0.f, false, offsetof(object,field), 0, 1 , NULL, NULL, NULL, {NULL, NULL, NULL, NULL, &((object *)0)->field, NULL} }
-
-#define KX_PYATTRIBUTE_VECTOR_RW(name,min,max,object,field) \
-	{ name, KX_PYATTRIBUTE_TYPE_VECTOR, KX_PYATTRIBUTE_RW, 0, 0, min, max, true, offsetof(object,field), 0, 1, NULL, NULL, NULL, {NULL, NULL, NULL, NULL, NULL, &((object *)0)->field} }
-#define KX_PYATTRIBUTE_VECTOR_RW_CHECK(name,min,max,clamp,object,field,function) \
-	{ name, KX_PYATTRIBUTE_TYPE_VECTOR, KX_PYATTRIBUTE_RW, 0, 0, min, max, true, offsetof(object,field), 0, 1, &object::function, NULL, NULL, {NULL, NULL, NULL, NULL, NULL, &((object *)0)->field} }
-#define KX_PYATTRIBUTE_VECTOR_RO(name,object,field) \
-	{ name, KX_PYATTRIBUTE_TYPE_VECTOR, KX_PYATTRIBUTE_RO, 0, 0, 0.f, 0.f, false, offsetof(object,field), 0, 1 , NULL, NULL, NULL, {NULL, NULL, NULL, NULL, NULL, &((object *)0)->field} }
-
-#define KX_PYATTRIBUTE_RW_FUNCTION(name,object,getfunction,setfunction) \
-	{ name, KX_PYATTRIBUTE_TYPE_FUNCTION, KX_PYATTRIBUTE_RW, 0, 0, 0.f, 0.f, false, 0, 0, 1, NULL, &object::setfunction, &object::getfunction, {NULL, NULL, NULL, NULL, NULL, NULL} }
-#define KX_PYATTRIBUTE_RO_FUNCTION(name,object,getfunction) \
-	{ name, KX_PYATTRIBUTE_TYPE_FUNCTION, KX_PYATTRIBUTE_RO, 0, 0, 0.f, 0.f, false, 0, 0, 1, NULL, NULL, &object::getfunction, {NULL, NULL, NULL, NULL, NULL, NULL} }
-#define KX_PYATTRIBUTE_ARRAY_RW_FUNCTION(name,object,length,getfunction,setfunction) \
-	{ name, KX_PYATTRIBUTE_TYPE_FUNCTION, KX_PYATTRIBUTE_RW, 0, 0, 0.f, 0,f, false, 0, 0, length, NULL, &object::setfunction, &object::getfunction, {NULL, NULL, NULL, NULL, NULL, NULL} }
-#define KX_PYATTRIBUTE_ARRAY_RO_FUNCTION(name,object,length,getfunction) \
-	{ name, KX_PYATTRIBUTE_TYPE_FUNCTION, KX_PYATTRIBUTE_RO, 0, 0, 0.f, 0,f, false, 0, 0, length, NULL, NULL, &object::getfunction, {NULL, NULL, NULL, NULL, NULL, NULL} }
-=======
 	{ name, KX_PYATTRIBUTE_TYPE_ENUM, KX_PYATTRIBUTE_RW, min, max, 0.f, 0.f, clamp, false, offsetof(object,field), sizeof(((object *)0)->field), 1, NULL, NULL, NULL, {NULL, NULL, NULL, NULL, NULL, NULL, NULL} }
 #define KX_PYATTRIBUTE_ENUM_RW_CHECK(name,min,max,clamp,object,field,function) \
 	{ name, KX_PYATTRIBUTE_TYPE_ENUM, KX_PYATTRIBUTE_RW, min, max, 0.f, 0.f, clamp, false, offsetof(object,field), sizeof(((object *)0)->field), 1, &object::function, NULL, NULL, {NULL, NULL, NULL, NULL, NULL, NULL, NULL} }
@@ -610,7 +456,6 @@
 	{ name, KX_PYATTRIBUTE_TYPE_FUNCTION, KX_PYATTRIBUTE_RW, 0, 0, 0.f, 0,f, false, false, 0, 0, length, NULL, &object::setfunction, &object::getfunction, {NULL, NULL, NULL, NULL, NULL, NULL, NULL} }
 #define KX_PYATTRIBUTE_ARRAY_RO_FUNCTION(name,object,length,getfunction) \
 	{ name, KX_PYATTRIBUTE_TYPE_FUNCTION, KX_PYATTRIBUTE_RO, 0, 0, 0.f, 0,f, false, false, 0, 0, length, NULL, NULL, &object::getfunction, {NULL, NULL, NULL, NULL, NULL, NULL, NULL} }
->>>>>>> 8ea29046
 
 
 /*------------------------------
@@ -652,26 +497,6 @@
 	/* These are all virtual python methods that are defined in each class
 	 * Our own fake subclassing calls these on each class, then calls the parent */
 	virtual PyObject*		py_repr(void);
-<<<<<<< HEAD
-
-	static PyObject*		py_get_attrdef(PyObject *self_py, const PyAttributeDef *attrdef);
-	static int				py_set_attrdef(PyObject *self_py, PyObject *value, const PyAttributeDef *attrdef);
-	
-	/* Kindof dumb, always returns True, the false case is checked for, before this function gets accessed */
-	static PyObject*	pyattr_get_invalid(void *self_v, const KX_PYATTRIBUTE_DEF *attrdef);
-	
-	static PyObject *GetProxy_Ext(PyObjectPlus *self, PyTypeObject *tp);
-	static PyObject *NewProxy_Ext(PyObjectPlus *self, PyTypeObject *tp, bool py_owns);
-	
-	void	InvalidateProxy();
-	
-	/**
-	 * Makes sure any internal data owned by this class is deep copied.
-	 */
-	virtual void ProcessReplica();
-	
-	
-=======
 	/* subclass may overwrite this function to implement more sophisticated method of validating a proxy */
 	virtual bool			py_is_valid(void) { return true; }
 
@@ -697,7 +522,6 @@
 	virtual void ProcessReplica();
 	
 	
->>>>>>> 8ea29046
 	static bool			m_ignore_deprecation_warnings;
 	
 	static	WarnLink*		GetDeprecationWarningLinkFirst(void);
