// ListValue.cpp: implementation of the CListValue class.
//
//////////////////////////////////////////////////////////////////////
/*
 * Copyright (c) 1996-2000 Erwin Coumans <coockie@acm.org>
 *
 * Permission to use, copy, modify, distribute and sell this software
 * and its documentation for any purpose is hereby granted without fee,
 * provided that the above copyright notice appear in all copies and
 * that both that copyright notice and this permission notice appear
 * in supporting documentation.  Erwin Coumans makes no
 * representations about the suitability of this software for any
 * purpose.  It is provided "as is" without express or implied warranty.
 *
 */

#include "ListValue.h"
#include "StringValue.h"
#include "VoidValue.h"
#include <algorithm>
#include "BoolValue.h"

#ifdef HAVE_CONFIG_H
#include <config.h>
#endif

#if  ((PY_MAJOR_VERSION == 2) &&(PY_MINOR_VERSION < 5))
#define Py_ssize_t int
#endif

Py_ssize_t listvalue_bufferlen(PyObject* self)
{
	CListValue *list= static_cast<CListValue *>(BGE_PROXY_REF(self));
	if (list==NULL)
		return 0;
	
	return (Py_ssize_t)list->GetCount();
}

PyObject* listvalue_buffer_item(PyObject* self, Py_ssize_t index)
{
	CListValue *list= static_cast<CListValue *>(BGE_PROXY_REF(self));
	CValue *cval;
	
	if (list==NULL) {
		PyErr_SetString(PyExc_SystemError, "val = CList[i], "BGE_PROXY_ERROR_MSG);
		return NULL;
	}
	
	int count = list->GetCount();
	
	if (index < 0)
		index = count+index;
	
	if (index < 0 || index >= count) {
		PyErr_SetString(PyExc_IndexError, "CList[i]: Python ListIndex out of range in CValueList");
		return NULL;
	}
	
	cval= list->GetValue(index);
	
	PyObject* pyobj = cval->ConvertValueToPython();
	if (pyobj)
		return pyobj;
	else
		return cval->GetProxy();
}

PyObject* listvalue_mapping_subscript(PyObject* self, PyObject* pyindex)
{
	CListValue *list= static_cast<CListValue *>(BGE_PROXY_REF(self));
	if (list==NULL) {
		PyErr_SetString(PyExc_SystemError, "value = CList[i], "BGE_PROXY_ERROR_MSG);
		return NULL;
	}
	
	if (PyString_Check(pyindex))
	{
		CValue *item = ((CListValue*) list)->FindValue(PyString_AsString(pyindex));
		if (item) {
			PyObject* pyobj = item->ConvertValueToPython();
			if(pyobj)
				return pyobj;
			else
				return item->GetProxy();
		}
	}
	else if (PyInt_Check(pyindex))
	{
		int index = PyInt_AsLong(pyindex);
		return listvalue_buffer_item(self, index); /* wont add a ref */
	}
	
	PyObject *pyindex_str = PyObject_Repr(pyindex); /* new ref */
	PyErr_Format(PyExc_KeyError, "CList[key]: '%s' key not in list", PyString_AsString(pyindex_str));
	Py_DECREF(pyindex_str);
	return NULL;
}


/* just slice it into a python list... */
PyObject* listvalue_buffer_slice(PyObject* self,Py_ssize_t ilow, Py_ssize_t ihigh)
{
	CListValue *list= static_cast<CListValue *>(BGE_PROXY_REF(self));
	if (list==NULL) {
		PyErr_SetString(PyExc_SystemError, "val = CList[i:j], "BGE_PROXY_ERROR_MSG);
		return NULL;
	}
	
	int i, j;
	PyObject *newlist;

	if (ilow < 0) ilow = 0;

	int n = ((CListValue*) list)->GetCount();

	if (ihigh >= n)
		ihigh = n;
    if (ihigh < ilow)
        ihigh = ilow;

	newlist = PyList_New(ihigh - ilow);
	if (!newlist)
		return NULL;

	for (i = ilow, j = 0; i < ihigh; i++, j++)
	{
		PyObject* pyobj = list->GetValue(i)->ConvertValueToPython();
		if (!pyobj)
			pyobj = list->GetValue(i)->GetProxy();
		PyList_SET_ITEM(newlist, i, pyobj);
	}	
	return newlist;
}


/* clist + list, return a list that python owns */
static PyObject *listvalue_buffer_concat(PyObject * self, PyObject * other)
{
	CListValue *listval= static_cast<CListValue *>(BGE_PROXY_REF(self));
	int i, numitems, numitems_orig;
	
	if (listval==NULL) {
		PyErr_SetString(PyExc_SystemError, "CList+other, "BGE_PROXY_ERROR_MSG);
		return NULL;
	}
	
	numitems_orig= listval->GetCount();
	
	// for now, we support CListValue concatenated with items
	// and CListValue concatenated to Python Lists
	// and CListValue concatenated with another CListValue
	
	/* Shallow copy, dont use listval->GetReplica(), it will screw up with KX_GameObjects */
	CListValue* listval_new = new CListValue();
	
	if (PyList_Check(other))
	{
		CValue* listitemval;
		bool error = false;
		
		numitems = PyList_Size(other);
		
		/* copy the first part of the list */
		listval_new->Resize(numitems_orig + numitems);
		for (i=0;i<numitems_orig;i++)
			listval_new->SetValue(i, listval->GetValue(i)->AddRef());
		
		for (i=0;i<numitems;i++)
		{
			listitemval = listval->ConvertPythonToValue(PyList_GetItem(other,i), "cList + pyList: CListValue, ");
			
			if (listitemval) {
				listval_new->SetValue(i+numitems_orig, listitemval);
			} else {
				error= true;
				break;
			}
		}
		
		if (error) {
			listval_new->Resize(numitems_orig+i); /* resize so we dont try release NULL pointers */
			listval_new->Release();
			return NULL; /* ConvertPythonToValue above sets the error */ 
<<<<<<< HEAD
		}
	
	}
	else if (PyObject_TypeCheck(other, &CListValue::Type)) {
		// add items from otherlist to this list
		CListValue* otherval = static_cast<CListValue *>(BGE_PROXY_REF(other));
		if(otherval==NULL) {
			listval_new->Release();
			PyErr_SetString(PyExc_SystemError, "CList+other, "BGE_PROXY_ERROR_MSG);
			return NULL;
=======
		}
	
	}
	else if (PyObject_TypeCheck(other, &CListValue::Type)) {
		// add items from otherlist to this list
		CListValue* otherval = static_cast<CListValue *>(BGE_PROXY_REF(other));
		if(otherval==NULL) {
			listval_new->Release();
			PyErr_SetString(PyExc_SystemError, "CList+other, "BGE_PROXY_ERROR_MSG);
			return NULL;
		}
		
		numitems = otherval->GetCount();
		
		/* copy the first part of the list */
		listval_new->Resize(numitems_orig + numitems); /* resize so we dont try release NULL pointers */
		for (i=0;i<numitems_orig;i++)
			listval_new->SetValue(i, listval->GetValue(i)->AddRef());
		
		/* now copy the other part of the list */
		for (i=0;i<numitems;i++)
			listval_new->SetValue(i+numitems_orig, otherval->GetValue(i)->AddRef());
		
	}
	return listval_new->NewProxy(true); /* python owns this list */
}

static int listvalue_buffer_contains(PyObject *self_v, PyObject *value)
{
	CListValue *self= static_cast<CListValue *>(BGE_PROXY_REF(self_v));
	
	if (self==NULL) {
		PyErr_SetString(PyExc_SystemError, "val in CList, "BGE_PROXY_ERROR_MSG);
		return -1;
	}
	
	if (PyString_Check(value)) {
		if (self->FindValue((const char *)PyString_AsString(value))) {
			return 1;
>>>>>>> 2f1e118c
		}
		
		numitems = otherval->GetCount();
		
		/* copy the first part of the list */
		listval_new->Resize(numitems_orig + numitems); /* resize so we dont try release NULL pointers */
		for (i=0;i<numitems_orig;i++)
			listval_new->SetValue(i, listval->GetValue(i)->AddRef());
		
		/* now copy the other part of the list */
		for (i=0;i<numitems;i++)
			listval_new->SetValue(i+numitems_orig, otherval->GetValue(i)->AddRef());
		
	}
<<<<<<< HEAD
	return listval_new->NewProxy(true); /* python owns this list */
=======
	else if (BGE_PROXY_CHECK_TYPE(value)) { /* not dict like at all but this worked before __contains__ was used */
		CValue *item= static_cast<CValue *>(BGE_PROXY_REF(value));
		for (int i=0; i < self->GetCount(); i++)
			if (self->GetValue(i) == item) // Com
				return 1;
		
	} // not using CheckEqual
	
	return 0;
>>>>>>> 2f1e118c
}


static  PySequenceMethods listvalue_as_sequence = {
	listvalue_bufferlen,//(inquiry)buffer_length, /*sq_length*/
	listvalue_buffer_concat, /*sq_concat*/
 	NULL, /*sq_repeat*/
	listvalue_buffer_item, /*sq_item*/
#if (PY_VERSION_HEX >= 0x03000000) // TODO, slicing in py3?
	NULL,
	NULL,
	NULL,
#else
	listvalue_buffer_slice, /*sq_slice*/
 	NULL, /*sq_ass_item*/
 	NULL, /*sq_ass_slice*/
#endif
<<<<<<< HEAD
=======
	(objobjproc)listvalue_buffer_contains,	/* sq_contains */
>>>>>>> 2f1e118c
};



/* Is this one used ? */
static  PyMappingMethods instance_as_mapping = {
	listvalue_bufferlen, /*mp_length*/
	listvalue_mapping_subscript, /*mp_subscript*/
	NULL /*mp_ass_subscript*/
};



PyTypeObject CListValue::Type = {
#if (PY_VERSION_HEX >= 0x02060000)
	PyVarObject_HEAD_INIT(NULL, 0)
#else
	/* python 2.5 and below */
	PyObject_HEAD_INIT( NULL )  /* required py macro */
	0,				/*ob_size*/
#endif
	"CListValue",			/*tp_name*/
	sizeof(PyObjectPlus_Proxy), /*tp_basicsize*/
	0,				/*tp_itemsize*/
	/* methods */
	py_base_dealloc,	  		/*tp_dealloc*/
	0,			 	/*tp_print*/
	0, 			/*tp_getattr*/
	0, 			/*tp_setattr*/
	0,			        /*tp_compare*/
	py_base_repr,			        /*tp_repr*/
	0,			        /*tp_as_number*/
	&listvalue_as_sequence, /*tp_as_sequence*/
	&instance_as_mapping,	        /*tp_as_mapping*/
	0,			        /*tp_hash*/
	0,				/*tp_call */
	0,
	py_base_getattro,
	py_base_setattro,
	0,
	Py_TPFLAGS_DEFAULT,
	0,0,0,0,0,0,0,
	Methods
};



PyParentObject CListValue::Parents[] = {
	&CListValue::Type,
	&CValue::Type,
		NULL
};




PyMethodDef CListValue::Methods[] = {
	/* List style access */
	{"append", (PyCFunction)CListValue::sPyappend,METH_O},
	{"reverse", (PyCFunction)CListValue::sPyreverse,METH_NOARGS},
	{"index", (PyCFunction)CListValue::sPyindex,METH_O},
	{"count", (PyCFunction)CListValue::sPycount,METH_O},
	
	/* Dict style access */
	{"get", (PyCFunction)CListValue::sPyget,METH_VARARGS},
	{"has_key", (PyCFunction)CListValue::sPyhas_key,METH_O},
	
	/* Own cvalue funcs */
	{"from_id", (PyCFunction)CListValue::sPyfrom_id,METH_O},
	
	{NULL,NULL} //Sentinel
};

PyAttributeDef CListValue::Attributes[] = {
	{ NULL }	//Sentinel
};

PyObject* CListValue::py_getattro(PyObject* attr) {
	py_getattro_up(CValue);
}

PyObject* CListValue::py_getattro_dict() {
	py_getattro_dict_up(CValue);
}


//////////////////////////////////////////////////////////////////////
// Construction/Destruction
//////////////////////////////////////////////////////////////////////

CListValue::CListValue(PyTypeObject *T ) 
: CPropValue(T)
{
	m_bReleaseContents=true;	
}



CListValue::~CListValue()
{

	if (m_bReleaseContents) {
		for (unsigned int i=0;i<m_pValueArray.size();i++) {
			m_pValueArray[i]->Release();
		}
	}
}


static STR_String gstrListRep=STR_String("List");

const STR_String & CListValue::GetText()
{
	gstrListRep = "[";
	STR_String commastr = "";

	for (int i=0;i<GetCount();i++)
	{
		gstrListRep += commastr;
		gstrListRep += GetValue(i)->GetText();
		commastr = ",";
	}
	gstrListRep += "]";

	return gstrListRep;
}



CValue* CListValue::GetReplica() { 
	CListValue* replica = new CListValue(*this);

	replica->ProcessReplica();

	replica->m_bReleaseContents=true; // for copy, complete array is copied for now...
	// copy all values
	int numelements = m_pValueArray.size();
	unsigned int i=0;
	replica->m_pValueArray.resize(numelements);
	for (i=0;i<m_pValueArray.size();i++)
		replica->m_pValueArray[i] = m_pValueArray[i]->GetReplica();


	return replica;
};



void CListValue::SetValue(int i, CValue *val)
{
	assertd(i < m_pValueArray.size());
	m_pValueArray[i]=val;
}



void CListValue::Resize(int num)
{
	m_pValueArray.resize(num);
}



void CListValue::Remove(int i)
{
	assertd(i<m_pValueArray.size());
	m_pValueArray.erase(m_pValueArray.begin()+i);
}



void CListValue::ReleaseAndRemoveAll()
{
	for (unsigned int i=0;i<m_pValueArray.size();i++)
		m_pValueArray[i]->Release();
	m_pValueArray.clear();//.Clear();
}



CValue* CListValue::FindValue(const STR_String & name)
{
	for (int i=0; i < GetCount(); i++)
		if (GetValue(i)->GetName() == name)
			return GetValue(i);
	
	return NULL;
}

CValue* CListValue::FindValue(const char * name)
{
	for (int i=0; i < GetCount(); i++)
		if (GetValue(i)->GetName() == name)
			return GetValue(i);
	
	return NULL;
}

bool CListValue::SearchValue(CValue *val)
{
	for (int i=0;i<GetCount();i++)
		if (val == GetValue(i))
			return true;
	return false;
}



void CListValue::SetReleaseOnDestruct(bool bReleaseContents)
{
	m_bReleaseContents = bReleaseContents;
}



bool CListValue::RemoveValue(CValue *val)
{
	bool result=false;

	for (int i=GetCount()-1;i>=0;i--)
		if (val == GetValue(i))
		{
			Remove(i);
			result=true;
		}
	return result;
}



void CListValue::MergeList(CListValue *otherlist)
{

	int numelements = this->GetCount();
	int numotherelements = otherlist->GetCount();


	Resize(numelements+numotherelements);

	for (int i=0;i<numotherelements;i++)
	{
		SetValue(i+numelements,otherlist->GetValue(i)->AddRef());
	}
}


PyObject* CListValue::Pyappend(PyObject* value)
{
	CValue* objval = ConvertPythonToValue(value, "CList.append(i): CValueList, ");

	if (!objval) /* ConvertPythonToValue sets the error */
		return NULL;
	
	if (!BGE_PROXY_PYOWNS(m_proxy)) {
		PyErr_SetString(PyExc_TypeError, "CList.append(i): this CValueList is used internally for the game engine and can't be modified");
		return NULL;
	}
	
	Add(objval);
	
	Py_RETURN_NONE;
}



PyObject* CListValue::Pyreverse()
{
	std::reverse(m_pValueArray.begin(),m_pValueArray.end());
	Py_RETURN_NONE;
}



bool CListValue::CheckEqual(CValue* first,CValue* second)
{
	bool result = false;
	
	CValue* eqval =  ((CValue*)first)->Calc(VALUE_EQL_OPERATOR,(CValue*)second);
	
	if (eqval==NULL)
		return false;
	const STR_String& text = eqval->GetText();
	if (&text==&CBoolValue::sTrueString)
	{
		result = true;
	}
	eqval->Release();
	return result;

}



PyObject* CListValue::Pyindex(PyObject *value)
{
	PyObject* result = NULL;

	CValue* checkobj = ConvertPythonToValue(value, "val = cList[i]: CValueList, ");
	if (checkobj==NULL)
		return NULL; /* ConvertPythonToValue sets the error */

	int numelem = GetCount();
	for (int i=0;i<numelem;i++)
	{
		CValue* elem = 			GetValue(i);
		if (checkobj==elem || CheckEqual(checkobj,elem))
		{
			result = PyInt_FromLong(i);
			break;
		}
	}
	checkobj->Release();

	if (result==NULL) {
		PyErr_SetString(PyExc_ValueError, "CList.index(x): x not in CListValue");
	}
	return result;
	
}



PyObject* CListValue::Pycount(PyObject* value)
{
	int numfound = 0;

	CValue* checkobj = ConvertPythonToValue(value, ""); /* error ignored */
	
	if (checkobj==NULL) { /* in this case just return that there are no items in the list */
		PyErr_Clear();
		return PyInt_FromLong(0);
	}

	int numelem = GetCount();
	for (int i=0;i<numelem;i++)
	{
		CValue* elem = 			GetValue(i);
		if (checkobj==elem || CheckEqual(checkobj,elem))
		{
			numfound ++;
		}
	}
	checkobj->Release();

	return PyInt_FromLong(numfound);
}

/* Matches python dict.get(key, [default]) */
PyObject* CListValue::Pyget(PyObject *args)
{
	char *key;
	PyObject* def = Py_None;
<<<<<<< HEAD

	if (!PyArg_ParseTuple(args, "s|O:get", &key, &def))
		return NULL;
	
	CValue *item = FindValue((const char *)key);
	if (item) {	
		PyObject* pyobj = item->ConvertValueToPython();
		if (pyobj)
			return pyobj;
		else
			return item->GetProxy();
	}
	Py_INCREF(def);
	return def;
}

=======

	if (!PyArg_ParseTuple(args, "s|O:get", &key, &def))
		return NULL;
	
	CValue *item = FindValue((const char *)key);
	if (item) {	
		PyObject* pyobj = item->ConvertValueToPython();
		if (pyobj)
			return pyobj;
		else
			return item->GetProxy();
	}
	Py_INCREF(def);
	return def;
}

>>>>>>> 2f1e118c
/* Matches python dict.has_key() */
PyObject* CListValue::Pyhas_key(PyObject* value)
{
	if (PyString_Check(value) && FindValue((const char *)PyString_AsString(value)))
		Py_RETURN_TRUE;
	
	Py_RETURN_FALSE;
}

PyObject* CListValue::Pyfrom_id(PyObject* value)
{
	uintptr_t id= (uintptr_t)PyLong_AsVoidPtr(value);
	
	if (PyErr_Occurred())
		return NULL;

	int numelem = GetCount();
	for (int i=0;i<numelem;i++)
	{
		if (reinterpret_cast<uintptr_t>(m_pValueArray[i]->m_proxy) == id)
			return GetValue(i)->GetProxy();
	}
	PyErr_SetString(PyExc_IndexError, "from_id(#): id not found in CValueList");
	return NULL;	

}


/* --------------------------------------------------------------------- 
 * Some stuff taken from the header
 * --------------------------------------------------------------------- */
CValue* CListValue::Calc(VALUE_OPERATOR op,CValue *val) 
{
	//assert(false); // todo: implement me!
	static int error_printed =  0;
	if (error_printed==0) {
		fprintf(stderr, "CValueList::Calc not yet implimented\n");
		error_printed = 1;
	}
	return NULL;
}

CValue* CListValue::CalcFinal(VALUE_DATA_TYPE dtype,
							  VALUE_OPERATOR op, 
							  CValue* val) 
{
	//assert(false); // todo: implement me!
	static int error_printed =  0;
	if (error_printed==0) {
		fprintf(stderr, "CValueList::CalcFinal not yet implimented\n");
		error_printed = 1;
	}
	return NULL;
}



void CListValue::Add(CValue* value)
{
	m_pValueArray.push_back(value);
}



double CListValue::GetNumber()
{
	return -1;
}



void CListValue::SetModified(bool bModified)
{	
	CValue::SetModified(bModified);
	int numels = GetCount();

	for (int i=0;i<numels;i++)
		GetValue(i)->SetModified(bModified);
}



bool CListValue::IsModified()
{
	bool bmod = CValue::IsModified(); //normal own flag
	int numels = GetCount();

	for (int i=0;i<numels;i++)
		bmod = bmod || GetValue(i)->IsModified();

	return bmod;
}<|MERGE_RESOLUTION|>--- conflicted
+++ resolved
@@ -182,7 +182,6 @@
 			listval_new->Resize(numitems_orig+i); /* resize so we dont try release NULL pointers */
 			listval_new->Release();
 			return NULL; /* ConvertPythonToValue above sets the error */ 
-<<<<<<< HEAD
 		}
 	
 	}
@@ -193,17 +192,6 @@
 			listval_new->Release();
 			PyErr_SetString(PyExc_SystemError, "CList+other, "BGE_PROXY_ERROR_MSG);
 			return NULL;
-=======
-		}
-	
-	}
-	else if (PyObject_TypeCheck(other, &CListValue::Type)) {
-		// add items from otherlist to this list
-		CListValue* otherval = static_cast<CListValue *>(BGE_PROXY_REF(other));
-		if(otherval==NULL) {
-			listval_new->Release();
-			PyErr_SetString(PyExc_SystemError, "CList+other, "BGE_PROXY_ERROR_MSG);
-			return NULL;
 		}
 		
 		numitems = otherval->GetCount();
@@ -233,24 +221,8 @@
 	if (PyString_Check(value)) {
 		if (self->FindValue((const char *)PyString_AsString(value))) {
 			return 1;
->>>>>>> 2f1e118c
-		}
-		
-		numitems = otherval->GetCount();
-		
-		/* copy the first part of the list */
-		listval_new->Resize(numitems_orig + numitems); /* resize so we dont try release NULL pointers */
-		for (i=0;i<numitems_orig;i++)
-			listval_new->SetValue(i, listval->GetValue(i)->AddRef());
-		
-		/* now copy the other part of the list */
-		for (i=0;i<numitems;i++)
-			listval_new->SetValue(i+numitems_orig, otherval->GetValue(i)->AddRef());
-		
-	}
-<<<<<<< HEAD
-	return listval_new->NewProxy(true); /* python owns this list */
-=======
+		}
+	}
 	else if (BGE_PROXY_CHECK_TYPE(value)) { /* not dict like at all but this worked before __contains__ was used */
 		CValue *item= static_cast<CValue *>(BGE_PROXY_REF(value));
 		for (int i=0; i < self->GetCount(); i++)
@@ -260,7 +232,6 @@
 	} // not using CheckEqual
 	
 	return 0;
->>>>>>> 2f1e118c
 }
 
 
@@ -278,10 +249,7 @@
  	NULL, /*sq_ass_item*/
  	NULL, /*sq_ass_slice*/
 #endif
-<<<<<<< HEAD
-=======
 	(objobjproc)listvalue_buffer_contains,	/* sq_contains */
->>>>>>> 2f1e118c
 };
 
 
@@ -634,7 +602,6 @@
 {
 	char *key;
 	PyObject* def = Py_None;
-<<<<<<< HEAD
 
 	if (!PyArg_ParseTuple(args, "s|O:get", &key, &def))
 		return NULL;
@@ -651,24 +618,6 @@
 	return def;
 }
 
-=======
-
-	if (!PyArg_ParseTuple(args, "s|O:get", &key, &def))
-		return NULL;
-	
-	CValue *item = FindValue((const char *)key);
-	if (item) {	
-		PyObject* pyobj = item->ConvertValueToPython();
-		if (pyobj)
-			return pyobj;
-		else
-			return item->GetProxy();
-	}
-	Py_INCREF(def);
-	return def;
-}
-
->>>>>>> 2f1e118c
 /* Matches python dict.has_key() */
 PyObject* CListValue::Pyhas_key(PyObject* value)
 {
