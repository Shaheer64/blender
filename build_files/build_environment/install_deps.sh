--- conflicted
+++ resolved
@@ -285,11 +285,7 @@
 
 NO_BUILD=false
 NO_CONFIRM=false
-<<<<<<< HEAD
-USE_CXX11=true  # Mandatory in blender2.8
-=======
 USE_CXX11=true
->>>>>>> 885cc4cf
 
 PYTHON_VERSION="3.6.2"
 PYTHON_VERSION_MIN="3.6"
@@ -800,24 +796,8 @@
 
 # C++11 is required now
 CXXFLAGS_BACK=$CXXFLAGS
-<<<<<<< HEAD
-if [ "$USE_CXX11" = true ]; then
-  WARNING "C++11 is now mandatory for blender2.8, this *should* go smoothly with any very recent distribution.
-However, if you are experiencing linking errors (also when building Blender itself), please try the following:
-    * Re-run this script with '--build-all --force-all' options.
-    * Ensure your gcc version is at the very least 4.8, if possible you should really rather use gcc-5.1 or above.
-
-Please note that until the transition to C++11-built libraries if completed in your distribution, situation will
-remain fuzzy and incompatibilities may happen..."
-  PRINT ""
-  PRINT ""
-  CXXFLAGS="$CXXFLAGS -std=c++11"
-  export CXXFLAGS
-fi
-=======
 CXXFLAGS="$CXXFLAGS -std=c++11"
 export CXXFLAGS
->>>>>>> 885cc4cf
 
 #### Show Dependencies ####
 
