--- conflicted
+++ resolved
@@ -83,22 +83,15 @@
         layout.separator()
 
         layout.operator_context = 'INVOKE_AREA'
-<<<<<<< HEAD
-        layout.operator("wm.save_mainfile", text="Save", icon='FILE_TICK')
-=======
         layout.operator("wm.save_mainfile", text="Save", icon='FILE_TICK').check_existing = False
->>>>>>> 7a76bc9a
         layout.operator_context = 'INVOKE_AREA'
         layout.operator("wm.save_as_mainfile", text="Save As...")
 
         layout.separator()
 
         layout.operator("screen.userpref_show", text="User Preferences...", icon='PREFERENCES')
-<<<<<<< HEAD
-=======
         
         layout.operator_context = 'EXEC_AREA'
->>>>>>> 7a76bc9a
         layout.operator("wm.read_homefile", text="Load Factory Settings").factory = True
 
         layout.separator()
@@ -223,11 +216,7 @@
         layout.operator("object.add", text="Empty", icon='OUTLINER_OB_EMPTY').type = 'EMPTY'
         layout.separator()
 
-<<<<<<< HEAD
-        layout.operator("object.add", text="Camera", icon='OUTLINER_OB_CAMERA').type = 'CAMERA'
-=======
         layout.operator("object.camera_add", text="Camera", icon='OUTLINER_OB_CAMERA')
->>>>>>> 7a76bc9a
         layout.operator_context = 'EXEC_SCREEN'
         layout.operator_menu_enum("object.lamp_add", "type", 'LAMP', text="Lamp", icon='OUTLINER_OB_LAMP')
         layout.separator()
@@ -235,15 +224,11 @@
         layout.operator_menu_enum("object.effector_add", "type", 'EMPTY', text="Force Field", icon='OUTLINER_OB_EMPTY')
         layout.separator()
 
-<<<<<<< HEAD
-        layout.operator_menu_enum("object.group_instance_add", "type", text="Group Instance", icon='OUTLINER_OB_EMPTY')
-=======
         if(len(bpy.data.groups) > 10):
             layout.operator_context = 'INVOKE_DEFAULT'
             layout.operator("object.group_instance_add", "type", text="Group Instance...", icon='OUTLINER_OB_EMPTY')
         else:
             layout.operator_menu_enum("object.group_instance_add", "type", text="Group Instance", icon='OUTLINER_OB_EMPTY')
->>>>>>> 7a76bc9a
 
 
 class INFO_MT_game(bpy.types.Menu):
@@ -408,12 +393,7 @@
         textblock = bpy.data.texts.new("OperatorList.txt")
         textblock.write('# %d Operators\n\n' % tot)
         textblock.write('\n'.join(op_strings))
-<<<<<<< HEAD
-        textblock.name = "OperatorList.txt"
-        print("See OperatorList.txt textblock")
-=======
         self.report({'INFO'}, "See OperatorList.txt textblock")
->>>>>>> 7a76bc9a
         return {'FINISHED'}
 
 bpy.types.register(HELP_OT_manual)
